--- conflicted
+++ resolved
@@ -164,11 +164,7 @@
     <dependency>
       <groupId>rubygems</groupId>
       <artifactId>ruby-maven</artifactId>
-<<<<<<< HEAD
-      <version>3.3.2</version>
-=======
       <version>3.3.3</version>
->>>>>>> 643006f5
       <type>gem</type>
       <scope>provided</scope>
     </dependency>
