--- conflicted
+++ resolved
@@ -29,34 +29,19 @@
 package org.jruby;
 
 import jnr.posix.util.Platform;
-<<<<<<< HEAD
-=======
-
-import org.jruby.ast.executable.Script;
-import org.jruby.compiler.ASTCompiler;
-import org.jruby.compiler.ASTCompiler19;
->>>>>>> 967ca406
 import org.jruby.embed.util.SystemPropertyCatcher;
 import org.jruby.exceptions.MainExitException;
 import org.jruby.runtime.Constants;
 import org.jruby.runtime.backtrace.TraceType;
 import org.jruby.runtime.load.LoadService;
 import org.jruby.runtime.profile.builtin.ProfileOutput;
-<<<<<<< HEAD
-=======
-import org.jruby.util.ClassCache;
-import org.jruby.util.FileResource;
->>>>>>> 967ca406
 import org.jruby.util.InputStreamMarkCursor;
 import org.jruby.util.JRubyFile;
 import org.jruby.util.KCode;
 import org.jruby.util.NormalizedFile;
 import org.jruby.util.SafePropertyAccessor;
 import org.jruby.util.URLResource;
-<<<<<<< HEAD
 import org.jruby.util.FileResource;
-=======
->>>>>>> 967ca406
 import org.jruby.util.cli.ArgumentProcessor;
 import org.jruby.util.cli.Options;
 import org.jruby.util.cli.OutputStrings;
@@ -129,10 +114,7 @@
 
         threadDumpSignal = Options.THREAD_DUMP_SIGNAL.load();
 
-<<<<<<< HEAD
-=======
         environment = new HashMap<String,String>();
->>>>>>> 967ca406
         try {
             environment.putAll(System.getenv());
         } catch (SecurityException se) {
@@ -407,7 +389,6 @@
                 return getInput();
             } else {
                 final String script = getScriptFileName();
-<<<<<<< HEAD
                 final InputStream stream;
                 if (script.startsWith("file:") && script.indexOf(".jar!/") != -1) {
                     stream = new URL("jar:" + script).openStream();
@@ -422,42 +403,30 @@
                         // search for a shebang line and
                         // return the script between shebang and __END__ or CTRL-Z (0x1A)
                         return findScript(file);
-=======
-                FileResource resource =JRubyFile.createResource(null, getCurrentDirectory(), getScriptFileName());
-                if (resource != null && resource.exists()) {
-                    if (resource.isFile() || resource.isSymLink()) {
-                        if (isXFlag()) {
-                            // search for a shebang line and
-                            // return the script between shebang and __END__ or CTRL-Z (0x1A)
-                            return findScript(resource.inputStream());
-                        }
-                        return new BufferedInputStream(resource.inputStream(), 8192);
                     }
-                    else {
-                        throw new FileNotFoundException(script + " (Not a file)");
->>>>>>> 967ca406
-                    }
+                    stream = new FileInputStream(file);
                 }
-                else {
-                    throw new FileNotFoundException(script + " (No such file or directory)");
-                }
+
+                return new BufferedInputStream(stream, 8192);
             }
         } catch (IOException e) {
+            // We haven't found any file directly on the file system,
+            // now check for files inside the JARs.
+            InputStream is = getJarScriptSource(scriptFileName);
+            if (is != null) {
+                return new BufferedInputStream(is, 8129);
+            }
             throw new MainExitException(1, "Error opening script file: " + e.getMessage());
         }
     }
 
-<<<<<<< HEAD
     private InputStream getScriptSourceFromJar(String script) {
         return Ruby.getClassLoader().getResourceAsStream(script.substring("classpath:".length()));
     }
 
     private static InputStream findScript(File file) throws IOException {
-=======
-    private static InputStream findScript(InputStream is) throws IOException {
->>>>>>> 967ca406
         StringBuilder buf = new StringBuilder();
-        BufferedReader br = new BufferedReader(new InputStreamReader(is));
+        BufferedReader br = new BufferedReader(new FileReader(file));
         String currentLine = br.readLine();
         while (currentLine != null && !isRubyShebangLine(currentLine)) {
             currentLine = br.readLine();
@@ -474,6 +443,27 @@
             }
         } while (!(currentLine == null || currentLine.contains("__END__") || currentLine.contains("\026")));
         return new BufferedInputStream(new ByteArrayInputStream(buf.toString().getBytes()), 8192);
+    }
+
+    private static InputStream getJarScriptSource(String scriptFileName) {
+        boolean looksLikeJarURL = scriptFileName.startsWith("file:") && scriptFileName.indexOf("!/") != -1;
+        if (!looksLikeJarURL) {
+            return null;
+        }
+
+        String before = scriptFileName.substring("file:".length(), scriptFileName.indexOf("!/"));
+        String after =  scriptFileName.substring(scriptFileName.indexOf("!/") + 2);
+
+        try {
+            JarFile jFile = new JarFile(before);
+            JarEntry entry = jFile.getJarEntry(after);
+
+            if (entry != null && !entry.isDirectory()) {
+                return jFile.getInputStream(entry);
+            }
+        } catch (IOException ignored) {
+        }
+        return null;
     }
 
     public String displayedFileName() {
