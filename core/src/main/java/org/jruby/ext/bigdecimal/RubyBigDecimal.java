/***** BEGIN LICENSE BLOCK *****
 * Version: EPL 1.0/GPL 2.0/LGPL 2.1
 *
 * The contents of this file are subject to the Eclipse Public
 * License Version 1.0 (the "License"); you may not use this file
 * except in compliance with the License. You may obtain a copy of
 * the License at http://www.eclipse.org/legal/epl-v10.html
 *
 * Software distributed under the License is distributed on an "AS
 * IS" basis, WITHOUT WARRANTY OF ANY KIND, either express or
 * implied. See the License for the specific language governing
 * rights and limitations under the License.
 *
 * Copyright (C) 2006 Ola Bini <ola@ologix.com>
 * Copyright (C) 2009 Joseph LaFata <joe@quibb.org>
 * 
 * Alternatively, the contents of this file may be used under the terms of
 * either of the GNU General Public License Version 2 or later (the "GPL"),
 * or the GNU Lesser General Public License Version 2.1 or later (the "LGPL"),
 * in which case the provisions of the GPL or the LGPL are applicable instead
 * of those above. If you wish to allow use of your version of this file only
 * under the terms of either the GPL or the LGPL, and not to allow others to
 * use your version of this file under the terms of the EPL, indicate your
 * decision by deleting the provisions above and replace them with the notice
 * and other provisions required by the GPL or the LGPL. If you do not delete
 * the provisions above, a recipient may use your version of this file under
 * the terms of any one of the EPL, the GPL or the LGPL.
 ***** END LICENSE BLOCK *****/
package org.jruby.ext.bigdecimal;

import java.math.BigDecimal;
import java.math.BigInteger;
import java.math.MathContext;
import java.math.RoundingMode;
import java.util.ArrayList;
import java.util.List;
import java.util.regex.Matcher;
import java.util.regex.Pattern;
import org.jruby.Ruby;
import org.jruby.RubyArray;
import org.jruby.RubyBignum;
import org.jruby.RubyBoolean;
import org.jruby.RubyClass;
import org.jruby.RubyFixnum;
import org.jruby.RubyFloat;
import org.jruby.RubyInteger;
import org.jruby.RubyModule;
import org.jruby.RubyNumeric;
import static org.jruby.RubyNumeric.num2int;
import org.jruby.RubyObject;
import org.jruby.RubyRational;
import org.jruby.RubyString;
import org.jruby.RubySymbol;
import org.jruby.anno.JRubyClass;
import org.jruby.anno.JRubyConstant;
import org.jruby.anno.JRubyMethod;
import org.jruby.runtime.Arity;
import org.jruby.runtime.Block;
import org.jruby.runtime.ObjectAllocator;
import org.jruby.runtime.ThreadContext;
import org.jruby.runtime.Visibility;
import org.jruby.runtime.builtin.IRubyObject;
import static org.jruby.runtime.builtin.IRubyObject.NULL_ARRAY;
import org.jruby.util.Numeric;
import org.jruby.util.SafeDoubleParser;

/**
 * @author <a href="mailto:ola.bini@ki.se">Ola Bini</a>
 */
@JRubyClass(name="BigDecimal", parent="Numeric")
public class RubyBigDecimal extends RubyNumeric {
    private static final ObjectAllocator BIGDECIMAL_ALLOCATOR = new ObjectAllocator() {
        @Override
        public IRubyObject allocate(Ruby runtime, RubyClass klass) {
            return new RubyBigDecimal(runtime, klass);
        }
    };

    @JRubyConstant
    public final static int ROUND_DOWN = BigDecimal.ROUND_DOWN;
    @JRubyConstant
    public final static int ROUND_CEILING = BigDecimal.ROUND_CEILING;
    @JRubyConstant
    public final static int ROUND_UP = BigDecimal.ROUND_UP;
    @JRubyConstant
    public final static int ROUND_HALF_DOWN = BigDecimal.ROUND_HALF_DOWN;
    @JRubyConstant
    public final static int ROUND_HALF_EVEN = BigDecimal.ROUND_HALF_EVEN;
    @JRubyConstant
    public final static int ROUND_HALF_UP = BigDecimal.ROUND_HALF_UP;
    @JRubyConstant
    public final static int ROUND_FLOOR = BigDecimal.ROUND_FLOOR;

    @JRubyConstant
    public final static int SIGN_POSITIVE_INFINITE = 3;
    @JRubyConstant
    public final static int EXCEPTION_OVERFLOW = 8;
    @JRubyConstant
    public final static int SIGN_POSITIVE_ZERO = 1;
    @JRubyConstant
    public final static int EXCEPTION_ALL = 255;
    @JRubyConstant
    public final static int SIGN_NEGATIVE_FINITE = -2;
    @JRubyConstant
    public final static int EXCEPTION_UNDERFLOW = 4;
    @JRubyConstant
    public final static int SIGN_NaN = 0;
    @JRubyConstant
    public final static int BASE = 10000;
    @JRubyConstant
    public final static int ROUND_MODE = 256;
    @JRubyConstant
    public final static int SIGN_POSITIVE_FINITE = 2;
    @JRubyConstant
    public final static int EXCEPTION_INFINITY = 1;
    @JRubyConstant
    public final static int SIGN_NEGATIVE_INFINITE = -3;
    @JRubyConstant
    public final static int EXCEPTION_ZERODIVIDE = 1;
    @JRubyConstant
    public final static int SIGN_NEGATIVE_ZERO = -1;
    @JRubyConstant
    public final static int EXCEPTION_NaN = 2;
    
    // Static constants
    private static final BigDecimal TWO = new BigDecimal(2);
    private static final double SQRT_10 = 3.162277660168379332;
    
    public static RubyClass createBigDecimal(Ruby runtime) {
        try {
        RubyClass bigDecimal = runtime.defineClass("BigDecimal", runtime.getNumeric(), BIGDECIMAL_ALLOCATOR);

        runtime.getKernel().defineAnnotatedMethods(BigDecimalKernelMethods.class);

        bigDecimal.setInternalModuleVariable("vpPrecLimit", RubyFixnum.zero(runtime));
        bigDecimal.setInternalModuleVariable("vpExceptionMode", RubyFixnum.zero(runtime));
        bigDecimal.setInternalModuleVariable("vpRoundingMode", runtime.newFixnum(ROUND_HALF_UP));
        
        bigDecimal.defineAnnotatedMethods(RubyBigDecimal.class);
        bigDecimal.defineAnnotatedConstants(RubyBigDecimal.class);

        RubyModule bigMath = runtime.defineModule("BigMath");
        // TODO: BigMath.exp and BigMath.pow in native code

        bigDecimal.defineConstant("NAN", newNaN(runtime));
        bigDecimal.defineConstant("INFINITY", newInfinity(runtime, 1));

        return bigDecimal;
        } catch (Exception e) {
            System.out.println("E:" + e);
            e.printStackTrace();
        }
        return null;
    }

    private final boolean isNaN;
    private final int infinitySign;
    private final int zeroSign;
    private BigDecimal value;

    public BigDecimal getValue() {
        return value;
    }

    public RubyBigDecimal(Ruby runtime, RubyClass klass) {
        super(runtime, klass);
        this.isNaN = false;
        this.infinitySign = 0;
        this.zeroSign = 0;
    }

    public RubyBigDecimal(Ruby runtime, BigDecimal value) {
        super(runtime, runtime.getClass("BigDecimal"));
        this.isNaN = false;
        this.infinitySign = 0;
        this.zeroSign = 0;
        this.value = value;
    }

    public RubyBigDecimal(Ruby runtime, RubyClass klass, BigDecimal value) {
        super(runtime, klass);
        this.isNaN = false;
        this.infinitySign = 0;
        this.zeroSign = 0;
        this.value = value;
    }

    public RubyBigDecimal(Ruby runtime, BigDecimal value, int infinitySign) {
        super(runtime, runtime.getClass("BigDecimal"));
        this.isNaN = false;
        this.infinitySign = infinitySign;
        this.zeroSign = 0;
        this.value = value;
    }

    public RubyBigDecimal(Ruby runtime, BigDecimal value, int infinitySign, int zeroSign) {
        super(runtime, runtime.getClass("BigDecimal"));
        this.isNaN = false;
        this.infinitySign = infinitySign;
        this.zeroSign = zeroSign;
        this.value = value;
    }

    public RubyBigDecimal(Ruby runtime, BigDecimal value, boolean isNan) {
        super(runtime, runtime.getClass("BigDecimal"));
        this.isNaN = isNan;
        this.infinitySign = 0;
        this.zeroSign = 0;
        this.value = value;
    }

    public RubyBigDecimal(Ruby runtime, RubyBigDecimal rbd) {
        this(runtime, runtime.getClass("BigDecimal"), rbd);
    }

    public RubyBigDecimal(Ruby runtime, RubyClass klass, RubyBigDecimal rbd) {
        super(runtime, klass);
        this.isNaN = rbd.isNaN;
        this.infinitySign = rbd.infinitySign;
        this.zeroSign = rbd.zeroSign;
        this.value = rbd.value;
    }
    
    public static class BigDecimalKernelMethods {
        @JRubyMethod(name = "BigDecimal", required = 1, optional = 1, module = true, visibility = Visibility.PRIVATE)
        public static IRubyObject newBigDecimal(ThreadContext context, IRubyObject recv, IRubyObject[] args) {
            if (args.length == 1) return newInstance(context, context.runtime.getClass("BigDecimal"), args[0]);

            return newInstance(context, context.runtime.getClass("BigDecimal"), args[0], args[1]);
        }
    }

    @JRubyMethod(meta = true)
    public static IRubyObject ver(ThreadContext context, IRubyObject recv) {
        return context.runtime.newString("1.0.1");
    }

    @JRubyMethod
    public IRubyObject _dump(ThreadContext context) {
        return RubyString.newUnicodeString(context.runtime, "0:").append(asString());
    }
    
    @JRubyMethod
    public IRubyObject _dump(ThreadContext context, IRubyObject unused) {
        return RubyString.newUnicodeString(context.runtime, "0:").append(asString());
    }    
        
    @JRubyMethod(meta = true)
    public static RubyBigDecimal _load(ThreadContext context, IRubyObject recv, IRubyObject from) {
        RubyBigDecimal instance = (RubyBigDecimal) (((RubyClass) recv).allocate());
        String precisionAndValue = from.convertToString().asJavaString();
        String value = precisionAndValue.substring(precisionAndValue.indexOf(":")+1);
        instance.value = new BigDecimal(value);
        return instance;
    }

    @JRubyMethod(meta = true)
    public static IRubyObject double_fig(ThreadContext context, IRubyObject recv) {
        return context.runtime.newFixnum(20);
    }
    
    /**
     * Retrieve vpPrecLimit.
     */
    @JRubyMethod(meta = true)
    public static IRubyObject limit(ThreadContext context, IRubyObject recv) {
        return ((RubyModule) recv).searchInternalModuleVariable("vpPrecLimit");
    }

    /**
     * Set new vpPrecLimit if Fixnum and return the old value.
     */
    @JRubyMethod(meta = true)
    public static IRubyObject limit(ThreadContext context, IRubyObject recv, IRubyObject arg) {
        IRubyObject old = limit(context, recv);

        if (arg.isNil()) return old;
        if (!(arg instanceof RubyFixnum)) throw context.runtime.newTypeError(arg, context.runtime.getFixnum());
        if (0 > ((RubyFixnum)arg).getLongValue()) throw context.runtime.newArgumentError("argument must be positive");

        ((RubyModule) recv).setInternalModuleVariable("vpPrecLimit", arg);

        return old;
    }
        
    @JRubyMethod(meta = true)
    public static IRubyObject save_limit(ThreadContext context, IRubyObject recv, Block block) {
        return modeExecute("vpPrecLimit", context, (RubyModule) recv, block);
    }

    @JRubyMethod(meta = true)
    public static IRubyObject save_exception_mode(ThreadContext context, IRubyObject recv, Block block) {
        return modeExecute("vpExceptionMode", context, (RubyModule) recv, block);
    }

    @JRubyMethod(meta = true)
    public static IRubyObject save_rounding_mode(ThreadContext context, IRubyObject recv, Block block) {
        return modeExecute("vpRoundingMode", context, (RubyModule) recv, block);
    }
    
    private static IRubyObject modeExecute(String modeName, ThreadContext context, RubyModule mod, Block block) {
        IRubyObject savedMode = mod.searchInternalModuleVariable(modeName);

        try {
            return block.yieldSpecific(context);
        } finally {
            mod.setInternalModuleVariable(modeName, savedMode);
        }        
    }

    @JRubyMethod(required = 1, optional = 1, meta = true)
    public static IRubyObject mode(ThreadContext context, IRubyObject recv, IRubyObject[] args) {
        // FIXME: I doubt any of the constants referenced in this method
        // are ever redefined -- should compare to the known values, rather
        // than do an expensive constant lookup.
        RubyClass clazz = context.runtime.getClass("BigDecimal");
        RubyModule c = (RubyModule)recv;
        
        args = Arity.scanArgs(context.runtime, args, 1, 1);
        
        IRubyObject mode = args[0];
        IRubyObject value = args[1];
        
        if (!(mode instanceof RubyFixnum)) {
            throw context.runtime.newTypeError("wrong argument type " + mode.getMetaClass() + " (expected Fixnum)");
        }
        
        long longMode = ((RubyFixnum)mode).getLongValue();
        long _EXCEPTION_ALL =  bigDecimalConst(context.runtime, "EXCEPTION_ALL");
        if ((longMode & _EXCEPTION_ALL) != 0) {     
            if (value.isNil()) return c.searchInternalModuleVariable("vpExceptionMode");
            if (!(value instanceof RubyBoolean)) throw context.runtime.newArgumentError("second argument must be true or false");

            RubyFixnum currentExceptionMode = (RubyFixnum)c.searchInternalModuleVariable("vpExceptionMode");
            RubyFixnum newExceptionMode = new RubyFixnum(context.runtime, currentExceptionMode.getLongValue());
            
            RubyFixnum _EXCEPTION_INFINITY = (RubyFixnum)clazz.getConstant("EXCEPTION_INFINITY");
            if ((longMode & _EXCEPTION_INFINITY.getLongValue()) != 0) {
                newExceptionMode = (value.isTrue()) ? (RubyFixnum)currentExceptionMode.callCoerced(context, "|", _EXCEPTION_INFINITY)
                        : (RubyFixnum)currentExceptionMode.callCoerced(context, "&", new RubyFixnum(context.runtime, ~(_EXCEPTION_INFINITY).getLongValue()));
            }
            
            RubyFixnum _EXCEPTION_NaN = (RubyFixnum)clazz.getConstant("EXCEPTION_NaN");
            if ((longMode & _EXCEPTION_NaN.getLongValue()) != 0) {
                newExceptionMode = (value.isTrue()) ? (RubyFixnum)currentExceptionMode.callCoerced(context, "|", _EXCEPTION_NaN)
                        : (RubyFixnum)currentExceptionMode.callCoerced(context, "&", new RubyFixnum(context.runtime, ~(_EXCEPTION_NaN).getLongValue()));
            }
            
            RubyFixnum _EXCEPTION_UNDERFLOW = (RubyFixnum)clazz.getConstant("EXCEPTION_UNDERFLOW");
            if ((longMode & _EXCEPTION_UNDERFLOW.getLongValue()) != 0) {
                newExceptionMode = (value.isTrue()) ? (RubyFixnum)currentExceptionMode.callCoerced(context, "|", _EXCEPTION_UNDERFLOW)
                        : (RubyFixnum)currentExceptionMode.callCoerced(context, "&", new RubyFixnum(context.runtime, ~(_EXCEPTION_UNDERFLOW).getLongValue()));
            }
            RubyFixnum _EXCEPTION_OVERFLOW = (RubyFixnum)clazz.getConstant("EXCEPTION_OVERFLOW");
            if ((longMode & _EXCEPTION_OVERFLOW.getLongValue()) != 0) {
                newExceptionMode = (value.isTrue()) ? (RubyFixnum)currentExceptionMode.callCoerced(context, "|", _EXCEPTION_OVERFLOW)
                        : (RubyFixnum)currentExceptionMode.callCoerced(context, "&", new RubyFixnum(context.runtime, ~(_EXCEPTION_OVERFLOW).getLongValue()));
            }
            c.setInternalModuleVariable("vpExceptionMode", newExceptionMode);
            return newExceptionMode;
        }
        
        long ROUND_MODE = ((RubyFixnum)clazz.getConstant("ROUND_MODE")).getLongValue();
        if (longMode == ROUND_MODE) {
            if (value.isNil()) {
                return c.searchInternalModuleVariable("vpRoundingMode");
            }

            RoundingMode javaRoundingMode = javaRoundingModeFromRubyRoundingMode(context.runtime, value);
            RubyFixnum roundingMode = context.runtime.newFixnum(javaRoundingMode.ordinal());
            c.setInternalModuleVariable("vpRoundingMode", roundingMode);

            return c.searchInternalModuleVariable("vpRoundingMode");
        }
        throw context.runtime.newTypeError("first argument for BigDecimal#mode invalid");
    }
    
    private static RubyModule bigDecimal(Ruby runtime) {
        return runtime.getClass("BigDecimal");
    }
    
    // The Fixnum cast should be fine because these are internal variables and user code cannot change them.
    private static long bigDecimalVar(Ruby runtime, String variableName) {
        return ((RubyFixnum) bigDecimal(runtime).searchInternalModuleVariable(variableName)).getLongValue();
    }
    
    // FIXME: Old code also blindly casts here.  We can CCE here.
    private static long bigDecimalConst(Ruby runtime, String constantName) {
        return ((RubyFixnum) bigDecimal(runtime).getConstant(constantName)).getLongValue();
    }     

    private static RoundingMode getRoundingMode(Ruby runtime) {
        return RoundingMode.valueOf((int) bigDecimalVar(runtime, "vpRoundingMode"));
    }

    private static boolean isNaNExceptionMode(Ruby runtime) {
        return (bigDecimalVar(runtime, "vpExceptionMode") & bigDecimalConst(runtime, "EXCEPTION_NaN")) != 0;
    }

    private static boolean isInfinityExceptionMode(Ruby runtime) {
        return (bigDecimalVar(runtime, "vpExceptionMode") & bigDecimalConst(runtime, "EXCEPTION_INFINITY")) != 0;
    }
    
    private static boolean isOverflowExceptionMode(Ruby runtime) {
        return (bigDecimalVar(runtime, "vpExceptionMode") & bigDecimalConst(runtime, "EXCEPTION_OVERFLOW")) != 0;
    }
    
    private static RubyBigDecimal cannotBeCoerced(ThreadContext context, IRubyObject v, boolean must) {
        if (must) {
            String err;

            if (v == null) {
                err = "nil";
            } else if (v.isImmediate()) {
                err = RubyObject.inspect(context, v).toString();
            } else {
                err = v.getMetaClass().getBaseName();
            }

            throw context.runtime.newTypeError(err + " can't be coerced into BigDecimal");
        }

        return null;
    }
    
    private static RubyBigDecimal unableToCoerceWithoutPrec(ThreadContext context, IRubyObject v, boolean must) {
        if (!must) return null;

        throw context.runtime.newArgumentError(v.getMetaClass().getBaseName() + 
                " can't be coerced into BigDecimal without a precision");
    }
    
    private static RubyBigDecimal getVpValue19(ThreadContext context, IRubyObject v, boolean must) {
        long precision = (v instanceof RubyFloat || v instanceof RubyRational) ? 0 : -1;

        return getVpValueWithPrec19(context, v, precision, must);
    }
    
    private static RubyBigDecimal getVpRubyObjectWithPrec19Inner(ThreadContext context, RubyRational r) {
        BigDecimal numerator = BigDecimal.valueOf(RubyNumeric.num2long(r.numerator(context)));
        BigDecimal denominator = BigDecimal.valueOf(RubyNumeric.num2long(r.denominator(context)));

        int len = numerator.precision() + denominator.precision();
        int pow = len / 4;
        MathContext mathContext = new MathContext((pow + 1) * 4, getRoundingMode(context.runtime));

        return new RubyBigDecimal(context.runtime, numerator.divide(denominator, mathContext));
    }
    
    private static RubyBigDecimal getVpValueWithPrec19(ThreadContext context, IRubyObject value, long precision, boolean must) {
        if (value instanceof RubyFloat) {
            if (precision > Long.MAX_VALUE) cannotBeCoerced(context, value, must);

            return new RubyBigDecimal(context.runtime, BigDecimal.valueOf(((RubyFloat)value).getDoubleValue()));
        } else if (value instanceof RubyRational) {
            if (precision < 0) return unableToCoerceWithoutPrec(context, value, must);
                
            return getVpRubyObjectWithPrec19Inner(context, (RubyRational) value);
        } 
            
        return getVpValue(context, value, must);
    }

    private static RubyBigDecimal getVpValue(ThreadContext context, IRubyObject v, boolean must) {
        if (v instanceof RubyBigDecimal) return (RubyBigDecimal) v;
        if (v instanceof RubyFixnum || v instanceof RubyBignum) {
            // Converted to a String because some values -inf cannot happen from Java libs
            return newInstance(context, bigDecimal(context.runtime), context.runtime.newString(v.toString()));
        }

        return cannotBeCoerced(v.getRuntime().getCurrentContext(), v, must);
    }

    @JRubyMethod(meta = true)
    public static IRubyObject induced_from(ThreadContext context, IRubyObject recv, IRubyObject arg) {
        return getVpValue(context, arg, true);
    }

    private final static Pattern INFINITY_PATTERN = Pattern.compile("^([+-])?Infinity$");
    private final static Pattern NUMBER_PATTERN = Pattern.compile("^([+-]?\\d*\\.?\\d*([eE][+-]?)?\\d*).*");
    
    private static RubyBigDecimal newInstance(ThreadContext context, IRubyObject recv, RubyBigDecimal arg) {
        return new RubyBigDecimal(context.runtime, (RubyClass) recv, arg);
    }
    
    private static RubyBigDecimal newInstance(ThreadContext context, IRubyObject recv, RubyFixnum arg, MathContext mathContext) {
        return new RubyBigDecimal(context.runtime, (RubyClass) recv, new BigDecimal(((RubyFixnum) arg).getLongValue(), mathContext));
    }
    
    private static RubyBigDecimal newInstance(ThreadContext context, RubyRational arg, MathContext mathContext) {
        BigDecimal num = new BigDecimal(arg.numerator(context).convertToInteger().getLongValue());
        BigDecimal den = new BigDecimal(arg.denominator(context).convertToInteger().getLongValue());
        BigDecimal value = num.divide(den, mathContext);

        return new RubyBigDecimal(context.runtime, value);
    }
    
    private static RubyBigDecimal newInstance(ThreadContext context, IRubyObject recv, RubyFloat arg, MathContext mathContext) {
        // precision can be no more than float digits
        if (mathContext.getPrecision() > RubyFloat.DIG + 1) throw context.runtime.newArgumentError("precision too large");

        return new RubyBigDecimal(context.runtime, (RubyClass) recv, new BigDecimal(arg.getDoubleValue(), mathContext));
    }    
    
    private static RubyBigDecimal newInstance(ThreadContext context, IRubyObject recv, RubyBignum arg, MathContext mathContext) {
        return new RubyBigDecimal(context.runtime, (RubyClass) recv, new BigDecimal(arg.getBigIntegerValue(), mathContext));
    }
        
    private static RubyBigDecimal newInstance(ThreadContext context, IRubyObject recv, IRubyObject arg, MathContext mathContext) {
        String strValue = arg.convertToString().toString().trim();
        if ("NaN".equals(strValue)) return newNaN(context.runtime);

        Matcher m = INFINITY_PATTERN.matcher(strValue);
        if (m.matches()) return newInfinity(context.runtime, "-".equals(m.group(1)) ? -1 : 1);

        // Convert String to Java understandable format (for BigDecimal).
        strValue = strValue.replaceFirst("[dD]", "E");                  // 1. MRI allows d and D as exponent separators
        strValue = strValue.replaceAll("_", "");                        // 2. MRI allows underscores anywhere
        strValue = NUMBER_PATTERN.matcher(strValue).replaceFirst("$1"); // 3. MRI ignores the trailing junk

        BigDecimal decimal;
        try {
            decimal = new BigDecimal(strValue, mathContext);
        } catch (NumberFormatException e) {
            if (isOverflowExceptionMode(context.runtime)) throw context.runtime.newFloatDomainError("exponent overflow");

            decimal = new BigDecimal(0);
        }

        // MRI behavior: -0 and +0 are two different things
        if (decimal.signum() == 0) return newZero(context.runtime, strValue.matches("^\\s*-.*") ? -1 : 1);

        return new RubyBigDecimal(context.runtime, (RubyClass)recv, decimal);    
    }
    
    @JRubyMethod(name = "new", meta = true)
    public static RubyBigDecimal newInstance(ThreadContext context, IRubyObject recv, IRubyObject arg) {
        if (arg instanceof RubyBigDecimal) return newInstance(context, recv, (RubyBigDecimal) arg);
        if (arg instanceof RubyFloat || arg instanceof RubyRational) throw context.runtime.newArgumentError("can't omit precision for a rational");
        if (arg instanceof RubyFixnum) return newInstance(context, recv, (RubyFixnum) arg, MathContext.UNLIMITED);
        if (arg instanceof RubyBignum) return newInstance(context, recv, (RubyBignum) arg, MathContext.UNLIMITED);

        return newInstance(context, recv, arg, MathContext.UNLIMITED);
    }
    
    @JRubyMethod(name = "new", meta = true)
    public static RubyBigDecimal newInstance(ThreadContext context, IRubyObject recv, IRubyObject arg, IRubyObject mathArg) {
        int digits = (int) mathArg.convertToInteger().getLongValue();
        if (digits < 0) throw context.runtime.newArgumentError("argument must be positive");

        MathContext mathContext = new MathContext(digits);

        if (arg instanceof RubyBigDecimal) return newInstance(context, recv, (RubyBigDecimal) arg);
        if (arg instanceof RubyFloat) return newInstance(context, recv, (RubyFloat) arg, mathContext);
        if (arg instanceof RubyRational) return newInstance(context, (RubyRational) arg, mathContext);
        if (arg instanceof RubyFixnum) return newInstance(context, recv, (RubyFixnum) arg, mathContext);
        if (arg instanceof RubyBignum) return newInstance(context, recv, (RubyBignum) arg, mathContext);

        return newInstance(context, recv, arg, MathContext.UNLIMITED);
    }

    private static RubyBigDecimal newZero(Ruby runtime, int sign) {
        return new RubyBigDecimal(runtime, BigDecimal.ZERO, 0, sign < 0 ? -1 : 1);
    }

    private static RubyBigDecimal newNaN(Ruby runtime) {
        if (isNaNExceptionMode(runtime)) throw runtime.newFloatDomainError("Computation results to 'NaN'(Not a Number)");

        return new RubyBigDecimal(runtime, BigDecimal.ZERO, true);
    }
    
    private static RubyBigDecimal newInfinity(Ruby runtime, int sign) {
        if (isInfinityExceptionMode(runtime)) throw runtime.newFloatDomainError("Computation results to 'Infinity'");

        return new RubyBigDecimal(runtime, BigDecimal.ZERO, sign < 0 ? -1 : 1);
    }

    private RubyBigDecimal setResult() {
        return setResult(0);
    }

    private RubyBigDecimal setResult(int scale) {
        int prec = RubyFixnum.fix2int(getRuntime().getClass("BigDecimal").searchInternalModuleVariable("vpPrecLimit"));
        int prec2 = Math.max(scale, prec);
        if (prec2 > 0 && this.value.scale() > (prec2-getExponent())) {
            this.value = this.value.setScale(prec2-getExponent(), BigDecimal.ROUND_HALF_UP);
        }
        return this;
    }
    
    @Override
    @JRubyMethod
    public RubyFixnum hash() {
        return getRuntime().newFixnum(value.stripTrailingZeros().hashCode());
    }

    public IRubyObject op_mod(ThreadContext context, IRubyObject arg) {
        return op_mod19(context, arg);
    }

    @JRubyMethod(name = {"%", "modulo"}, required = 1)
    public IRubyObject op_mod19(ThreadContext context, IRubyObject other) {
        // TODO: full-precision divmod is 1000x slower than MRI!
        RubyBigDecimal val = getVpValue19(context, other, false);
        
        if (val == null) return callCoerced(context, "%", other, true);
        if (isNaN() || val.isNaN() || isInfinity() && val.isInfinity()) return newNaN(context.runtime);
        if (val.isZero()) throw context.runtime.newZeroDivisionError();
        if (isInfinity()) return newNaN(context.runtime);
        if (val.isInfinity()) return this;
        if (isZero()) return newZero(context.runtime, value.signum());

        // Java and MRI definitions of modulo are different.
        BigDecimal modulo = value.remainder(val.value);
        if (modulo.signum() * val.value.signum() < 0) modulo = modulo.add(val.value);

        return new RubyBigDecimal(context.runtime, modulo).setResult();
    }

    @Override
    public IRubyObject remainder(ThreadContext context, IRubyObject arg) {
        return remainder19(context, arg);
    }

    @JRubyMethod(name = "remainder", required = 1)
    public IRubyObject remainder19(ThreadContext context, IRubyObject arg) {
        return remainderInternal(context, getVpValue19(context, arg, false), arg);
    }

    private IRubyObject remainderInternal(ThreadContext context, RubyBigDecimal val, IRubyObject arg) {
        // TODO: full-precision remainder is 1000x slower than MRI!
        if (isInfinity() || isNaN()) return newNaN(context.runtime);
        if (val == null) return callCoerced(context, "remainder", arg, true);
        if (val.isInfinity() || val.isNaN() || val.isZero()) return newNaN(context.runtime);

        // Java and MRI definitions of remainder are the same.
        return new RubyBigDecimal(context.runtime, value.remainder(val.value)).setResult();
    }

    public IRubyObject op_mul(ThreadContext context, IRubyObject arg) {
        return op_mul19(context, arg);
    }

    @JRubyMethod(name = "*", required = 1)
    public IRubyObject op_mul19(ThreadContext context, IRubyObject arg) {
        return mult219(context, arg, bigDecimal(context.runtime).searchInternalModuleVariable("vpPrecLimit"));
    }

    public IRubyObject mult2(ThreadContext context, IRubyObject b, IRubyObject n) {
        return mult219(context, b, n);
    }

    @JRubyMethod(name = "mult", required = 2)
    public IRubyObject mult219(ThreadContext context, IRubyObject b, IRubyObject n) {
        RubyBigDecimal val = getVpValue19(context, b, false);
        if (val == null) return cannotBeCoerced(context, b, true);

        return multInternal(context, val, b, n);
    }

    private IRubyObject multInternal(ThreadContext context, RubyBigDecimal val, IRubyObject b, IRubyObject n) {
        // TODO: what about n arg?
        if (val == null) return callCoerced(context, "*", b);

        int digits = RubyNumeric.fix2int(n);

        if (isNaN() || val.isNaN()) return newNaN(context.runtime);
        if ((isInfinity() && val.isZero()) || (isZero() && val.isInfinity())) return newNaN(context.runtime);

        if (isZero() || val.isZero()) {
            int sign1 = isZero()? zeroSign : value.signum();
            int sign2 = val.isZero() ?  val.zeroSign : val.value.signum();
            return newZero(context.runtime, sign1 * sign2);
        }

        if (isInfinity() || val.isInfinity()) {
            int sign1 = isInfinity() ? infinitySign : value.signum();
            int sign2 = val.isInfinity() ? val.infinitySign : val.value.signum();
            return newInfinity(context.runtime, sign1 * sign2);
        }

        BigDecimal res = value.multiply(val.value);
        // FIXME: rounding mode should not be hard-coded. See #mode.
        if (res.precision() > digits) res = res.round(new MathContext(digits,  RoundingMode.HALF_UP));

        return new RubyBigDecimal(context.runtime, res).setResult();
    }
    
    // Calculate appropriate zero or infinity depending on exponent...
    private IRubyObject newPowOfInfinity(ThreadContext context, IRubyObject exp) {
        if (Numeric.f_negative_p(context, exp)) {
            if (infinitySign >= 0) return newZero(context.runtime, 0);

            // (-Infinity) ** (-even_integer) -> +0 AND (-Infinity) ** (-odd_integer) -> -0
            if (Numeric.f_integer_p(context, exp).isTrue()) return newZero(context.runtime, is_even(exp) ? 1 : -1);

            return newZero(context.runtime, -1); // (-Infinity) ** (-non_integer) -> -0
        }
             
        if (infinitySign >= 0) return newInfinity(context.runtime, 1);

        if (Numeric.f_integer_p(context, exp).isTrue()) return newInfinity(context.runtime, is_even(exp) ? 1 : -1);

        throw context.runtime.newMathDomainError("a non-integral exponent for a negative base");
    }
    
    @JRubyMethod(name = {"**", "power"}, required = 1)
    public IRubyObject op_pow(ThreadContext context, IRubyObject exp) {
        if (!(exp instanceof RubyFixnum)) throw getRuntime().newTypeError("wrong argument type " + 
                exp.getMetaClass() + " (expected Fixnum)");

        if (isNaN()) return newNaN(context.runtime);
        if (isInfinity()) return newPowOfInfinity(context, exp);

        int times = RubyNumeric.fix2int(exp.convertToInteger());

        if (times < 0) {
            if (isZero()) return newInfinity(getRuntime(), value.signum());

            // Note: MRI has a very non-trivial way of calculating the precision,
            // so we use very simple approximation here:
            int precision = (-times + 4) * (getAllDigits().length() + 4);

            return new RubyBigDecimal(getRuntime(),
                    value.pow(times, new MathContext(precision, RoundingMode.HALF_UP)));
        }
         
        return new RubyBigDecimal(getRuntime(), value.pow(times));
    }

    public IRubyObject op_plus(ThreadContext context, IRubyObject b) {
        return op_plus19(context, b);
    }

    @JRubyMethod(name = "+")
    public IRubyObject op_plus19(ThreadContext context, IRubyObject b) {
        return addInternal(context, getVpValue19(context, b, false), b, 
                bigDecimal(context.runtime).searchInternalModuleVariable("vpPrecLimit"));
    }

    public IRubyObject add2(ThreadContext context, IRubyObject b, IRubyObject digits) {
        return add219(context, b, digits);
    }

    @JRubyMethod(name = "add")
    public IRubyObject add219(ThreadContext context, IRubyObject b, IRubyObject digits) {
        return addInternal(context, getVpValue19(context, b, false), b, digits);
    }

    private IRubyObject addInternal(ThreadContext context, RubyBigDecimal val, IRubyObject b, IRubyObject digits) {
        Ruby runtime = context.runtime;
        int prec = getPositiveInt(context, digits);

        if (val == null) {
            // TODO:
            // MRI behavior: Call "+" or "add", depending on the call.
            // But this leads to exceptions when Floats are added. See:
            // http://blade.nagaokaut.ac.jp/cgi-bin/scat.rb/ruby/ruby-core/17374
            // return callCoerced(context, op, b, true); -- this is MRI behavior.
            // We'll use ours for now, thus providing an ability to add Floats.
            return callCoerced(context, "+", b, true);
        }

        RubyBigDecimal res = handleAddSpecialValues(val);
        if (res != null) return res;

        RoundingMode roundMode = getRoundingMode(runtime);
        return new RubyBigDecimal(runtime, value.add(
                val.value, new MathContext(prec, roundMode))); // TODO: why this: .setResult();
    }

    private int getPositiveInt(ThreadContext context, IRubyObject arg) {
        if (!(arg instanceof RubyFixnum)) throw context.runtime.newTypeError(arg, context.runtime.getFixnum());

        int _value = RubyNumeric.fix2int(arg);
        if (_value < 0) throw context.runtime.newArgumentError("argument must be positive");
        return _value;
    }

    private RubyBigDecimal handleAddSpecialValues(RubyBigDecimal val) {
        if (isNaN() || val.isNaN) return newNaN(getRuntime());

        int sign = infinitySign * val.infinitySign;
        
        if (sign > 0) return isInfinity() ? this : val;
        if (sign < 0) return newNaN(getRuntime());

        // sign == 0
        sign = infinitySign + val.infinitySign;
        
        if (sign != 0) return newInfinity(getRuntime(), sign);

        return null;
    }

    @Override
    @JRubyMethod(name = "+@")
    public IRubyObject op_uplus() {
        return this;
    }
    
    public IRubyObject op_minus(ThreadContext context, IRubyObject b) {
        return op_minus19(context, b);
    }

    @JRubyMethod(name = "-", required = 1)
    public IRubyObject op_minus19(ThreadContext context, IRubyObject b) {
        return subInternal(context, getVpValue19(context, b, true), b);
    }

    public IRubyObject sub2(ThreadContext context, IRubyObject b, IRubyObject n) {
        return sub219(context, b, n);
    }

    @JRubyMethod(name = "sub", required = 2)
    public IRubyObject sub219(ThreadContext context, IRubyObject b, IRubyObject n) {
        // FIXME: Missing handling of n
        return subInternal(context, getVpValue19(context, b, false), b);
    }

    private IRubyObject subInternal(ThreadContext context, RubyBigDecimal val, IRubyObject b) {
        if (val == null) return callCoerced(context, "-", b);

        RubyBigDecimal res = handleMinusSpecialValues(val);

        return res != null ? res : new RubyBigDecimal(getRuntime(), value.subtract(val.value)).setResult();
    }

    private RubyBigDecimal handleMinusSpecialValues(RubyBigDecimal val) {
        if (isNaN() || val.isNaN()) return newNaN(getRuntime());

        int sign = infinitySign * val.infinitySign;
        
        if (sign > 0) return newNaN(getRuntime());
        if (sign < 0) return this;

        // sign == 0
        if (isInfinity()) return this;
        if (val.isInfinity()) return newInfinity(getRuntime(), val.infinitySign * -1);

        sign = infinitySign + val.infinitySign;
            
        if (sign != 0) return newInfinity(getRuntime(), sign);

        return null;
    }

    @JRubyMethod(name = "-@")
    @Override
    public IRubyObject op_uminus(ThreadContext context) {
        if (isNaN()) return newNaN(context.runtime);
        if (isInfinity()) return newInfinity(context.runtime, -infinitySign);
        if (isZero()) return newZero(context.runtime, -zeroSign);

        return new RubyBigDecimal(getRuntime(), value.negate());
    }

    public IRubyObject op_quo(ThreadContext context, IRubyObject other) {
        return op_quo20(context, other);
    }

    public IRubyObject op_quo19(ThreadContext context, IRubyObject other) {   
        return op_quo19_20(context, other);
    }
    
    @JRubyMethod(name = {"/", "quo"})
    public IRubyObject op_quo20(ThreadContext context, IRubyObject other) {
        return op_quo19_20(context, other);
    }
    
    private IRubyObject op_quo19_20(ThreadContext context, IRubyObject other) {
        RubyBigDecimal preciseOther = getVpValue19(context, other, true);
        // regular division with some default precision
        // proper algorithm to set the precision
        // the precision is multiple of 4
        // and the precision is larger than len * 2
        int len = value.precision() + preciseOther.value.precision();
        int pow = len / 4;
        int precision = (pow + 1) * 4 * 2;
<<<<<<< HEAD
        
        return op_div(context, preciseOther, getRuntime().newFixnum(precision));
=======

        return op_div(context, preciseOther, getRuntime().newFixnum(precision));
    }
    
    private IRubyObject convertDivResult(ThreadContext context, IRubyObject other, IRubyObject result) {
        if (other instanceof RubyFloat && result instanceof RubyBigDecimal) 
            result = ((RubyBigDecimal)result).convertToFloat();
        return result;        
>>>>>>> b6f907fa
    }
    
    public IRubyObject op_div(ThreadContext context, IRubyObject other) {
        // integer division
        RubyBigDecimal val = getVpValue(context, other, false);
        if (val == null) return callCoerced(context, "div", other);
        if (isNaN() || val.isZero() || val.isNaN()) return newNaN(context.runtime);
        if (isInfinity() || val.isInfinity()) return newNaN(context.runtime);

        return new RubyBigDecimal(context.runtime,
                this.value.divideToIntegralValue(val.value)).setResult();
    }

    @JRubyMethod(name = "div")
    public IRubyObject op_div19(ThreadContext context, IRubyObject r) {
        RubyBigDecimal val = getVpValue19(context, r, true);

        if (val == null) return cannotBeCoerced(context, val, true);
        if (isNaN() || val.isNaN()) throw context.runtime.newFloatDomainError("Computation results to 'NaN'");
        if (isInfinity() && val.isOne()) throw context.runtime.newFloatDomainError("Computation results to 'Infinity'");
        
        if (val.isInfinity()) return newZero(getRuntime(), val.infinitySign);

        if (isZero() || val.isZero()) throw context.runtime.newZeroDivisionError();

        return op_div(context, r);
    }

    public IRubyObject op_div(ThreadContext context, IRubyObject other, IRubyObject digits) {
        // TODO: take BigDecimal.mode into account.

        int scale = RubyNumeric.fix2int(digits);

        RubyBigDecimal val = getVpValue(context, other, false);
        if (val == null) return callCoerced(context, "/", other);
        if (isNaN() || (isZero() && val.isZero()) || val.isNaN()) return newNaN(getRuntime());

        if (val.isZero()) {
            int sign1 = isInfinity() ? infinitySign : value.signum();
            return newInfinity(context.runtime, sign1 * val.zeroSign);
        }

        if (isInfinity() && !val.isInfinity()) return newInfinity(context.runtime, infinitySign * val.value.signum());
        if (!isInfinity() && val.isInfinity()) return newZero(context.runtime, value.signum() * val.infinitySign);
        if (isInfinity() && val.isInfinity()) return newNaN(context.runtime);
        if (isZero()) return newZero(context.runtime, zeroSign * val.value.signum());

        // MRI behavior: "If digits is 0, the result is the same as the / operator."
        if (scale == 0) return op_quo(context, other);

<<<<<<< HEAD
        MathContext mathContext = new MathContext(scale, getRoundingMode(context.runtime));
        return new RubyBigDecimal(context.runtime,
                value.divide(val.value, mathContext)).setResult(scale);
=======
        if (isZero()) {
            return newZero(getRuntime(), zeroSign * val.value.signum());
        }

        if (scale == 0) {
            // MRI behavior: "If digits is 0, the result is the same as the / operator."
            return op_quo(context, other);
        } else {
            MathContext mathContext = new MathContext(scale, getRoundingMode(context.runtime));
            return new RubyBigDecimal(getRuntime(),
                    value.divide(val.value, mathContext)).setResult(scale);
        }
>>>>>>> b6f907fa
    }
    
    @JRubyMethod(name = "div")
    public IRubyObject op_div19(ThreadContext context, IRubyObject other, IRubyObject digits) {
        RubyBigDecimal val = getVpValue(context, other, false);
        if (val == null) return cannotBeCoerced(context, val, true);

        if (isNaN() || val.isNaN()) {
            throw context.runtime.newFloatDomainError("Computation results to 'NaN'");
        }
        
        return op_div(context, other, digits);
    }

    private IRubyObject cmp(ThreadContext context, IRubyObject r, char op) {
        int e;
        RubyBigDecimal rb = getVpValue(context, r, false);
        if (rb == null) {
            IRubyObject ee = callCoerced(context, "<=>", r);
            if (ee.isNil()) {
                if (op == '*') return getRuntime().getNil();
                if (op == '=' || isNaN()) return getRuntime().getFalse();
                    
                throw getRuntime().newArgumentError("nil could not be coerced into a BigDecmil");
            }
            e = RubyNumeric.fix2int(ee);
        } else {
            if (isNaN() || rb.isNaN()) return op == '*' ? getRuntime().getNil() : getRuntime().getFalse();

            e = infinitySign != 0 || rb.infinitySign != 0 ?
                    infinitySign - rb.infinitySign : value.compareTo(rb.value);
        }
        switch(op) {
        case '*': return getRuntime().newFixnum(e);
        case '=': return (e==0)?getRuntime().getTrue():getRuntime().getFalse();
        case '!': return (e!=0)?getRuntime().getTrue():getRuntime().getFalse();
        case 'G': return (e>=0)?getRuntime().getTrue():getRuntime().getFalse();
        case '>': return (e> 0)?getRuntime().getTrue():getRuntime().getFalse();
        case 'L': return (e<=0)?getRuntime().getTrue():getRuntime().getFalse();
        case '<': return (e< 0)?getRuntime().getTrue():getRuntime().getFalse();
        }
        return getRuntime().getNil();
    }

    @Override
    @JRubyMethod(name = "<=>", required = 1)
    public IRubyObject op_cmp(ThreadContext context, IRubyObject arg) {
        return cmp(context, arg, '*');
    }

    @Override
    @JRubyMethod(name = {"eql?", "==", "==="}, required = 1)
    public IRubyObject eql_p(ThreadContext context, IRubyObject arg) {
        return cmp(context, arg, '=');
    }

    @JRubyMethod(name = "<", required = 1)
    public IRubyObject op_lt(ThreadContext context, IRubyObject arg) {
        return cmp(context, arg, '<');
    }

    @JRubyMethod(name = "<=", required = 1)
    public IRubyObject op_le(ThreadContext context, IRubyObject arg) {
        return cmp(context, arg, 'L');
    }

    @JRubyMethod(name = ">", required = 1)
    public IRubyObject op_gt(ThreadContext context, IRubyObject arg) {
        return cmp(context, arg, '>');
    }

    @JRubyMethod(name = ">=", required = 1)
    public IRubyObject op_ge(ThreadContext context, IRubyObject arg) {
        return cmp(context, arg, 'G');
    }

    @JRubyMethod
    public IRubyObject abs() {
        if (isNaN()) return newNaN(getRuntime());
        if (isInfinity()) return newInfinity(getRuntime(), 1);

        return new RubyBigDecimal(getRuntime(), value.abs()).setResult();
    }

    @JRubyMethod
    public IRubyObject ceil(ThreadContext context, IRubyObject arg) {
        checkFloatDomain();

        int n = RubyNumeric.fix2int(arg);
        
        if (value.scale() <= n) return this; // no rounding neccessary
        
        return new RubyBigDecimal(getRuntime(), value.setScale(n, RoundingMode.CEILING));
    }
    
    @JRubyMethod
    public IRubyObject ceil(ThreadContext context) {
        checkFloatDomain();

        BigInteger ceil = value.setScale(0, RoundingMode.CEILING).toBigInteger();
        
        if (ceil.compareTo(BigInteger.valueOf((long) ceil.intValue())) == 0) { // It fits in Fixnum
            return RubyInteger.int2fix(context.runtime, ceil.intValue());
        }

        return RubyBignum.newBignum(context.runtime, ceil);
    }

    // FIXME: Do we really need this Java inheritence for coerce?
    @Override
    public IRubyObject coerce(IRubyObject other) {
        return coerce(getRuntime().getCurrentContext(), other);
    }

    @JRubyMethod
    public IRubyObject coerce(ThreadContext context, IRubyObject other) {
        if (other instanceof RubyFloat) return getRuntime().newArray(other, to_f());

        return getRuntime().newArray(getVpValue(context, other, true), this);
    }

    @Override
    public double getDoubleValue() {
        return SafeDoubleParser.doubleValue(value);
    }
    
    @Override
    public long getLongValue() {
        return value.longValue();
    }

    @Override
    public int getIntValue() {
        return value.intValue();
    }

    @Override
    public BigInteger getBigIntegerValue() {
        return value.toBigInteger();
    }

    public BigDecimal getBigDecimalValue() {
        return value;
    }

    public RubyNumeric multiplyWith(ThreadContext context, RubyInteger value) { 
        return (RubyNumeric)op_mul(context, value);
    }

    public RubyNumeric multiplyWith(ThreadContext context, RubyFloat value) { 
        return (RubyNumeric)op_mul(context, value);
    }

    public RubyNumeric multiplyWith(ThreadContext context, RubyBignum value) { 
        return (RubyNumeric)op_mul(context, value);
    }

    @Override
    public IRubyObject divmod(ThreadContext context, IRubyObject other) {
        return divmod19(context, other);
    }
    
    @Override
    @JRubyMethod(name = "divmod")
    public IRubyObject divmod19(ThreadContext context, IRubyObject other) {
        // TODO: full-precision divmod is 1000x slower than MRI!
        Ruby runtime = context.runtime;
        RubyBigDecimal val = getVpValue19(context, other, false);

        if (val == null) return callCoerced(context, "divmod", other, true);
        if (isNaN() || val.isNaN() || isInfinity() && val.isInfinity()) return RubyArray.newArray(runtime, newNaN(runtime), newNaN(runtime));
        if (val.isZero()) throw context.runtime.newZeroDivisionError();
        if (isInfinity()) {
            int sign = (infinitySign == val.value.signum()) ? 1 : -1;
            return RubyArray.newArray(runtime, newInfinity(runtime, sign), newNaN(runtime));
        }
        if (val.isInfinity()) return RubyArray.newArray(runtime, newZero(runtime, val.value.signum()), this);
        if (isZero()) return RubyArray.newArray(runtime, newZero(runtime, value.signum()), newZero(runtime, value.signum()));

        // Java and MRI definitions of divmod are different.
        BigDecimal[] divmod = value.divideAndRemainder(val.value);

        BigDecimal div = divmod[0];
        BigDecimal mod = divmod[1];

        if (mod.signum() * val.value.signum() < 0) {
            div = div.subtract(BigDecimal.ONE);
            mod = mod.add(val.value);
        }

        return RubyArray.newArray(runtime, new RubyBigDecimal(runtime, div), new RubyBigDecimal(runtime, mod));
    }
    
    @JRubyMethod
    public IRubyObject exponent() {
        return getRuntime().newFixnum(getExponent());
    }

    @JRubyMethod(name = "finite?")
    public IRubyObject finite_p() {
        return getRuntime().newBoolean(!isNaN() && !isInfinity());
    }

    private void floorNaNInfinityCheck(Ruby runtime) {
        if (isNaN() || isInfinity()) {
            throw runtime.newFloatDomainError("Computation results to '" + to_s(NULL_ARRAY).asJavaString() + "'");
        }        
    }
    
    private RubyBigDecimal floorInternal(ThreadContext context, int n) {
        return value.scale() > n ? new RubyBigDecimal(context.runtime, value.setScale(n, RoundingMode.FLOOR)) : this;
    }
    
    @JRubyMethod public IRubyObject floor(ThreadContext context) {
        floorNaNInfinityCheck(context.runtime);
        return floorInternal(context, 0).to_int();
    }
    
    @JRubyMethod public IRubyObject floor(ThreadContext context, IRubyObject arg) {
        floorNaNInfinityCheck(context.runtime);
        return floorInternal(context, RubyNumeric.fix2int(arg));
     }    
 
    @JRubyMethod
    public IRubyObject frac(ThreadContext context) {
        if (isNaN()) return newNaN(context.runtime);
        if (isInfinity()) return newInfinity(context.runtime, infinitySign);

        if (value.scale() > 0 && value.precision() < value.scale()) return new RubyBigDecimal(context.runtime, value);

        return new RubyBigDecimal(context.runtime, value.subtract(((RubyBigDecimal)fix()).value));
    }

    @JRubyMethod(name = "infinite?")
    public IRubyObject infinite_p(ThreadContext context) {
        return infinitySign == 0 ? context.runtime.getNil() : context.runtime.newFixnum(infinitySign);
    }

    @JRubyMethod
    public IRubyObject inspect(ThreadContext context) {
        StringBuilder val = new StringBuilder("#<BigDecimal:");

        val.append(Integer.toHexString(System.identityHashCode(this))).append(",");
        val.append("'").append(callMethod(context, "to_s")).append("'").append(",");
        val.append(getSignificantDigits().length()).append("(");
        val.append(((getAllDigits().length() / 4) + 1) * 4).append(")").append(">");

        return getRuntime().newString(val.toString());
    }

    @JRubyMethod(name = "nan?")
    public IRubyObject nan_p(ThreadContext context) {
        return context.runtime.newBoolean(isNaN());
    }

    @JRubyMethod(name = "nonzero?")
    public IRubyObject nonzero_p() {
        return isZero() ? getRuntime().getNil() : this;
    }
 
    @JRubyMethod
    public IRubyObject precs(ThreadContext context) {
        return RubyArray.newArrayNoCopy(context.runtime, 
                new IRubyObject[] {context.runtime.newFixnum(getSignificantDigits().length()), 
                                   context.runtime.newFixnum(((getAllDigits().length() / 4) + 1) * 4)});
    }
    
    @JRubyMethod(name = "round", optional = 2)
    public IRubyObject round(ThreadContext context, IRubyObject[] args) {
        int scale = args.length > 0 ? num2int(args[0]) : 0;

        // Special treatment for BigDecimal::NAN and BigDecimal::INFINITY
        //
        // If round is called without any argument, we should raise a
        // FloatDomainError. Otherwise, we don't have to call round ;
        // we can simply return the number itself.
        if (scale == 0 && (isNaN() || isInfinity())) {
            StringBuilder message = new StringBuilder("Computation results to ");
            message.append("'").append(callMethod(context, "to_s")).append("'");

            // To be consistent with MRI's output
            if (isNaN()) message.append("(Not a Number)");

            throw getRuntime().newFloatDomainError(message.toString());
        } else {
            if (isNaN()) {
                return newNaN(context.runtime);
            } else if (isInfinity()) {
                return newInfinity(context.runtime, infinitySign);
            }
        }

        RoundingMode mode = (args.length > 1) ? javaRoundingModeFromRubyRoundingMode(context.runtime, args[1]) : getRoundingMode(context.runtime);
        // JRUBY-914: Java 1.4 BigDecimal does not allow a negative scale, so we have to simulate it
        RubyBigDecimal bigDecimal = null;
        if (scale < 0) {
          // shift the decimal point just to the right of the digit to be rounded to (divide by 10**(abs(scale)))
          // -1 -> 10's digit, -2 -> 100's digit, etc.
          BigDecimal normalized = value.movePointRight(scale);
          // ...round to that digit
          BigDecimal rounded = normalized.setScale(0, mode);
          // ...and shift the result back to the left (multiply by 10**(abs(scale)))
          bigDecimal = new RubyBigDecimal(getRuntime(), rounded.movePointLeft(scale));
        } else {
          bigDecimal = new RubyBigDecimal(getRuntime(), value.setScale(scale, mode));
        }
        if (args.length == 0) {
            return bigDecimal.to_int();
        } else {
            return bigDecimal;
        }
    }
    
    public IRubyObject round(ThreadContext context, IRubyObject scale, IRubyObject mode) {
        return round(context, new IRubyObject[]{scale, mode});
    }    

    //this relies on the Ruby rounding enumerations == Java ones, which they (currently) all are
    private static RoundingMode javaRoundingModeFromRubyRoundingMode(Ruby runtime, IRubyObject arg) {
        if (arg instanceof RubySymbol) {
            RubySymbol roundingModeSymbol = (RubySymbol) arg;
            String roundingModeString = roundingModeSymbol.asJavaString();
            if (roundingModeString.equals("up")) {
                return RoundingMode.UP;
            } else if (roundingModeString.equals("down") || roundingModeString.equals("truncate")) {
                return RoundingMode.DOWN;
            } else if (roundingModeString.equals("half_up") || roundingModeString.equals("default")) {
                return RoundingMode.HALF_UP;
            } else if (roundingModeString.equals("half_down")) {
                return RoundingMode.HALF_DOWN;
            } else if (roundingModeString.equals("half_even") || roundingModeString.equals("banker")) {
                return RoundingMode.HALF_EVEN;
            } else if (roundingModeString.equals("ceiling") || roundingModeString.equals("ceil")) {
                return RoundingMode.CEILING;
            } else if (roundingModeString.equals("floor")) {
                return RoundingMode.FLOOR;
            } else {
                throw runtime.newArgumentError("invalid rounding mode");
            }
        } else {
            try {
                return RoundingMode.valueOf(num2int(arg));
            } catch (IllegalArgumentException iae) {
                throw runtime.newArgumentError("invalid rounding mode");
            }
        }
    }
    
    @JRubyMethod
    public IRubyObject sign() {
        if (isNaN()) return getMetaClass().getConstant("SIGN_NaN");
        if (isInfinity()) return getMetaClass().getConstant(infinitySign < 0 ? "SIGN_NEGATIVE_INFINITE" : "SIGN_POSITIVE_INFINITE");
        if (isZero()) return getMetaClass().getConstant(zeroSign < 0 ? "SIGN_NEGATIVE_ZERO" : "SIGN_POSITIVE_ZERO");
        
        return getMetaClass().getConstant(value.signum() < 0 ? "SIGN_NEGATIVE_FINITE" : "SIGN_POSITIVE_FINITE");
    }
    
    private RubyFixnum signValue(Ruby runtime) {
        if (isNaN()) return RubyFixnum.zero(runtime);
        if (isInfinity()) return runtime.newFixnum(infinitySign);
        if (isZero()) return runtime.newFixnum(zeroSign);

        return runtime.newFixnum(value.signum());
    } 

    @JRubyMethod
    public RubyArray split(ThreadContext context) {
        return RubyArray.newArrayNoCopy(context.runtime, new IRubyObject[] {
            signValue(context.runtime), context.runtime.newString(splitDigits()), 
            context.runtime.newFixnum(10), exponent()
        });
    }
    
    private String splitDigits() {
        if (isNaN()) return "NaN";
        if (isInfinity()) return "Infinity";
        if (isZero()) return "0";

        return getSignificantDigits();
    }
    
    // it doesn't handle special cases
    private String getSignificantDigits() {
        // TODO: no need to calculate every time.
        return value.abs().stripTrailingZeros().unscaledValue().toString();
    }

    private String getAllDigits() {
        // TODO: no need to calculate every time.
        return value.abs().unscaledValue().toString();
    }    

    private int getExponent() {
        if (isZero() || isNaN() || isInfinity()) return 0;

        BigDecimal val = value.abs().stripTrailingZeros();
        return val.precision() - val.scale();
    }

    @JRubyMethod
    public IRubyObject sqrt(IRubyObject arg) {
        Ruby runtime = getRuntime();
        if (isNaN()) throw runtime.newFloatDomainError("(VpSqrt) SQRT(NaN value)");
        if ((isInfinity() && infinitySign < 0) || value.signum() < 0) throw runtime.newFloatDomainError("(VpSqrt) SQRT(negative value)");
        if (isInfinity() && infinitySign > 0) return newInfinity(runtime, 1);

        // NOTE: MRI's sqrt precision is limited by 100,
        // but we allow values more than 100.
        int n = RubyNumeric.fix2int(arg);
        if (n < 0) throw runtime.newArgumentError("argument must be positive");

        n += 4; // just in case, add a bit of extra precision

        return new RubyBigDecimal(runtime, bigSqrt(value, new MathContext(n, RoundingMode.HALF_UP))).setResult();
    }

    @JRubyMethod
    public IRubyObject to_f() {
        if (isNaN()) return RubyFloat.newFloat(getRuntime(), Double.NaN);
        if (isInfinity()) return RubyFloat.newFloat(getRuntime(), infinitySign < 0 ? Double.NEGATIVE_INFINITY : Double.POSITIVE_INFINITY);
        if (isZero()) return RubyFloat.newFloat(getRuntime(), zeroSign < 0 ? -0.0 : 0.0);
        if (-value.scale() <= RubyFloat.MAX_10_EXP) return RubyFloat.newFloat(getRuntime(), SafeDoubleParser.doubleValue(value));

        switch (value.signum()) {
            case -1: return RubyFloat.newFloat(getRuntime(), Double.NEGATIVE_INFINITY);
            case 0: return RubyFloat.newFloat(getRuntime(), 0);
            case 1: return RubyFloat.newFloat(getRuntime(), Double.POSITIVE_INFINITY);
        }

        throw getRuntime().newArgumentError("signum of this rational is invalid: " + value.signum());
    }

    @JRubyMethod(name = {"to_i", "to_int"})
    public IRubyObject to_int() {
        checkFloatDomain();
    
        try {
            return RubyNumeric.int2fix(getRuntime(), value.longValueExact());
        } catch (ArithmeticException ae) {
            return RubyBignum.bignorm(getRuntime(), value.toBigInteger());            
        }
    }
    
    private String removeTrailingZeroes(String in) {
        while(in.length() > 0 && in.charAt(in.length()-1)=='0') {
            in = in.substring(0, in.length()-1);
        }
        return in;
    }
  
    public static boolean formatHasLeadingPlus(String format) {
        return format.startsWith("+");
    }

    public static boolean formatHasLeadingSpace(String format) {
        return format.startsWith(" ");
    }

    public static boolean formatHasFloatingPointNotation(String format) {
        return format.endsWith("F");
    }

    public static int formatFractionalDigitGroups(String format) {
        Matcher m = Pattern.compile("(\\+| )?(\\d+)(E|F)?").matcher(format);
        
        return m.matches() ? Integer.parseInt(m.group(2)) : 0;
    }
    
    private boolean hasArg(IRubyObject[] args) {
        return args.length != 0 && !args[0].isNil();
    }

    private String format(IRubyObject[] args) {
        return args[0].toString();
    }

    private String firstArgument(IRubyObject[] args) {
        return hasArg(args) ? format(args) : null;
    }

    private boolean posSpace(String arg) {
        return arg != null && formatHasLeadingSpace(arg);
    }

    private boolean posSign(String arg) {
        return arg != null && (formatHasLeadingPlus(arg) || posSpace(arg));
    }

    private boolean asEngineering(String arg) {
        return arg == null || !formatHasFloatingPointNotation(arg);
    }

    private int groups(String arg) {
        return arg != null ? formatFractionalDigitGroups(arg) : 0;
    }

    private boolean isZero() {
        return !isNaN() && !isInfinity() && (value.signum() == 0);
    }

    private boolean isOne() {
        return value.abs().compareTo(BigDecimal.ONE) == 0;
    }

    private boolean isNaN() {
        return isNaN;
    }

    private boolean isInfinity() {
        return infinitySign != 0;
    }

    private String unscaledValue() {
        return value.abs().unscaledValue().toString();
    }
    
    private String sign(String arg, int signum) {
        return signum == -1 ? "-" : (signum == 1 ? (posSign(arg) ? (posSpace(arg) ? " " : "+") : "") : "");
    }

    private IRubyObject engineeringValue(String arg) {
        StringBuilder build = new StringBuilder().append(sign(arg, value.signum())).append("0.");
        String s = removeTrailingZeroes(unscaledValue());
        
        if (groups(arg) == 0) {
            build.append("".equals(s) ? "0" : s);
        } else {
            int length = s.length();
            String sep = "";

            for (int index = 0; index < length; index += groups(arg)) {
                int next = index + groups(arg);
                build.append(sep).append(s.substring(index, next > length ? length : next));
                sep = " ";
            }
        }
        build.append("E").append(getExponent());
        return getRuntime().newString(build.toString());
    }

    private IRubyObject floatingPointValue(String arg) {
        String values[] = value.abs().stripTrailingZeros().toPlainString().split("\\.");
        String whole = values.length > 0 ? values[0] : "0";
        String after = values.length > 1 ? values[1] : "0";
        StringBuilder build = new StringBuilder().append(sign(arg, value.signum()));
        
        if (groups(arg) == 0) {
            build.append(whole);
            if (after != null) build.append(".").append(after);
        } else {
            int index = 0;
            String sep = "";
            while (index < whole.length()) {
                int next = index + groups(arg);
                if (next > whole.length()) next = whole.length();

                build.append(sep).append(whole.substring(index, next));
                sep = " ";
                index += groups(arg);
            }
            if (null != after) {
                build.append(".");
                index = 0;
                sep = "";
                while (index < after.length()) {
                    int next = index + groups(arg);
                    if (next > after.length()) next = after.length();

                    build.append(sep).append(after.substring(index, next));
                    sep = " ";
                    index += groups(arg);
                }
            }
        }
        return getRuntime().newString(build.toString());
    }
            
    @JRubyMethod(optional = 1)
    public IRubyObject to_s(IRubyObject[] args) {
        if (isNaN()) return getRuntime().newString("NaN");
        if (isInfinity()) return getRuntime().newString(infinityString());
        if (isZero()) return getRuntime().newString(zeroSign < 0 ? "-0.0" : "0.0");
        
        String arg = firstArgument(args);

        return asEngineering(arg) ? engineeringValue(arg) : floatingPointValue(arg);
    } 

    // Note: #fix has only no-arg form, but truncate allows optional parameter.

    @JRubyMethod
    public IRubyObject fix() {
        return truncateInternal(0);
    }

    private RubyBigDecimal truncateInternal(int arg) {
        if (isNaN()) return newNaN(getRuntime());
        if (isInfinity()) return newInfinity(getRuntime(), infinitySign);

        int precision = value.precision() - value.scale() + arg;
        
        if (precision > 0) return new RubyBigDecimal(getRuntime(),
                value.round(new MathContext(precision, RoundingMode.DOWN)));

        return new RubyBigDecimal(getRuntime(), BigDecimal.ZERO); // FIXME: proper sign
    }

    @JRubyMethod
    public IRubyObject truncate(ThreadContext context) {
        return truncateInternal(0).to_int();
    }
    
    @JRubyMethod
    public IRubyObject truncate(ThreadContext context, IRubyObject arg) {
        return truncateInternal(RubyNumeric.fix2int(arg));
    }    

    @JRubyMethod(name = "zero?")
    public IRubyObject zero_p() {
         return getRuntime().newBoolean(isZero());
    }

    /**
     * Returns the correctly rounded square root of a positive
     * BigDecimal. This method performs the fast <i>Square Root by
     * Coupled Newton Iteration</i> algorithm by Timm Ahrendt, from
     * the book "Pi, unleashed" by Jörg Arndt in a neat loop.
     * <p>
     * The code is based on Frans Lelieveld's code , used here with
     * permission.
     *
     * @param squarD The number to get the root from.
     * @param rootMC Precision and rounding mode.
     * @return the root of the argument number
     * @throws ArithmeticException
     *                 if the argument number is negative
     * @throws IllegalArgumentException
     *                 if rootMC has precision 0
     * @see http://oldblog.novaloka.nl/blogger.xs4all.nl/novaloka/archive/2007/09/15/295396.html
     */
    public static BigDecimal bigSqrt(BigDecimal squarD, MathContext rootMC) {
       // General number and precision checking
      int sign = squarD.signum();
      if (sign == -1) throw new ArithmeticException("Square root of a negative number: " + squarD);
      if (sign == 0) return squarD.round(rootMC);

      int prec = rootMC.getPrecision();           // the requested precision
      if (prec == 0) throw new IllegalArgumentException("Most roots won't have infinite precision = 0");

      // Initial precision is that of double numbers 2^63/2 ~ 4E18
      int BITS = 62;                              // 63-1 an even number of number bits
      int nInit = 16;                             // precision seems 16 to 18 digits
      MathContext nMC = new MathContext(18, RoundingMode.HALF_DOWN);

      // Estimate the square root with the foremost 62 bits of squarD
      BigInteger bi = squarD.unscaledValue();     // bi and scale are a tandem
      int biLen = bi.bitLength();
      int shift = Math.max(0, biLen - BITS + (biLen%2 == 0 ? 0 : 1));   // even shift..
      bi = bi.shiftRight(shift);                  // ..floors to 62 or 63 bit BigInteger

      double root = Math.sqrt(SafeDoubleParser.doubleValue(bi));
      BigDecimal halfBack = new BigDecimal(BigInteger.ONE.shiftLeft(shift/2));

      int scale = squarD.scale();
      if (scale % 2 == 1) root *= SQRT_10; // 5 -> 2, -5 -> -3 need half a scale more..

      scale = (int) Math.ceil(scale/2.);         // ..where 100 -> 10 shifts the scale

      // Initial x - use double root - multiply by halfBack to unshift - set new scale
      BigDecimal x = new BigDecimal(root, nMC);
      x = x.multiply(halfBack, nMC);              // x0 ~ sqrt()
      if (scale != 0) x = x.movePointLeft(scale);

      if (prec < nInit) {                // for prec 15 root x0 must surely be OK
          return x.round(rootMC);        // return small prec roots without iterations
      }

      // Initial v - the reciprocal
      BigDecimal v = BigDecimal.ONE.divide(TWO.multiply(x), nMC);        // v0 = 1/(2*x)

      // Collect iteration precisions beforehand
      List<Integer> nPrecs = new ArrayList<Integer>();

      assert nInit > 3 : "Never ending loop!";                // assume nInit = 16 <= prec

      // Let m be the exact digits precision in an earlier! loop
      for (int m = prec + 1; m > nInit; m = m/2 + (m > 100 ? 1 : 2)) {
          nPrecs.add(m);
      }

      // The loop of "Square Root by Coupled Newton Iteration"
      for (int i = nPrecs.size() - 1; i > -1; i--) {
          // Increase precision - next iteration supplies n exact digits
          nMC = new MathContext(nPrecs.get(i), i%2 == 1 ? RoundingMode.HALF_UP : RoundingMode.HALF_DOWN);

          // Next x                                        // e = d - x^2
          BigDecimal e = squarD.subtract(x.multiply(x, nMC), nMC);
          if (i != 0) {
              x = x.add(e.multiply(v, nMC));               // x += e*v     ~ sqrt()
          } else {
              x = x.add(e.multiply(v, rootMC), rootMC);    // root x is ready!
              break;
          }

          // Next v                                        // g = 1 - 2*x*v
          BigDecimal g = BigDecimal.ONE.subtract(TWO.multiply(x).multiply(v, nMC));

          v = v.add(g.multiply(v, nMC));                   // v += g*v     ~ 1/2/sqrt()
      }

      return x;                      // return sqrt(squarD) with precision of rootMC
    }

    private void checkFloatDomain() {
        if (isNaN()) throw this.getRuntime().newFloatDomainError("NaN");
        if (isInfinity()) throw getRuntime().newFloatDomainError(infinityString());
    }
    
    private String infinityString() {
        return infinitySign == -1 ? "-Infinity" : "Infinity";
    }
    
    private boolean is_even(IRubyObject x) {
        if (x instanceof RubyFixnum) return RubyNumeric.fix2long((RubyFixnum) x) % 2 == 0;
        if (x instanceof RubyBignum) return RubyBignum.big2long((RubyBignum) x) % 2 == 0;

        return false;
    }
}<|MERGE_RESOLUTION|>--- conflicted
+++ resolved
@@ -877,19 +877,8 @@
         int len = value.precision() + preciseOther.value.precision();
         int pow = len / 4;
         int precision = (pow + 1) * 4 * 2;
-<<<<<<< HEAD
-        
+
         return op_div(context, preciseOther, getRuntime().newFixnum(precision));
-=======
-
-        return op_div(context, preciseOther, getRuntime().newFixnum(precision));
-    }
-    
-    private IRubyObject convertDivResult(ThreadContext context, IRubyObject other, IRubyObject result) {
-        if (other instanceof RubyFloat && result instanceof RubyBigDecimal) 
-            result = ((RubyBigDecimal)result).convertToFloat();
-        return result;        
->>>>>>> b6f907fa
     }
     
     public IRubyObject op_div(ThreadContext context, IRubyObject other) {
@@ -940,11 +929,6 @@
         // MRI behavior: "If digits is 0, the result is the same as the / operator."
         if (scale == 0) return op_quo(context, other);
 
-<<<<<<< HEAD
-        MathContext mathContext = new MathContext(scale, getRoundingMode(context.runtime));
-        return new RubyBigDecimal(context.runtime,
-                value.divide(val.value, mathContext)).setResult(scale);
-=======
         if (isZero()) {
             return newZero(getRuntime(), zeroSign * val.value.signum());
         }
@@ -957,7 +941,6 @@
             return new RubyBigDecimal(getRuntime(),
                     value.divide(val.value, mathContext)).setResult(scale);
         }
->>>>>>> b6f907fa
     }
     
     @JRubyMethod(name = "div")
