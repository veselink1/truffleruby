--- conflicted
+++ resolved
@@ -34,10 +34,6 @@
     protected final T javaCallable; /* null if multiple callable members */
     protected final T[][] javaCallables; /* != null if javaCallable == null */
     protected final T[] javaVarargsCallables; /* != null if any var args callables */
-<<<<<<< HEAD
-=======
-    protected final int minVarargsArity;
->>>>>>> d24a9975
 
     // in case multiple callables (overloaded Java method - same name different args)
     // for the invoker exists  CallableSelector caches resolution based on args here
@@ -46,7 +42,6 @@
     private final Ruby runtime;
 
     @SuppressWarnings("unchecked") // NULL_CACHE
-<<<<<<< HEAD
     RubyToJavaInvoker(RubyModule host, Member member) {
         super(host, Visibility.PUBLIC);
         this.runtime = host.getRuntime();
@@ -73,8 +68,6 @@
     }
 
     @SuppressWarnings("unchecked") // NULL_CACHE
-=======
->>>>>>> d24a9975
     RubyToJavaInvoker(RubyModule host, Member[] members) {
         super(host, Visibility.PUBLIC);
         this.runtime = host.getRuntime();
@@ -83,7 +76,6 @@
         final T callable;
         final T[][] callables;
         T[] varargsCallables = null;
-<<<<<<< HEAD
         int minVarArgsArity = -1; int maxArity, minArity;
 
         final int length = members.length;
@@ -93,15 +85,6 @@
             if ( callable.isVarArgs() ) {
                 varargsCallables = createCallableArray(callable);
                 minVarArgsArity = getMemberArity(members[0]) - 1;
-=======
-        int varArgsArity = Integer.MAX_VALUE;
-
-        final int length = members.length;
-        if ( length == 1 ) {
-            callable = (T) createCallable(runtime, members[0]);
-            if ( callable.isVarArgs() ) {
-                varargsCallables = (T[]) createCallableArray(callable);
->>>>>>> d24a9975
             }
             callables = null;
 
@@ -129,11 +112,6 @@
                     methodsForArity = new ArrayList<T>(length);
                     arityMap.put(currentArity, methodsForArity);
                 }
-<<<<<<< HEAD
-=======
-
-                final T javaMethod = (T) createCallable(runtime, method);
->>>>>>> d24a9975
                 methodsForArity.add(javaMethod);
 
                 if ( javaMethod.isVarArgs() ) {
@@ -153,33 +131,20 @@
                 }
             }
 
-<<<<<<< HEAD
             callables = createCallableArrayArray(maxArity + 1);
             for (IntHashMap.Entry<ArrayList<T>> entry : arityMap.entrySet()) {
                 ArrayList<T> methodsForArity = entry.getValue();
 
                 T[] methodsArray = methodsForArity.toArray(createCallableArray(methodsForArity.size()));
-=======
-            callables = (T[][]) createCallableArrayArray(maxArity + 1);
-            for (IntHashMap.Entry<ArrayList<T>> entry : arityMap.entrySet()) {
-                ArrayList<T> methodsForArity = entry.getValue();
-
-                T[] methodsArray = methodsForArity.toArray((T[]) createCallableArray(methodsForArity.size()));
->>>>>>> d24a9975
                 callables[ entry.getKey() /* int */ ] = methodsArray;
             }
 
             if (varArgs != null /* && varargsMethods.size() > 0 */) {
                 varargsCallables = (T[]) varArgs.toArray( createCallableArray(varArgs.size()) );
             }
-<<<<<<< HEAD
             // NOTE: tested (4, false); with opt_for_space: false but does not
             // seem to give  the promised ~10% improvement in map's speed ...
             cache = new NonBlockingHashMapLong<>(4, true); // 8 still uses MIN_SIZE_LOG == 4
-=======
-
-            cache = new NonBlockingHashMapLong<T>(8);
->>>>>>> d24a9975
         }
 
         this.javaCallable = callable;
@@ -249,29 +214,7 @@
         cache.put(signatureCode, callable);
     }
 
-<<<<<<< HEAD
     protected abstract T createCallable(Ruby runtime, Member member);
-=======
-    /**
-     * Internal API
-     * @param signatureCode
-     * @return callable
-     */
-    public final T getSignature(int signatureCode) {
-        return cache.get(signatureCode);
-    }
-
-    /**
-     * Internal API
-     * @param signatureCode
-     * @param callable
-     */
-    public final void putSignature(int signatureCode, T callable) {
-        cache.put(signatureCode, callable);
-    }
-
-    protected abstract JavaCallable createCallable(Ruby runtime, Member member);
->>>>>>> d24a9975
 
     protected abstract T[] createCallableArray(T callable);
 
@@ -374,11 +317,7 @@
         return callable;
     }
 
-<<<<<<< HEAD
     private T matchVarArgsCallableArityN(IRubyObject self, IRubyObject[] args) {
-=======
-    private JavaCallable matchVarArgsCallableArityN(IRubyObject self, IRubyObject[] args) {
->>>>>>> d24a9975
         final T[] varArgsCallables = this.javaVarargsCallables;
         if ( varArgsCallables != null ) {
             T callable = CallableSelector.matchingCallableArityN(runtime, this, varArgsCallables, args);
@@ -406,11 +345,7 @@
         return callable;
     }
 
-<<<<<<< HEAD
     protected final T findCallableArityOne(IRubyObject self, String name, IRubyObject arg0) {
-=======
-    protected final JavaCallable findCallableArityOne(IRubyObject self, String name, IRubyObject arg0) {
->>>>>>> d24a9975
         T callable = this.javaCallable;
         if ( callable == null ) {
             // TODO: varargs?
@@ -429,11 +364,7 @@
         return callable;
     }
 
-<<<<<<< HEAD
     protected final T findCallableArityTwo(IRubyObject self, String name, IRubyObject arg0, IRubyObject arg1) {
-=======
-    protected final JavaCallable findCallableArityTwo(IRubyObject self, String name, IRubyObject arg0, IRubyObject arg1) {
->>>>>>> d24a9975
         T callable = this.javaCallable;
         if ( callable == null ) {
             // TODO: varargs?
@@ -452,11 +383,7 @@
         return callable;
     }
 
-<<<<<<< HEAD
     protected final T findCallableArityThree(IRubyObject self, String name, IRubyObject arg0, IRubyObject arg1, IRubyObject arg2) {
-=======
-    protected final JavaCallable findCallableArityThree(IRubyObject self, String name, IRubyObject arg0, IRubyObject arg1, IRubyObject arg2) {
->>>>>>> d24a9975
         T callable = this.javaCallable;
         if ( callable == null ) {
             // TODO: varargs?
@@ -475,11 +402,7 @@
         return callable;
     }
 
-<<<<<<< HEAD
     protected final T findCallableArityFour(IRubyObject self, String name, IRubyObject arg0, IRubyObject arg1, IRubyObject arg2, IRubyObject arg3) {
-=======
-    protected final JavaCallable findCallableArityFour(IRubyObject self, String name, IRubyObject arg0, IRubyObject arg1, IRubyObject arg2, IRubyObject arg3) {
->>>>>>> d24a9975
         T callable = this.javaCallable;
         if ( callable == null ) {
             // TODO: varargs?
