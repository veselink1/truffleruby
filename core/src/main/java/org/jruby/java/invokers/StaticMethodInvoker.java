package org.jruby.java.invokers;

import java.lang.reflect.Method;
import java.util.List;

import org.jruby.RubyClass;
import org.jruby.RubyModule;
import org.jruby.RubyProc;
import org.jruby.javasupport.JavaMethod;
import org.jruby.runtime.Block;
import org.jruby.runtime.ThreadContext;
import org.jruby.runtime.builtin.IRubyObject;

public final class StaticMethodInvoker extends MethodInvoker {

    public StaticMethodInvoker(RubyClass host, List<Method> methods) {
        super(host, methods);
    }

    public StaticMethodInvoker(RubyClass host, Method method) {
        super(host, method);
    }

    @Override
    public IRubyObject call(ThreadContext context, IRubyObject self, RubyModule clazz, String name, IRubyObject[] args) {
        int len = args.length;
        final Object[] convertedArgs;
        JavaMethod method = (JavaMethod)findCallable(self, name, args, len);
        if (method.isVarArgs()) {
            len = method.getArity() - 1;
            convertedArgs = new Object[len + 1];
            for (int i = 0; i < len && i < args.length; i++) {
                convertedArgs[i] = convertArg(args[i], method, i);
            }
            convertedArgs[len] = convertVarArgs(args, method);
        } else {
            convertedArgs = new Object[len];
            for (int i = 0; i < len && i < args.length; i++) {
                convertedArgs[i] = convertArg(args[i], method, i);
            }
        }
        return method.invokeStaticDirect(context, convertedArgs);
    }

    @Override
    public IRubyObject call(ThreadContext context, IRubyObject self, RubyModule clazz, String name) {
        if (javaVarargsCallables != null) return call(context, self, clazz, name, IRubyObject.NULL_ARRAY);
        JavaMethod method = (JavaMethod)findCallableArityZero(self, name);

        return method.invokeStaticDirect(context);
    }

    @Override
    public IRubyObject call(ThreadContext context, IRubyObject self, RubyModule clazz, String name, IRubyObject arg0) {
        if (javaVarargsCallables != null) return call(context, self, clazz, name, new IRubyObject[] {arg0});
        JavaMethod method = (JavaMethod)findCallableArityOne(self, name, arg0);
        if (method.isVarArgs()) return call(context, self, clazz, name, new IRubyObject[] {arg0});
        Object cArg0 = convertArg(arg0, method, 0);

        return method.invokeStaticDirect(context, cArg0);
    }

    @Override
    public IRubyObject call(ThreadContext context, IRubyObject self, RubyModule clazz, String name, IRubyObject arg0, IRubyObject arg1) {
        if (javaVarargsCallables != null) return call(context, self, clazz, name, new IRubyObject[] {arg0, arg1});
        JavaMethod method = (JavaMethod)findCallableArityTwo(self, name, arg0, arg1);
        Object cArg0 = convertArg(arg0, method, 0);
        Object cArg1 = convertArg(arg1, method, 1);

        return method.invokeStaticDirect(context, cArg0, cArg1);
    }

    @Override
    public IRubyObject call(ThreadContext context, IRubyObject self, RubyModule clazz, String name, IRubyObject arg0, IRubyObject arg1, IRubyObject arg2) {
        if (javaVarargsCallables != null) return call(context, self, clazz, name, new IRubyObject[] {arg0, arg1, arg2});
        JavaMethod method = (JavaMethod)findCallableArityThree(self, name, arg0, arg1, arg2);
        Object cArg0 = convertArg(arg0, method, 0);
        Object cArg1 = convertArg(arg1, method, 1);
        Object cArg2 = convertArg(arg2, method, 2);

        return method.invokeStaticDirect(context, cArg0, cArg1, cArg2);
    }

    @Override
    public IRubyObject call(ThreadContext context, IRubyObject self, RubyModule clazz, String name, IRubyObject[] args, Block block) {
        if (block.isGiven()) {
            int len = args.length;
            // too much array creation!
            Object[] convertedArgs = new Object[len + 1];
            IRubyObject[] intermediate = new IRubyObject[len + 1];
            System.arraycopy(args, 0, intermediate, 0, len);
            intermediate[len] = RubyProc.newProc(context.runtime, block, block.type);
            JavaMethod method = (JavaMethod)findCallable(self, name, intermediate, len + 1);
            for (int i = 0; i < len + 1; i++) {
                convertedArgs[i] = convertArg(intermediate[i], method, i);
            }

<<<<<<< HEAD
            return method.invokeStaticDirect(context, convertedArgs);
        } else {
            return call(context, self, clazz, name, args);
=======
            return method.invokeStaticDirect(convertedArgs);
>>>>>>> dd9cf5f9
        }
        return call(context, self, clazz, name, args);
    }

    @Override
    public IRubyObject call(ThreadContext context, IRubyObject self, RubyModule clazz, String name, Block block) {
        if (block.isGiven()) {
            RubyProc proc = RubyProc.newProc(context.runtime, block, block.type);
            JavaMethod method = (JavaMethod)findCallableArityOne(self, name, proc);
            Object cArg0 = convertArg(proc, method, 0);

<<<<<<< HEAD
            return method.invokeStaticDirect(context, cArg0);
        } else {
            return call(context, self, clazz, name);
=======
            return method.invokeStaticDirect(cArg0);
>>>>>>> dd9cf5f9
        }
        return call(context, self, clazz, name);
    }

    @Override
    public IRubyObject call(ThreadContext context, IRubyObject self, RubyModule clazz, String name, IRubyObject arg0, Block block) {
        if (block.isGiven()) {
            RubyProc proc = RubyProc.newProc(context.runtime, block, block.type);
            JavaMethod method = (JavaMethod)findCallableArityTwo(self, name, arg0, proc);
            Object cArg0 = convertArg(arg0, method, 0);
            Object cArg1 = convertArg(proc, method, 1);

<<<<<<< HEAD
            return method.invokeStaticDirect(context, cArg0, cArg1);
        } else {
            return call(context, self, clazz, name, arg0);
=======
            return method.invokeStaticDirect(cArg0, cArg1);
>>>>>>> dd9cf5f9
        }
        return call(context, self, clazz, name, arg0);
    }

    @Override
    public IRubyObject call(ThreadContext context, IRubyObject self, RubyModule clazz, String name, IRubyObject arg0, IRubyObject arg1, Block block) {
        if (block.isGiven()) {
            RubyProc proc = RubyProc.newProc(context.runtime, block, block.type);
            JavaMethod method = (JavaMethod)findCallableArityThree(self, name, arg0, arg1, proc);
            Object cArg0 = convertArg(arg0, method, 0);
            Object cArg1 = convertArg(arg1, method, 1);
            Object cArg2 = convertArg(proc, method, 2);

<<<<<<< HEAD
            return method.invokeStaticDirect(context, cArg0, cArg1, cArg2);
        } else {
            return call(context, self, clazz, name, arg0, arg1);
=======
            return method.invokeStaticDirect(cArg0, cArg1, cArg2);
>>>>>>> dd9cf5f9
        }
        return call(context, self, clazz, name, arg0, arg1);
    }

    @Override
    public IRubyObject call(ThreadContext context, IRubyObject self, RubyModule clazz, String name, IRubyObject arg0, IRubyObject arg1, IRubyObject arg2, Block block) {
        if (block.isGiven()) {
            RubyProc proc = RubyProc.newProc(context.runtime, block, block.type);
            JavaMethod method = (JavaMethod)findCallableArityFour(self, name, arg0, arg1, arg2, proc);
            Object cArg0 = convertArg(arg0, method, 0);
            Object cArg1 = convertArg(arg1, method, 1);
            Object cArg2 = convertArg(arg2, method, 2);
            Object cArg3 = convertArg(proc, method, 3);

<<<<<<< HEAD
            return method.invokeStaticDirect(context, cArg0, cArg1, cArg2, cArg3);
        } else {
            return call(context, self, clazz, name, arg0, arg1, arg2);
=======
            return method.invokeStaticDirect(cArg0, cArg1, cArg2, cArg3);
>>>>>>> dd9cf5f9
        }
        return call(context, self, clazz, name, arg0, arg1, arg2);
    }
}<|MERGE_RESOLUTION|>--- conflicted
+++ resolved
@@ -95,13 +95,7 @@
                 convertedArgs[i] = convertArg(intermediate[i], method, i);
             }
 
-<<<<<<< HEAD
             return method.invokeStaticDirect(context, convertedArgs);
-        } else {
-            return call(context, self, clazz, name, args);
-=======
-            return method.invokeStaticDirect(convertedArgs);
->>>>>>> dd9cf5f9
         }
         return call(context, self, clazz, name, args);
     }
@@ -113,13 +107,7 @@
             JavaMethod method = (JavaMethod)findCallableArityOne(self, name, proc);
             Object cArg0 = convertArg(proc, method, 0);
 
-<<<<<<< HEAD
             return method.invokeStaticDirect(context, cArg0);
-        } else {
-            return call(context, self, clazz, name);
-=======
-            return method.invokeStaticDirect(cArg0);
->>>>>>> dd9cf5f9
         }
         return call(context, self, clazz, name);
     }
@@ -132,13 +120,7 @@
             Object cArg0 = convertArg(arg0, method, 0);
             Object cArg1 = convertArg(proc, method, 1);
 
-<<<<<<< HEAD
             return method.invokeStaticDirect(context, cArg0, cArg1);
-        } else {
-            return call(context, self, clazz, name, arg0);
-=======
-            return method.invokeStaticDirect(cArg0, cArg1);
->>>>>>> dd9cf5f9
         }
         return call(context, self, clazz, name, arg0);
     }
@@ -152,13 +134,8 @@
             Object cArg1 = convertArg(arg1, method, 1);
             Object cArg2 = convertArg(proc, method, 2);
 
-<<<<<<< HEAD
             return method.invokeStaticDirect(context, cArg0, cArg1, cArg2);
-        } else {
-            return call(context, self, clazz, name, arg0, arg1);
-=======
-            return method.invokeStaticDirect(cArg0, cArg1, cArg2);
->>>>>>> dd9cf5f9
+
         }
         return call(context, self, clazz, name, arg0, arg1);
     }
@@ -173,13 +150,7 @@
             Object cArg2 = convertArg(arg2, method, 2);
             Object cArg3 = convertArg(proc, method, 3);
 
-<<<<<<< HEAD
             return method.invokeStaticDirect(context, cArg0, cArg1, cArg2, cArg3);
-        } else {
-            return call(context, self, clazz, name, arg0, arg1, arg2);
-=======
-            return method.invokeStaticDirect(cArg0, cArg1, cArg2, cArg3);
->>>>>>> dd9cf5f9
         }
         return call(context, self, clazz, name, arg0, arg1, arg2);
     }
