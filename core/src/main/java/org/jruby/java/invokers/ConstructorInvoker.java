--- conflicted
+++ resolved
@@ -71,15 +71,9 @@
                 convertedArgs[i] = convertArg(args[i], constructor, i);
             }
         }
-<<<<<<< HEAD
-        
+
         proxy.setObject(constructor.newInstanceDirect(context, convertedArgs));
         
-=======
-
-        proxy.setObject(constructor.newInstanceDirect(convertedArgs));
-
->>>>>>> b596b5ae
         return self;
     }
 
@@ -89,13 +83,8 @@
         JavaProxy proxy = castJavaProxy(self);
         JavaConstructor constructor = (JavaConstructor) findCallableArityZero(self, name);
 
-<<<<<<< HEAD
         proxy.setObject(constructor.newInstanceDirect(context));
         
-=======
-        proxy.setObject(constructor.newInstanceDirect());
-
->>>>>>> b596b5ae
         return self;
     }
 
@@ -106,13 +95,8 @@
         JavaConstructor constructor = (JavaConstructor) findCallableArityOne(self, name, arg0);
         Object cArg0 = convertArg(arg0, constructor, 0);
 
-<<<<<<< HEAD
         proxy.setObject(constructor.newInstanceDirect(context, cArg0));
         
-=======
-        proxy.setObject(constructor.newInstanceDirect(cArg0));
-
->>>>>>> b596b5ae
         return self;
     }
 
