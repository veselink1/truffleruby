/*
 * Copyright (c) 2013 Oracle and/or its affiliates. All rights reserved. This
 * code is released under a tri EPL/GPL/LGPL license. You can use it,
 * redistribute it and/or modify it under the terms of the:
 *
 * Eclipse Public License version 1.0
 * GNU General Public License version 2
 * GNU Lesser General Public License version 2.1
 */
package org.jruby.truffle;

import com.oracle.truffle.api.CallTarget;
import com.oracle.truffle.api.source.Source;
import com.oracle.truffle.api.Truffle;
import com.oracle.truffle.api.frame.MaterializedFrame;
import org.jruby.TruffleBridge;
import org.jruby.internal.runtime.methods.DynamicMethod;
import org.jruby.runtime.builtin.IRubyObject;
import org.jruby.truffle.nodes.RubyNode;
import org.jruby.truffle.nodes.core.CoreMethodNodeManager;
import org.jruby.truffle.nodes.methods.MethodDefinitionNode;
import org.jruby.truffle.runtime.NilPlaceholder;
import org.jruby.truffle.runtime.RubyArguments;
import org.jruby.truffle.runtime.RubyContext;
import org.jruby.truffle.runtime.RubyParserResult;
import org.jruby.truffle.runtime.backtrace.MRIBacktraceFormatter;
import org.jruby.truffle.runtime.control.RaiseException;
import org.jruby.truffle.runtime.core.RubyArray;
import org.jruby.truffle.runtime.core.RubyException;
import org.jruby.truffle.translator.TranslatorDriver;

import java.io.IOException;

public class TruffleBridgeImpl implements TruffleBridge {

    private final org.jruby.Ruby runtime;
    private final RubyContext truffleContext;

    public TruffleBridgeImpl(org.jruby.Ruby runtime) {
        assert runtime != null;

        this.runtime = runtime;

        // Set up a context

        truffleContext = new RubyContext(runtime);
    }

    @Override
    public void init() {
        if (RubyContext.PRINT_RUNTIME) {
            runtime.getInstanceConfig().getError().println("jruby: using " + Truffle.getRuntime().getName());
        }

        // Bring in core method nodes

        CoreMethodNodeManager.addStandardMethods(truffleContext.getCoreLibrary().getObjectClass());

        // Give the core library manager a chance to tweak some of those methods

        truffleContext.getCoreLibrary().initializeAfterMethodsAdded();

        // Set program arguments

        for (IRubyObject arg : ((org.jruby.RubyArray) runtime.getObject().getConstant("ARGV")).toJavaArray()) {
            assert arg != null;

            truffleContext.getCoreLibrary().getArgv().slowPush(truffleContext.makeString(arg.toString()));
        }

        // Set the load path

        final RubyArray loadPath = (RubyArray) truffleContext.getCoreLibrary().getGlobalVariablesObject().getInstanceVariable("$:");

        for (IRubyObject path : ((org.jruby.RubyArray) runtime.getLoadService().getLoadPath()).toJavaArray()) {
            loadPath.slowPush(truffleContext.makeString(path.toString()));
        }

        // Hook

        if (truffleContext.getHooks() != null) {
            truffleContext.getHooks().afterInit(truffleContext);
        }
    }

    @Override
    public TruffleMethod truffelize(DynamicMethod originalMethod, org.jruby.ast.ArgsNode argsNode, org.jruby.ast.Node bodyNode) {
        final MethodDefinitionNode methodDefinitionNode = truffleContext.getTranslator().parse(truffleContext, null, argsNode, bodyNode, null);
        return new TruffleMethod(originalMethod, Truffle.getRuntime().createCallTarget(methodDefinitionNode.getMethodRootNode()));
    }

    @Override
    public Object execute(TranslatorDriver.ParserContext parserContext, Object self, MaterializedFrame parentFrame, org.jruby.ast.RootNode rootNode) {
        try {
            final Source source = Source.fromFileName(rootNode.getPosition().getFile());
            final RubyParserResult parseResult = truffleContext.getTranslator().parse(null, truffleContext, source, parserContext, parentFrame, rootNode);
            final CallTarget callTarget = Truffle.getRuntime().createCallTarget(parseResult.getRootNode());
            return callTarget.call(RubyArguments.pack(parentFrame, self, null));
        } catch (RaiseException e) {
            // TODO(CS): what's this cast about?
<<<<<<< HEAD
            printUncaughtException((RubyException) e.getRubyException());
            return NilPlaceholder.INSTANCE;
        } catch (Exception e) {
            throw new RuntimeException(e);
        }
    }
=======
            final RubyException rubyException = (RubyException) e.getRubyException();
>>>>>>> 0c7cef13

            for (String line : new MRIBacktraceFormatter().format(truffleContext, rubyException, rubyException.getBacktrace())) {
                System.err.println(line);
            }

            return NilPlaceholder.INSTANCE;
        }
    }

    @Override
    public IRubyObject toJRuby(Object object) {
        return truffleContext.toJRuby(object);
    }

    @Override
    public Object toTruffle(IRubyObject object) {
        return truffleContext.toTruffle(object);
    }

    @Override
    public void shutdown() {
        truffleContext.shutdown();
    }

}<|MERGE_RESOLUTION|>--- conflicted
+++ resolved
@@ -16,7 +16,6 @@
 import org.jruby.TruffleBridge;
 import org.jruby.internal.runtime.methods.DynamicMethod;
 import org.jruby.runtime.builtin.IRubyObject;
-import org.jruby.truffle.nodes.RubyNode;
 import org.jruby.truffle.nodes.core.CoreMethodNodeManager;
 import org.jruby.truffle.nodes.methods.MethodDefinitionNode;
 import org.jruby.truffle.runtime.NilPlaceholder;
@@ -92,22 +91,20 @@
     @Override
     public Object execute(TranslatorDriver.ParserContext parserContext, Object self, MaterializedFrame parentFrame, org.jruby.ast.RootNode rootNode) {
         try {
-            final Source source = Source.fromFileName(rootNode.getPosition().getFile());
+            final Source source;
+
+            try {
+                source = Source.fromFileName(rootNode.getPosition().getFile());
+            } catch (IOException e) {
+                throw new RuntimeException(e);
+            }
+
             final RubyParserResult parseResult = truffleContext.getTranslator().parse(null, truffleContext, source, parserContext, parentFrame, rootNode);
             final CallTarget callTarget = Truffle.getRuntime().createCallTarget(parseResult.getRootNode());
             return callTarget.call(RubyArguments.pack(parentFrame, self, null));
         } catch (RaiseException e) {
             // TODO(CS): what's this cast about?
-<<<<<<< HEAD
-            printUncaughtException((RubyException) e.getRubyException());
-            return NilPlaceholder.INSTANCE;
-        } catch (Exception e) {
-            throw new RuntimeException(e);
-        }
-    }
-=======
             final RubyException rubyException = (RubyException) e.getRubyException();
->>>>>>> 0c7cef13
 
             for (String line : new MRIBacktraceFormatter().format(truffleContext, rubyException, rubyException.getBacktrace())) {
                 System.err.println(line);
