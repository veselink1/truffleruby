/***** BEGIN LICENSE BLOCK *****
 * Version: EPL 1.0/GPL 2.0/LGPL 2.1
 *
 * The contents of this file are subject to the Eclipse Public
 * License Version 1.0 (the "License"); you may not use this file
 * except in compliance with the License. You may obtain a copy of
 * the License at http://www.eclipse.org/legal/epl-v10.html
 *
 * Software distributed under the License is distributed on an "AS
 * IS" basis, WITHOUT WARRANTY OF ANY KIND, either express or
 * implied. See the License for the specific language governing
 * rights and limitations under the License.
 *
 * Copyright (C) 2001 Chad Fowler <chadfowler@chadfowler.com>
 * Copyright (C) 2001 Alan Moore <alan_moore@gmx.net>
 * Copyright (C) 2001-2002 Benoit Cerrina <b.cerrina@wanadoo.fr>
 * Copyright (C) 2001-2004 Jan Arne Petersen <jpetersen@uni-bonn.de>
 * Copyright (C) 2002-2004 Anders Bengtsson <ndrsbngtssn@yahoo.se>
 * Copyright (C) 2004-2006 Thomas E Enebo <enebo@acm.org>
 * Copyright (C) 2004 Stefan Matthias Aust <sma@3plus4.de>
 * Copyright (C) 2005 Charles O Nutter <headius@headius.com>
 * Copyright (C) 2006 Ola Bini <Ola.Bini@ki.se>
 * Copyright (C) 2006 Tim Azzopardi <tim@tigerfive.com>
 * Copyright (C) 2006 Miguel Covarrubias <mlcovarrubias@gmail.com>
 * Copyright (C) 2007 MenTaLguY <mental@rydia.net>
 *
 * Alternatively, the contents of this file may be used under the terms of
 * either of the GNU General Public License Version 2 or later (the "GPL"),
 * or the GNU Lesser General Public License Version 2.1 or later (the "LGPL"),
 * in which case the provisions of the GPL or the LGPL are applicable instead
 * of those above. If you wish to allow use of your version of this file only
 * under the terms of either the GPL or the LGPL, and not to allow others to
 * use your version of this file under the terms of the EPL, indicate your
 * decision by deleting the provisions above and replace them with the notice
 * and other provisions required by the GPL or the LGPL. If you do not delete
 * the provisions above, a recipient may use your version of this file under
 * the terms of any one of the EPL, the GPL or the LGPL.
 ***** END LICENSE BLOCK *****/
package org.jruby;

import static org.jruby.RubyEnumerator.enumeratorize;

import org.jcodings.specific.USASCIIEncoding;
import org.jruby.anno.JRubyClass;
import org.jruby.anno.JRubyMethod;
import org.jruby.common.IRubyWarnings.ID;
import org.jruby.exceptions.RaiseException;
import org.jruby.javasupport.JavaUtil;
import org.jruby.runtime.Arity;
import org.jruby.runtime.Block;
import org.jruby.runtime.ClassIndex;
import org.jruby.runtime.Helpers;
import org.jruby.runtime.ObjectAllocator;
import org.jruby.runtime.Signature;
import org.jruby.runtime.ThreadContext;
import org.jruby.runtime.builtin.IRubyObject;
import org.jruby.runtime.invokedynamic.MethodNames;
import org.jruby.runtime.marshal.MarshalStream;
import org.jruby.runtime.marshal.UnmarshalStream;
import org.jruby.util.RecursiveComparator;
import org.jruby.util.TypeConverter;

import java.io.IOException;
import java.util.AbstractCollection;
import java.util.AbstractSet;
import java.util.Collection;
import java.util.Iterator;
import java.util.Map;
import java.util.NoSuchElementException;
import java.util.Set;
import java.util.concurrent.atomic.AtomicIntegerFieldUpdater;

import static org.jruby.RubyEnumerator.enumeratorizeWithSize;
import static org.jruby.runtime.Helpers.invokedynamic;
import static org.jruby.runtime.Visibility.PRIVATE;
import static org.jruby.runtime.invokedynamic.MethodNames.DEFAULT;
import static org.jruby.runtime.invokedynamic.MethodNames.HASH;
import static org.jruby.RubyEnumerator.SizeFn;

// Design overview:
//
// RubyHash is implemented as hash table with a singly-linked list of
// RubyHash.RubyHashEntry objects for each bucket.  RubyHashEntry objects
// are also kept in a doubly-linked list which reflects their insertion
// order and is used for iteration.  For simplicity, this latter list is
// circular; a dummy RubyHashEntry, RubyHash.head, is used to mark the
// ends of the list.
//
// When an entry is removed from the table, it is also removed from the
// doubly-linked list.  However, while the reference to the previous
// RubyHashEntry is cleared (to mark the entry as dead), the reference
// to the next RubyHashEntry is preserved so that iterators are not
// invalidated: any iterator with a reference to a dead entry can climb
// back up into the list of live entries by chasing next references until
// it finds a live entry (or head).
//
// Ordinarily, this scheme would require O(N) time to clear a hash (since
// each RubyHashEntry would need to be visited and unlinked from the
// iteration list), but RubyHash also maintains a generation count.  Every
// time the hash is cleared, the doubly-linked list is simply discarded and
// the generation count incremented.  Iterators check to see whether the
// generation count has changed; if it has, they reset themselves back to
// the new start of the list.
//
// This design means that iterators are never invalidated by changes to the
// hashtable, and they do not need to modify the structure during their
// lifecycle.
//

/** Implementation of the Hash class.
 *
 *  Concurrency: no synchronization is required among readers, but
 *  all users must synchronize externally with writers.
 *
 */
@JRubyClass(name = "Hash", include="Enumerable")
public class RubyHash extends RubyObject implements Map {
    public static final int DEFAULT_INSPECT_STR_SIZE = 20;

    public static RubyClass createHashClass(Ruby runtime) {
        RubyClass hashc = runtime.defineClass("Hash", runtime.getObject(), HASH_ALLOCATOR);
        runtime.setHash(hashc);

        hashc.setClassIndex(ClassIndex.HASH);
        hashc.setReifiedClass(RubyHash.class);

        hashc.kindOf = new RubyModule.JavaClassKindOf(RubyHash.class);

        hashc.includeModule(runtime.getEnumerable());

        hashc.defineAnnotatedMethods(RubyHash.class);

        return hashc;
    }

    private final static ObjectAllocator HASH_ALLOCATOR = new ObjectAllocator() {
        @Override
        public IRubyObject allocate(Ruby runtime, RubyClass klass) {
            return new RubyHash(runtime, klass);
        }
    };

    @Override
    public ClassIndex getNativeClassIndex() {
        return ClassIndex.HASH;
    }

    /** rb_hash_s_create
     *
     */
    @JRubyMethod(name = "[]", rest = true, meta = true)
    public static IRubyObject create(ThreadContext context, IRubyObject recv, IRubyObject[] args, Block block) {
        RubyClass klass = (RubyClass) recv;
        Ruby runtime = context.runtime;
        RubyHash hash;

        if (args.length == 1) {
            IRubyObject tmp = TypeConverter.convertToTypeWithCheck(
                    args[0], runtime.getHash(), "to_hash");

            if (!tmp.isNil()) {
                RubyHash otherHash = (RubyHash) tmp;
                return new RubyHash(runtime, klass, otherHash);
            }

            tmp = TypeConverter.convertToTypeWithCheck(args[0], runtime.getArray(), "to_ary");
            if (!tmp.isNil()) {
                hash = (RubyHash)klass.allocate();
                RubyArray arr = (RubyArray)tmp;
                for(int i = 0, j = arr.getLength(); i<j; i++) {
                    IRubyObject v = TypeConverter.convertToTypeWithCheck(arr.entry(i), runtime.getArray(), "to_ary");
                    IRubyObject key;
                    IRubyObject val = runtime.getNil();
                    if(v.isNil()) {
                        continue;
                    }
                    switch(((RubyArray)v).getLength()) {
                    case 2:
                        val = ((RubyArray)v).entry(1);
                    case 1:
                        key = ((RubyArray)v).entry(0);
                        hash.fastASet(key, val);
                    }
                }
                return hash;
            }
        }

        if ((args.length & 1) != 0) {
            throw runtime.newArgumentError("odd number of arguments for Hash");
        }

        hash = (RubyHash)klass.allocate();
        for (int i=0; i < args.length; i+=2) hash.op_aset(context, args[i], args[i+1]);

        return hash;
    }

    @JRubyMethod(name = "try_convert", meta = true)
    public static IRubyObject try_convert(ThreadContext context, IRubyObject recv, IRubyObject args) {
        return TypeConverter.convertToTypeWithCheck(args, context.runtime.getHash(), "to_hash");
    }

    /** rb_hash_new
     *
     */
    public static final RubyHash newHash(Ruby runtime) {
        return new RubyHash(runtime);
    }

    /** rb_hash_new
     *
     */
    public static final RubyHash newSmallHash(Ruby runtime) {
        return new RubyHash(runtime, 1);
    }

    /** rb_hash_new
     *
     */
    public static final RubyHash newHash(Ruby runtime, Map valueMap, IRubyObject defaultValue) {
        assert defaultValue != null;

        return new RubyHash(runtime, valueMap, defaultValue);
    }

    private RubyHashEntry[] table;
    protected int size = 0;
    private int threshold;

    private static final int PROCDEFAULT_HASH_F = 1 << 10;

    private IRubyObject ifNone;

    private RubyHash(Ruby runtime, RubyClass klass, RubyHash other) {
        super(runtime, klass);
        this.ifNone = runtime.getNil();
        threshold = INITIAL_THRESHOLD;
        table = other.internalCopyTable(head);
        size = other.size;
    }

    public RubyHash(Ruby runtime, RubyClass klass) {
        super(runtime, klass);
        this.ifNone = runtime.getNil();
        allocFirst();
    }

    public RubyHash(Ruby runtime, int buckets) {
        this(runtime, runtime.getNil(), buckets);
    }

    public RubyHash(Ruby runtime) {
        this(runtime, runtime.getNil());
    }

    public RubyHash(Ruby runtime, IRubyObject defaultValue) {
        super(runtime, runtime.getHash());
        this.ifNone = defaultValue;
        allocFirst();
    }

    public RubyHash(Ruby runtime, IRubyObject defaultValue, int buckets) {
        super(runtime, runtime.getHash());
        this.ifNone = defaultValue;
        allocFirst(buckets);
    }

    /*
     *  Constructor for internal usage (mainly for Array#|, Array#&, Array#- and Array#uniq)
     *  it doesn't initialize ifNone field
     */
    RubyHash(Ruby runtime, boolean objectSpace) {
        super(runtime, runtime.getHash(), objectSpace);
        allocFirst();
    }

    // TODO should this be deprecated ? (to be efficient, internals should deal with RubyHash directly)
    public RubyHash(Ruby runtime, Map valueMap, IRubyObject defaultValue) {
        super(runtime, runtime.getHash());
        this.ifNone = defaultValue;
        allocFirst();

        for (Iterator iter = valueMap.entrySet().iterator();iter.hasNext();) {
            Map.Entry e = (Map.Entry)iter.next();
            internalPut((IRubyObject)e.getKey(), (IRubyObject)e.getValue());
        }
    }

    private final void allocFirst() {
        threshold = INITIAL_THRESHOLD;
        table = new RubyHashEntry[MRI_HASH_RESIZE ? MRI_INITIAL_CAPACITY : JAVASOFT_INITIAL_CAPACITY];
    }

    private final void allocFirst(int buckets) {
        threshold = INITIAL_THRESHOLD;
        table = new RubyHashEntry[buckets];
    }

    private final void alloc() {
        generation++;
        head.prevAdded = head.nextAdded = head;
        allocFirst();
    }

    private final void alloc(int buckets) {
        generation++;
        head.prevAdded = head.nextAdded = head;
        allocFirst(buckets);
    }

    /* ============================
     * Here are hash internals
     * (This could be extracted to a separate class but it's not too large though)
     * ============================
     */

    public static final int MRI_PRIMES[] = {
        8 + 3, 16 + 3, 32 + 5, 64 + 3, 128 + 3, 256 + 27, 512 + 9, 1024 + 9, 2048 + 5, 4096 + 3,
        8192 + 27, 16384 + 43, 32768 + 3, 65536 + 45, 131072 + 29, 262144 + 3, 524288 + 21, 1048576 + 7,
        2097152 + 17, 4194304 + 15, 8388608 + 9, 16777216 + 43, 33554432 + 35, 67108864 + 15,
        134217728 + 29, 268435456 + 3, 536870912 + 11, 1073741824 + 85, 0
    };

    private static final int JAVASOFT_INITIAL_CAPACITY = 8; // 16 ?
    private static final int MRI_INITIAL_CAPACITY = MRI_PRIMES[0];

    private static final int INITIAL_THRESHOLD = JAVASOFT_INITIAL_CAPACITY - (JAVASOFT_INITIAL_CAPACITY >> 2);
    private static final int MAXIMUM_CAPACITY = 1 << 30;

    public static final RubyHashEntry NO_ENTRY = new RubyHashEntry();
    private int generation = 0; // generation count for O(1) clears
    private final RubyHashEntry head = new RubyHashEntry();

    { head.prevAdded = head.nextAdded = head; }

    public static final class RubyHashEntry implements Map.Entry {
        private IRubyObject key;
        private IRubyObject value;
        private RubyHashEntry next;
        private RubyHashEntry prevAdded;
        private RubyHashEntry nextAdded;
        private int hash;

        RubyHashEntry() {
            key = NEVER;
        }

        public RubyHashEntry(int h, IRubyObject k, IRubyObject v, RubyHashEntry e, RubyHashEntry head) {
            key = k; value = v; next = e; hash = h;
            if (head != null) {
                prevAdded = head.prevAdded;
                nextAdded = head;
                nextAdded.prevAdded = this;
                prevAdded.nextAdded = this;
            }
        }

        public void detach() {
            if (prevAdded != null) {
                prevAdded.nextAdded = nextAdded;
                nextAdded.prevAdded = prevAdded;
                prevAdded = null;
            }
        }

        public boolean isLive() {
            return prevAdded != null;
        }

        @Override
        public Object getKey() {
            return key;
        }
        public Object getJavaifiedKey(){
            return key.toJava(Object.class);
        }

        @Override
        public Object getValue() {
            return value;
        }
        public Object getJavaifiedValue() {
            return value.toJava(Object.class);
        }

        @Override
        public Object setValue(Object value) {
            IRubyObject oldValue = this.value;
            if (value instanceof IRubyObject) {
                this.value = (IRubyObject)value;
            } else {
                throw new UnsupportedOperationException("directEntrySet() doesn't support setValue for non IRubyObject instance entries, convert them manually or use entrySet() instead");
            }
            return oldValue;
        }

        @Override
        public boolean equals(Object other){
            if(!(other instanceof RubyHashEntry)) return false;
            RubyHashEntry otherEntry = (RubyHashEntry)other;

            return (key == otherEntry.key || key.eql(otherEntry.key)) &&
                    (value == otherEntry.value || value.equals(otherEntry.value));
        }

        @Override
        public int hashCode(){
            return key.hashCode() ^ value.hashCode();
        }
    }

    private static int JavaSoftHashValue(int h) {
        h ^= (h >>> 20) ^ (h >>> 12);
        return h ^ (h >>> 7) ^ (h >>> 4);
    }

    private static int JavaSoftBucketIndex(final int h, final int length) {
        return h & (length - 1);
    }

    private static int MRIHashValue(int h) {
        return h & HASH_SIGN_BIT_MASK;
    }

    private static final int HASH_SIGN_BIT_MASK = ~(1 << 31);
    private static int MRIBucketIndex(final int h, final int length) {
        return ((h & HASH_SIGN_BIT_MASK) % length);
    }

    private final synchronized void resize(int newCapacity) {
        final RubyHashEntry[] oldTable = table;
        final RubyHashEntry[] newTable = new RubyHashEntry[newCapacity];

        for (int j = 0; j < oldTable.length; j++) {
            RubyHashEntry entry = oldTable[j];
            oldTable[j] = null;

            while (entry != null) {
                RubyHashEntry next = entry.next;
                int i = bucketIndex(entry.hash, newCapacity);
                entry.next = newTable[i];
                newTable[i] = entry;
                entry = next;
            }
        }

        table = newTable;
    }

    private final void JavaSoftCheckResize() {
        if (overThreshold()) {
            RubyHashEntry[] tbl = table;
            if (tbl.length == MAXIMUM_CAPACITY) {
                threshold = Integer.MAX_VALUE;
                return;
            }
            resizeAndAdjustThreshold(table);
        }
    }

    private boolean overThreshold() {
        return size > threshold;
    }

    private void resizeAndAdjustThreshold(RubyHashEntry[] oldTable) {
        int newCapacity = oldTable.length << 1;
        resize(newCapacity);
        threshold = newCapacity - (newCapacity >> 2);
    }

    private static final int MIN_CAPA = 8;
    private static final int ST_DEFAULT_MAX_DENSITY = 5;
    private final void MRICheckResize() {
        if (size / table.length > ST_DEFAULT_MAX_DENSITY) {
            int forSize = table.length + 1; // size + 1;
            for (int i=0, newCapacity = MIN_CAPA; i < MRI_PRIMES.length; i++, newCapacity <<= 1) {
                if (newCapacity > forSize) {
                    resize(MRI_PRIMES[i]);
                    return;
                }
            }
            return; // suboptimal for large hashes (> 1073741824 + 85 entries) not very likely to happen
        }
    }
    // ------------------------------
    private static final boolean MRI_HASH = true;
    private static final boolean MRI_HASH_RESIZE = true;

    protected static int hashValue(final int h) {
        return MRI_HASH ? MRIHashValue(h) : JavaSoftHashValue(h);
    }

    private static int bucketIndex(final int h, final int length) {
        return MRI_HASH ? MRIBucketIndex(h, length) : JavaSoftBucketIndex(h, length);
    }

    private void checkResize() {
        if (MRI_HASH_RESIZE) MRICheckResize(); else JavaSoftCheckResize();
    }

    private void checkIterating() {
        if (iteratorCount > 0) {
            throw getRuntime().newRuntimeError("can't add a new key into hash during iteration");
        }
    }
    // ------------------------------
    public static long collisions = 0;

    // put implementation

    private final void internalPut(final IRubyObject key, final IRubyObject value) {
        internalPut(key, value, true);
    }

    private final void internalPutSmall(final IRubyObject key, final IRubyObject value) {
        internalPutSmall(key, value, true);
    }

    protected void internalPut(final IRubyObject key, final IRubyObject value, final boolean checkForExisting) {
        checkResize();

        internalPutSmall(key, value, checkForExisting);
    }

    protected void internalPutSmall(final IRubyObject key, final IRubyObject value, final boolean checkForExisting) {
        final int hash = hashValue(key.hashCode());
        final int i = bucketIndex(hash, table.length);

        // if (table[i] != null) collisions++;

        if (checkForExisting) {
            for (RubyHashEntry entry = table[i]; entry != null; entry = entry.next) {
                if (internalKeyExist(entry, hash, key)) {
                    entry.value = value;
                    return;
                }
            }
        }

        checkIterating();

        table[i] = new RubyHashEntry(hash, key, value, table[i], head);
        size++;
    }

    // get implementation

    protected IRubyObject internalGet(IRubyObject key) { // specialized for value
        return internalGetEntry(key).value;
    }

    protected RubyHashEntry internalGetEntry(IRubyObject key) {
        if (size == 0) return NO_ENTRY;

        final int hash = hashValue(key.hashCode());
        for (RubyHashEntry entry = table[bucketIndex(hash, table.length)]; entry != null; entry = entry.next) {
            if (internalKeyExist(entry, hash, key)) {
                return entry;
            }
        }
        return NO_ENTRY;
    }

    private boolean internalKeyExist(RubyHashEntry entry, int hash, IRubyObject key) {
        return (entry.hash == hash
            && (entry.key == key || (!isComparedByIdentity() && key.eql(entry.key))));
    }

    // delete implementation


    protected RubyHashEntry internalDelete(final IRubyObject key) {
        if (size == 0) return NO_ENTRY;

        return internalDelete(hashValue(key.hashCode()), MATCH_KEY, key);
    }

    protected RubyHashEntry internalDeleteEntry(final RubyHashEntry entry) {
        // n.b. we need to recompute the hash in case the key object was modified
        return internalDelete(hashValue(entry.key.hashCode()), MATCH_ENTRY, entry);
    }

    private final RubyHashEntry internalDelete(final int hash, final EntryMatchType matchType, final Object obj) {
        final int i = bucketIndex(hash, table.length);

        RubyHashEntry entry = table[i];
        if (entry != null) {
            RubyHashEntry prior = null;
            for (; entry != null; prior = entry, entry = entry.next) {
                if (entry.hash == hash && matchType.matches(entry, obj)) {
                    if (prior != null) {
                        prior.next = entry.next;
                    } else {
                        table[i] = entry.next;
                    }
                    entry.detach();
                    size--;
                    return entry;
                }
            }
        }

        return NO_ENTRY;
    }

    private static abstract class EntryMatchType {
        public abstract boolean matches(final RubyHashEntry entry, final Object obj);
    }

    private static final EntryMatchType MATCH_KEY = new EntryMatchType() {
        @Override
        public boolean matches(final RubyHashEntry entry, final Object obj) {
            final IRubyObject key = entry.key;
            return obj == key || (((IRubyObject)obj).eql(key));
        }
    };

    private static final EntryMatchType MATCH_ENTRY = new EntryMatchType() {
        @Override
        public boolean matches(final RubyHashEntry entry, final Object obj) {
            return entry.equals(obj);
        }
    };

    private final RubyHashEntry[] internalCopyTable(RubyHashEntry destHead) {
         RubyHashEntry[]newTable = new RubyHashEntry[table.length];

         for (RubyHashEntry entry = head.nextAdded; entry != head; entry = entry.nextAdded) {
             int i = bucketIndex(entry.hash, table.length);
             newTable[i] = new RubyHashEntry(entry.hash, entry.key, entry.value, newTable[i], destHead);
         }
         return newTable;
    }

    public static abstract class Visitor {
        public abstract void visit(IRubyObject key, IRubyObject value);
    }

    public void visitAll(Visitor visitor) {
        // use -1 to disable concurrency checks
        visitLimited(visitor, -1);
    }

    private void visitLimited(Visitor visitor, long size) {
        int startGeneration = generation;
        long count = size;
        // visit not more than size entries
        for (RubyHashEntry entry = head.nextAdded; entry != head && count != 0; entry = entry.nextAdded) {
            if (startGeneration != generation) {
                startGeneration = generation;
                entry = head.nextAdded;
                if (entry == head) break;
            }
            if (entry != null && entry.isLive()) {
                visitor.visit(entry.key, entry.value);
                count--;
            }
        }
        // it does not handle all concurrent modification cases,
        // but at least provides correct marshal as we have exactly size entries visited (count == 0)
        // or if count < 0 - skipped concurrent modification checks
        if (count > 0) throw concurrentModification();
    }

    /* ============================
     * End of hash internals
     * ============================
     */

    /*  ================
     *  Instance Methods
     *  ================
     */

    /** rb_hash_initialize
     *
     */
    @JRubyMethod(optional = 1, visibility = PRIVATE)
    public IRubyObject initialize(IRubyObject[] args, final Block block) {
        modify();

        if (block.isGiven()) {
            if (args.length > 0) throw getRuntime().newArgumentError("wrong number of arguments");
            ifNone = getRuntime().newProc(Block.Type.PROC, block);
            flags |= PROCDEFAULT_HASH_F;
        } else {
            Arity.checkArgumentCount(getRuntime(), args, 0, 1);
            if (args.length == 1) ifNone = args[0];
        }
        return this;
    }

    /** rb_hash_default
     *
     */
    @Deprecated
    public IRubyObject default_value_get(ThreadContext context, IRubyObject[] args) {
        switch (args.length) {
            case 0: return default_value_get(context);
            case 1: return default_value_get(context, args[0]);
            default:
                throw context.runtime.newArgumentError(args.length, 1);
        }
    }
    @JRubyMethod(name = "default")
    public IRubyObject default_value_get(ThreadContext context) {
        if ((flags & PROCDEFAULT_HASH_F) != 0) {
            return getRuntime().getNil();
        }
        return ifNone;
    }
    @JRubyMethod(name = "default")
    public IRubyObject default_value_get(ThreadContext context, IRubyObject arg) {
        if ((flags & PROCDEFAULT_HASH_F) != 0) {
            return Helpers.invoke(context, ifNone, "call", this, arg);
        }
        return ifNone;
    }

    /** rb_hash_set_default
     *
     */
    @JRubyMethod(name = "default=", required = 1)
    public IRubyObject default_value_set(final IRubyObject defaultValue) {
        modify();

        ifNone = defaultValue;
        flags &= ~PROCDEFAULT_HASH_F;

        return ifNone;
    }

    /** rb_hash_default_proc
     *
     */
    @JRubyMethod
    public IRubyObject default_proc() {
        return (flags & PROCDEFAULT_HASH_F) != 0 ? ifNone : getRuntime().getNil();
    }

    /** default_proc_arity_check
     *
     */
    private void checkDefaultProcArity(IRubyObject proc) {
        int n = ((RubyProc)proc).getBlock().getSignature().arityValue();

        if(((RubyProc)proc).getBlock().type == Block.Type.LAMBDA && n != 2 && (n >= 0 || n < -3)) {
            if(n < 0) n = -n-1;
            throw getRuntime().newTypeError("default_proc takes two arguments (2 for " + n + ")");
        }
    }

    /** rb_hash_set_default_proc
     *
     */
    public IRubyObject set_default_proc(IRubyObject proc) {
        return set_default_proc20(proc);
    }
    
    @JRubyMethod(name = "default_proc=")
    public IRubyObject set_default_proc20(IRubyObject proc) {
        modify();
        
        if (proc.isNil()) {
            ifNone = proc;
            return proc;
        }

        IRubyObject b = TypeConverter.convertToType(proc, getRuntime().getProc(), "to_proc");
        if(b.isNil() || !(b instanceof RubyProc)) {
            throw getRuntime().newTypeError("wrong default_proc type " + proc.getMetaClass() + " (expected Proc)");
        }
        proc = b;
        checkDefaultProcArity(proc);
        ifNone = proc;
        flags |= PROCDEFAULT_HASH_F;
        return proc;
    }
<<<<<<< HEAD
=======

    @JRubyMethod(name = "default_proc=", compat = RUBY2_0)
    public IRubyObject set_default_proc20(IRubyObject proc) {
        modify();

        if (proc.isNil()) {
            ifNone = proc;
            return proc;
        }

        return set_default_proc(proc);
    }
>>>>>>> 967ca406

    /** rb_hash_modify
     *
     */
    public void modify() {
    	testFrozen("Hash");
    }

    /** inspect_hash
     *
     */
    private IRubyObject inspectHash(final ThreadContext context) {
        final RubyString str = RubyString.newStringLight(context.runtime, DEFAULT_INSPECT_STR_SIZE);
        str.cat((byte)'{');
        final boolean[] firstEntry = new boolean[1];

        firstEntry[0] = true;
        visitAll(new Visitor() {
            @Override
            public void visit(IRubyObject key, IRubyObject value) {
                if (!firstEntry[0]) str.cat((byte)',').cat((byte)' ');

                str.cat(inspect(context, key)).cat((byte)'=').cat((byte)'>').cat(inspect(context, value));

                firstEntry[0] = false;
            }
        });
        str.cat((byte)'}');
        return str;
    }

    private IRubyObject inspectHash19(final ThreadContext context) {
        final RubyString str = RubyString.newStringLight(context.runtime, DEFAULT_INSPECT_STR_SIZE, USASCIIEncoding.INSTANCE);
        str.cat((byte)'{');
        final boolean[] firstEntry = new boolean[1];

        firstEntry[0] = true;
        visitAll(new Visitor() {
            @Override
            public void visit(IRubyObject key, IRubyObject value) {
                if (!firstEntry[0]) str.cat((byte)',').cat((byte)' ');

                str.cat19(inspect(context, key)).cat((byte)'=').cat((byte)'>').cat19(inspect(context, value));

                firstEntry[0] = false;
            }
        });
        str.cat((byte)'}');
        return str;
    }

    /** rb_hash_inspect
     *
     */
    public IRubyObject inspect(ThreadContext context) {
        return inspect19(context);
    }

    @JRubyMethod(name = "inspect")
    public IRubyObject inspect19(ThreadContext context) {
        if (size == 0) return RubyString.newUSASCIIString(context.runtime, "{}");
        if (getRuntime().isInspecting(this)) return RubyString.newUSASCIIString(context.runtime, "{...}");

        try {
            getRuntime().registerInspecting(this);
            return inspectHash19(context);
        } finally {
            getRuntime().unregisterInspecting(this);
        }
    }

    /** rb_hash_size
     *
     */
    @JRubyMethod(name = {"size", "length"})
    public RubyFixnum rb_size() {
        return getRuntime().newFixnum(size);
    }

    private SizeFn enumSizeFn() {
        final RubyHash self = this;
        return new RubyEnumerator.SizeFn() {
            @Override
            public IRubyObject size(IRubyObject[] args) {
                return self.rb_size();
            }
        };
    }

    /** rb_hash_empty_p
     *
     */
    @JRubyMethod(name = "empty?")
    public RubyBoolean empty_p() {
        return size == 0 ? getRuntime().getTrue() : getRuntime().getFalse();
    }

    /** rb_hash_to_a
     *
     */
    @JRubyMethod(name = "to_a")
    @Override
    public RubyArray to_a() {
        final Ruby runtime = getRuntime();
        try {
            final RubyArray result = RubyArray.newArray(runtime, size);

            visitAll(new Visitor() {
                @Override
                public void visit(IRubyObject key, IRubyObject value) {
                    result.append(RubyArray.newArray(runtime, key, value));
                }
            });

            result.setTaint(isTaint());
            return result;
        } catch (NegativeArraySizeException nase) {
            throw concurrentModification();
        }
    }

    /** rb_hash_to_s & to_s_hash
     *
     */
    public IRubyObject to_s(ThreadContext context) {
        return to_s19(context);
    }

    @JRubyMethod(name = "to_s")
    public IRubyObject to_s19(ThreadContext context) {
        return inspect19(context);
    }

    /** rb_hash_rehash
     *
     */
    @JRubyMethod(name = "rehash")
    public RubyHash rehash() {
        if (iteratorCount > 0) {
            throw getRuntime().newRuntimeError("rehash during iteration");
        }

        modify();
        final RubyHashEntry[] oldTable = table;
        final RubyHashEntry[] newTable = new RubyHashEntry[oldTable.length];
        for (int j = 0; j < oldTable.length; j++) {
            RubyHashEntry entry = oldTable[j];
            oldTable[j] = null;
            while (entry != null) {
                RubyHashEntry next = entry.next;
                entry.hash = hashValue(entry.key.hashCode()); // update the hash value
                int i = bucketIndex(entry.hash, newTable.length);
                entry.next = newTable[i];
                newTable[i] = entry;
                entry = next;
            }
        }
        table = newTable;
        return this;
    }

    /** rb_hash_to_hash
     *
     */
    @JRubyMethod(name = "to_hash")
    public RubyHash to_hash() {
        return this;
    }

    @JRubyMethod
    public RubyHash to_h(ThreadContext context) {
        return getType() == getRuntime().getHash() ? this : newHash(getRuntime()).replace(context, this);
    }

    @Override
    public RubyHash convertToHash() {
        return this;
    }

    public final void fastASet(IRubyObject key, IRubyObject value) {
        internalPut(key, value);
    }

    public final void fastASetSmall(IRubyObject key, IRubyObject value) {
        internalPutSmall(key, value);
    }

    public final void fastASetCheckString(Ruby runtime, IRubyObject key, IRubyObject value) {
      if (key instanceof RubyString && !isComparedByIdentity()) {
          op_asetForString(runtime, (RubyString) key, value);
      } else {
          internalPut(key, value);
      }
    }

    public final void fastASetSmallCheckString(Ruby runtime, IRubyObject key, IRubyObject value) {
        if (key instanceof RubyString) {
            op_asetSmallForString(runtime, (RubyString) key, value);
        } else {
            internalPutSmall(key, value);
        }
    }

    public final void fastASet(Ruby runtime, IRubyObject key, IRubyObject value, boolean prepareString) {
        if (prepareString) {
            fastASetCheckString(runtime, key, value);
        } else {
            fastASet(key, value);
        }
    }

    public final void fastASetSmall(Ruby runtime, IRubyObject key, IRubyObject value, boolean prepareString) {
        if (prepareString) {
            fastASetSmallCheckString(runtime, key, value);
        } else {
            fastASetSmall(key, value);
        }
    }

    /** rb_hash_aset
     *
     */
    @JRubyMethod(name = {"[]=", "store"})
    public IRubyObject op_aset(ThreadContext context, IRubyObject key, IRubyObject value) {
        modify();

        fastASetCheckString(context.runtime, key, value);
        return value;
    }


    protected void op_asetForString(Ruby runtime, RubyString key, IRubyObject value) {
        final RubyHashEntry entry = internalGetEntry(key);
        if (entry != NO_ENTRY) {
            entry.value = value;
        } else {
            checkIterating();
            if (!key.isFrozen()) key = runtime.freezeAndDedupString(key);
            internalPut(key, value, false);
        }
    }

    protected void op_asetSmallForString(Ruby runtime, RubyString key, IRubyObject value) {
        final RubyHashEntry entry = internalGetEntry(key);
        if (entry != NO_ENTRY) {
            entry.value = value;
        } else {
            checkIterating();
            if (!key.isFrozen()) key = runtime.freezeAndDedupString(key);
            internalPutSmall(key, value, false);
        }
    }

    public final IRubyObject fastARef(IRubyObject key) { // retuns null when not found to avoid unnecessary getRuntime().getNil() call
        return internalGet(key);
    }

    public RubyBoolean compare(final ThreadContext context, final MethodNames method, IRubyObject other) {

        Ruby runtime = context.runtime;

        if (!(other instanceof RubyHash)) {
            if (!other.respondsTo("to_hash")) {
                return runtime.getFalse();
            } else {
                return Helpers.rbEqual(context, other, this);
            }
        }

        final RubyHash otherHash = (RubyHash) other;

        if (this.size != otherHash.size) {
            return runtime.getFalse();
        }

        try {
            visitAll(new Visitor() {
                @Override
                public void visit(IRubyObject key, IRubyObject value) {
                    IRubyObject value2 = otherHash.fastARef(key);

                    if (value2 == null) {
                        // other hash does not contain key
                        throw MISMATCH;
                    }

                    if (!(method == MethodNames.OP_EQUAL ?
                            Helpers.rbEqual(context, value, value2) :
                            Helpers.rbEql(context, value, value2)).isTrue()) {
                        throw MISMATCH;
                    }
                }
            });
        } catch (Mismatch e) {
            return runtime.getFalse();
        }

        return runtime.getTrue();
    }

    /** rb_hash_equal
     *
     */
    @JRubyMethod(name = "==")
    @Override
    public IRubyObject op_equal(final ThreadContext context, IRubyObject other) {
        return RecursiveComparator.compare(context, MethodNames.OP_EQUAL, this, other);
    }

    /** rb_hash_eql
     *
     */
    @JRubyMethod(name = "eql?")
    public IRubyObject op_eql19(final ThreadContext context, IRubyObject other) {
        return RecursiveComparator.compare(context, MethodNames.EQL, this, other);
    }

    /** rb_hash_aref
     *
     */
    @JRubyMethod(name = "[]", required = 1)
    public IRubyObject op_aref(ThreadContext context, IRubyObject key) {
        IRubyObject value;
        return ((value = internalGet(key)) == null) ? invokedynamic(context, this, DEFAULT, key) : value;
    }

    /** rb_hash_hash
     *
     */
    // FIXME: 
    @Override
    public RubyFixnum hash() {
        final Ruby runtime = getRuntime();
        final ThreadContext context = runtime.getCurrentContext();
        if (size == 0 || runtime.isInspecting(this)) return RubyFixnum.zero(runtime);
        final long hash[] = new long[]{size};
        try {
            runtime.registerInspecting(this);
            visitAll(new Visitor() {
                public void visit(IRubyObject key, IRubyObject value) {
                    hash[0] ^= invokedynamic(context, key, HASH).convertToInteger().getLongValue();
                    hash[0] ^= invokedynamic(context, value, HASH).convertToInteger().getLongValue();
                }
            });
        } finally {
            runtime.unregisterInspecting(this);
        }
        return RubyFixnum.newFixnum(runtime, hash[0]);
    }

    /** rb_hash_hash
     *
     */
    @JRubyMethod(name = "hash")
    public RubyFixnum hash19() {
        final Ruby runtime = getRuntime();
        final ThreadContext context = runtime.getCurrentContext();
        return (RubyFixnum)getRuntime().execRecursiveOuter(new Ruby.RecursiveFunction() {
                @Override
                public IRubyObject call(IRubyObject obj, boolean recur) {
                    if(size == 0) {
                        return RubyFixnum.zero(runtime);
                    }
                    final long[] h = new long[]{1};
                    if(recur) {
                        h[0] ^= RubyNumeric.num2long(invokedynamic(context, runtime.getHash(), HASH));
                    } else {
                        visitAll(new Visitor() {
                                @Override
                                public void visit(IRubyObject key, IRubyObject value) {
                                    h[0] += invokedynamic(context, key, HASH).convertToInteger().getLongValue() ^ invokedynamic(context, value, HASH).convertToInteger().getLongValue();
                                }
                            });
                    }
                    return runtime.newFixnum(h[0]);
                }
            }, this);
    }

    /** rb_hash_fetch
     *
     */
    public IRubyObject fetch(ThreadContext context, IRubyObject[] args, Block block) {
<<<<<<< HEAD
        Arity.checkArgumentCount(context.runtime, args.length, 1, 2);
        
        switch(args.length) {
            case 1: return fetch(context, args[0], block);
            case 2: return fetch(context, args[0], args[1], block);
        }

        return null;
    }
    
    @JRubyMethod
=======
        Ruby runtime = context.runtime;

        if (args.length == 2 && block.isGiven()) {
            runtime.getWarnings().warn(ID.BLOCK_BEATS_DEFAULT_VALUE, "block supersedes default value argument");
        }

        IRubyObject value = internalGet(args[0]);

        if (value == null) {
            if (block.isGiven()) return block.yield(context, args[0]);

            if (args.length == 1) {
                if (runtime.is1_9()) {
                    throw runtime.newKeyError("key not found: " + args[0]);
                } else {
                    throw runtime.newIndexError("key not found");
                }
            }
            return args[1];
        }

        return value;
    }

    @JRubyMethod(compat = RUBY1_9)
>>>>>>> 967ca406
    public IRubyObject fetch(ThreadContext context, IRubyObject key, Block block) {
        Ruby runtime = context.runtime;

        IRubyObject value = internalGet(key);

        if (value == null) {
            if (block.isGiven()) return block.yield(context, key);

            throw runtime.newKeyError("key not found: " + key);
        }

        return value;
    }
<<<<<<< HEAD
    
    @JRubyMethod
=======

    @JRubyMethod(compat = RUBY1_9)
>>>>>>> 967ca406
    public IRubyObject fetch(ThreadContext context, IRubyObject key, IRubyObject _default, Block block) {
        Ruby runtime = context.runtime;
        boolean blockGiven = block.isGiven();

        if (blockGiven) {
            runtime.getWarnings().warn(ID.BLOCK_BEATS_DEFAULT_VALUE, "block supersedes default value argument");
        }

        IRubyObject value = internalGet(key);

        if (value == null) {
            if (blockGiven) return block.yield(context, key);

            return _default;
        }

        return value;
    }

    /** rb_hash_has_key
     *
     */
    @JRubyMethod(name = {"has_key?", "key?", "include?", "member?"}, required = 1)
    public RubyBoolean has_key_p(IRubyObject key) {
        return internalGetEntry(key) == NO_ENTRY ? getRuntime().getFalse() : getRuntime().getTrue();
    }

    private static class Found extends RuntimeException {
        @Override
        public Throwable fillInStackTrace() {
            return null;
        }
    }

    private static final Found FOUND = new Found();

    private static class FoundKey extends Found {
        public final IRubyObject key;
        FoundKey(IRubyObject key) {
            super();
            this.key = key;
        }
    }

    private static class FoundPair extends FoundKey {
        public final IRubyObject value;
        FoundPair(IRubyObject key, IRubyObject value) {
            super(key);
            this.value = value;
        }
    }

    private boolean hasValue(final ThreadContext context, final IRubyObject expected) {
        try {
            visitAll(new Visitor() {
                @Override
                public void visit(IRubyObject key, IRubyObject value) {
                    if (equalInternal(context, value, expected)) {
                        throw FOUND;
                    }
                }
            });
            return false;
        } catch (Found found) {
            return true;
        }
    }

    /** rb_hash_has_value
     *
     */
    @JRubyMethod(name = {"has_value?", "value?"}, required = 1)
    public RubyBoolean has_value_p(ThreadContext context, IRubyObject expected) {
        return getRuntime().newBoolean(hasValue(context, expected));
    }

    private volatile int iteratorCount;

    private static final AtomicIntegerFieldUpdater<RubyHash> ITERATOR_UPDATER;
    static {
        AtomicIntegerFieldUpdater<RubyHash> iterUp = null;
        try {
            iterUp = AtomicIntegerFieldUpdater.newUpdater(RubyHash.class, "iteratorCount");
        } catch (Exception e) {
            // ignore, leave null
        }
        ITERATOR_UPDATER = iterUp;
    }

    private void iteratorEntry() {
        if (ITERATOR_UPDATER == null) {
            iteratorEntrySync();
            return;
        }
        ITERATOR_UPDATER.incrementAndGet(this);
    }

    private void iteratorExit() {
        if (ITERATOR_UPDATER == null) {
            iteratorExitSync();
            return;
        }
        ITERATOR_UPDATER.decrementAndGet(this);
    }

    private synchronized void iteratorEntrySync() {
        ++iteratorCount;
    }

    private void iteratorExitSync() {
        --iteratorCount;
    }

    private void iteratorVisitAll(Visitor visitor) {
        try {
            iteratorEntry();
            visitAll(visitor);
        } finally {
            iteratorExit();
        }
    }

    /** rb_hash_each
     *
     */
    public RubyHash eachCommon(final ThreadContext context, final Block block) {
        if (block.getSignature() == Signature.TWO_ARGUMENTS) {
            iteratorVisitAll(new Visitor() {
                @Override
                public void visit(IRubyObject key, IRubyObject value) {
                    block.yieldSpecific(context, key, value);
                }
            });
        } else {
            final Ruby runtime = context.runtime;

            iteratorVisitAll(new Visitor() {
                @Override
                public void visit(IRubyObject key, IRubyObject value) {
                    block.yield(context, RubyArray.newArray(runtime, key, value));
                }
            });
        }

        return this;
    }

    public IRubyObject each(final ThreadContext context, final Block block) {
        return each19(context, block);
    }

    @JRubyMethod(name = {"each", "each_pair"})
    public IRubyObject each19(final ThreadContext context, final Block block) {
        return block.isGiven() ? each_pairCommon(context, block, true) : enumeratorizeWithSize(context, this, "each", enumSizeFn());
    }

    /** rb_hash_each_pair
     *
     */
    public RubyHash each_pairCommon(final ThreadContext context, final Block block, final boolean oneNine) {
        final Ruby runtime = getRuntime();

        iteratorVisitAll(new Visitor() {
            @Override
            public void visit(IRubyObject key, IRubyObject value) {
                // rb_yield_values(2,...) equivalent
                if (oneNine) {
                    block.yield(context, RubyArray.newArray(runtime, key, value));
                } else {
                    block.yieldArray(context, RubyArray.newArray(runtime, key, value), null);
                }
            }
        });

        return this;
    }

    /** rb_hash_each_value
     *
     */
    public RubyHash each_valueCommon(final ThreadContext context, final Block block) {
        iteratorVisitAll(new Visitor() {
            @Override
            public void visit(IRubyObject key, IRubyObject value) {
                block.yield(context, value);
            }
        });

        return this;
    }

    @JRubyMethod
    public IRubyObject each_value(final ThreadContext context, final Block block) {
        return block.isGiven() ? each_valueCommon(context, block) : enumeratorizeWithSize(context, this, "each_value", enumSizeFn());
    }

    /** rb_hash_each_key
     *
     */
    public RubyHash each_keyCommon(final ThreadContext context, final Block block) {
        iteratorVisitAll(new Visitor() {
            @Override
            public void visit(IRubyObject key, IRubyObject value) {
                block.yield(context, key);
            }
        });

        return this;
    }

    @JRubyMethod
    public IRubyObject each_key(final ThreadContext context, final Block block) {
        return block.isGiven() ? each_keyCommon(context, block) : enumeratorizeWithSize(context, this, "each_key", enumSizeFn());
    }

    @JRubyMethod(name = "select!")
    public IRubyObject select_bang(final ThreadContext context, final Block block) {
        if (block.isGiven()) return keep_ifCommon(context, block) ? this : context.runtime.getNil();

        return enumeratorizeWithSize(context, this, "select!", enumSizeFn());
    }

    @JRubyMethod
    public IRubyObject keep_if(final ThreadContext context, final Block block) {
        if (block.isGiven()) {
            keep_ifCommon(context, block);
            return this;
        } 

        return enumeratorizeWithSize(context, this, "keep_if", enumSizeFn());
    }

    public boolean keep_ifCommon(final ThreadContext context, final Block block) {
        testFrozen("Hash");
        final boolean[] modified = {false};
        iteratorVisitAll(new Visitor() {
            @Override
            public void visit(IRubyObject key, IRubyObject value) {
                if (!block.yieldSpecific(context, key, value).isTrue()) {
                    modified[0] = true;
                    remove(key);
                }
            }
        });
        return modified[0];
    }

    @Deprecated
    public IRubyObject sort(ThreadContext context, Block block) {
        return to_a().sort_bang(context, block);
    }

    /** rb_hash_index
     *
     */
    public IRubyObject index(ThreadContext context, IRubyObject expected) {
        return index19(context, expected);
    }

    @JRubyMethod(name = "index")
    public IRubyObject index19(ThreadContext context, IRubyObject expected) {
        context.runtime.getWarnings().warn(ID.DEPRECATED_METHOD, "Hash#index is deprecated; use Hash#key");
        return key(context, expected);
    }

    @JRubyMethod
    public IRubyObject key(ThreadContext context, IRubyObject expected) {
        IRubyObject key = internalIndex(context, expected);
        return key != null ? key : context.runtime.getNil();
    }

    private IRubyObject internalIndex(final ThreadContext context, final IRubyObject expected) {
        try {
            visitAll(new Visitor() {
                @Override
                public void visit(IRubyObject key, IRubyObject value) {
                    if (equalInternal(context, value, expected)) {
                        throw new FoundKey(key);
                    }
                }
            });
            return null;
        } catch (FoundKey found) {
            return found.key;
        }
    }

    /** rb_hash_keys
     *
     */
    @JRubyMethod(name = "keys")
    public RubyArray keys() {
        final Ruby runtime = getRuntime();
        try {
            final RubyArray keys = RubyArray.newArray(runtime, size);

            visitAll(new Visitor() {
                @Override
                public void visit(IRubyObject key, IRubyObject value) {
                    keys.append(key);
                }
            });

            return keys;
        } catch (NegativeArraySizeException nase) {
            throw concurrentModification();
        }
    }

    /** rb_hash_values
     *
     */
    @JRubyMethod(name = "values")
    public RubyArray rb_values() {
        try {
            final RubyArray values = RubyArray.newArray(getRuntime(), size);

            visitAll(new Visitor() {
                @Override
                public void visit(IRubyObject key, IRubyObject value) {
                    values.append(value);
                }
            });

            return values;
        } catch (NegativeArraySizeException nase) {
            throw concurrentModification();
        }
    }

    /** rb_hash_equal
     *
     */

    private static class Mismatch extends RuntimeException {}
    private static final Mismatch MISMATCH = new Mismatch();

    /** rb_hash_shift
     *
     */
    @JRubyMethod(name = "shift")
    public IRubyObject shift(ThreadContext context) {
        modify();

        RubyHashEntry entry = head.nextAdded;
        if (entry != head) {
            RubyArray result = RubyArray.newArray(getRuntime(), entry.key, entry.value);
            internalDeleteEntry(entry);
            return result;
        }

        if ((flags & PROCDEFAULT_HASH_F) != 0) {
            return Helpers.invoke(context, ifNone, "call", this, getRuntime().getNil());
        } else {
            return ifNone;
        }
    }

    public final boolean fastDelete(IRubyObject key) {
        return internalDelete(key) != NO_ENTRY;
    }

    /** rb_hash_delete
     *
     */
    @JRubyMethod
    public IRubyObject delete(ThreadContext context, IRubyObject key, Block block) {
        modify();

        final RubyHashEntry entry = internalDelete(key);
        if (entry != NO_ENTRY) return entry.value;

        if (block.isGiven()) return block.yield(context, key);
        return context.nil;
    }

    /** rb_hash_select
     *
     */
<<<<<<< HEAD
    public IRubyObject select(final ThreadContext context, final Block block) {
        return select19(context, block);
=======
    @JRubyMethod(compat = RUBY1_8)
    public IRubyObject select(final ThreadContext context, final Block block) {
        final Ruby runtime = context.runtime;
        if (!block.isGiven()) return enumeratorize(runtime, this, "select");

        final RubyArray result = runtime.newArray();

        iteratorVisitAll(new Visitor() {
            public void visit(IRubyObject key, IRubyObject value) {
                if (block.yieldArray(context, runtime.newArray(key, value), null, null).isTrue()) {
                    result.append(runtime.newArray(key, value));
                }
            }
        });

        return result;
>>>>>>> 967ca406
    }

    @JRubyMethod(name = "select")
    public IRubyObject select19(final ThreadContext context, final Block block) {
        final Ruby runtime = context.runtime;
        if (!block.isGiven()) return enumeratorizeWithSize(context, this, "select", enumSizeFn());

        final RubyHash result = newHash(runtime);

        iteratorVisitAll(new Visitor() {
            @Override
            public void visit(IRubyObject key, IRubyObject value) {
                if (block.yieldArray(context, runtime.newArray(key, value), null).isTrue()) {
                    result.fastASet(key, value);
                }
            }
        });

        return result;
    }

    /** rb_hash_delete_if
     *
     */
    public RubyHash delete_ifInternal(final ThreadContext context, final Block block) {
        modify();

        final Ruby runtime = getRuntime();
        final RubyHash self = this;
        iteratorVisitAll(new Visitor() {
            @Override
            public void visit(IRubyObject key, IRubyObject value) {
                if (block.yieldArray(context, RubyArray.newArray(runtime, key, value), null).isTrue()) {
                    self.delete(context, key, Block.NULL_BLOCK);
                }
            }
        });

        return this;
    }

    @JRubyMethod
    public IRubyObject delete_if(final ThreadContext context, final Block block) {
        return block.isGiven() ? delete_ifInternal(context, block) : enumeratorizeWithSize(context, this, "delete_if", enumSizeFn());
    }

    /** rb_hash_reject
     *
     */
    public RubyHash rejectInternal(ThreadContext context, Block block) {
        return ((RubyHash)dup()).delete_ifInternal(context, block);
    }

    @JRubyMethod
    public IRubyObject reject(final ThreadContext context, final Block block) {
        return block.isGiven() ? rejectInternal(context, block) : enumeratorizeWithSize(context, this, "reject", enumSizeFn());
    }

    /** rb_hash_reject_bang
     *
     */
    public IRubyObject reject_bangInternal(ThreadContext context, Block block) {
        int n = size;
        delete_if(context, block);
        if (n == size) return getRuntime().getNil();
        return this;
    }

    @JRubyMethod(name = "reject!")
    public IRubyObject reject_bang(final ThreadContext context, final Block block) {
        return block.isGiven() ? reject_bangInternal(context, block) : enumeratorizeWithSize(context, this, "reject!", enumSizeFn());
    }

    /** rb_hash_clear
     *
     */
    @JRubyMethod(name = "clear")
    public RubyHash rb_clear() {
        modify();

        if (size > 0) {
            alloc();
            size = 0;
        }

        return this;
    }

    /** rb_hash_invert
     *
     */
    @JRubyMethod(name = "invert")
    public RubyHash invert(final ThreadContext context) {
        final RubyHash result = newHash(getRuntime());

        visitAll(new Visitor() {
            @Override
            public void visit(IRubyObject key, IRubyObject value) {
                result.op_aset(context, value, key);
            }
        });

        return result;
    }

    /** rb_hash_update
     *
     */
    public RubyHash merge_bang(final ThreadContext context, final IRubyObject other, final Block block) {
        return merge_bang19(context, other, block);
    }

    /** rb_hash_update
     *
     */
    @JRubyMethod(name = {"merge!", "update"}, required = 1)
    public RubyHash merge_bang19(final ThreadContext context, final IRubyObject other, final Block block) {
        modify();
        final RubyHash otherHash = other.convertToHash();
<<<<<<< HEAD
        
        if (otherHash.empty_p().isTrue()) return this;
=======

        if (otherHash.empty_p().isTrue()) {
            return this;
        }
>>>>>>> 967ca406

        final Ruby runtime = getRuntime();
        final RubyHash self = this;
        otherHash.visitAll(new Visitor() {
            @Override
            public void visit(IRubyObject key, IRubyObject value) {
                if (block.isGiven()) {
                    IRubyObject existing = self.internalGet(key);
                    if (existing != null) {
                        value = block.yield(context, RubyArray.newArrayNoCopy(runtime, new IRubyObject[]{key, existing, value}));
                    }
                }
                self.op_aset(context, key, value);
            }
        });

        return this;
    }

    /** rb_hash_merge
     *
     */
    @JRubyMethod
    public RubyHash merge(ThreadContext context, IRubyObject other, Block block) {
        return ((RubyHash)dup()).merge_bang(context, other, block);
    }

    /** rb_hash_replace
     *
     */
    public RubyHash initialize_copy(ThreadContext context, IRubyObject other) {
        return initialize_copy19(context, other);
    }

    /** rb_hash_replace
     *
     */
    @JRubyMethod(name = "initialize_copy", required = 1, visibility = PRIVATE)
    public RubyHash initialize_copy19(ThreadContext context, IRubyObject other) {
        return replace19(context, other);
    }

    /** rb_hash_replace
     *
     */
    public RubyHash replace(final ThreadContext context, IRubyObject other) {
        return replace19(context, other);
    }

    @JRubyMethod(name = "replace", required = 1)
    public RubyHash replace19(final ThreadContext context, IRubyObject other) {
        final RubyHash self = this;
        return replaceCommon19(context, other, new Visitor() {
            @Override
            public void visit(IRubyObject key, IRubyObject value) {
                self.op_aset(context, key, value);
            }
        });
    }

<<<<<<< HEAD
=======
    private RubyHash replaceCommon(final ThreadContext context, IRubyObject other, Visitor visitor) {
        modify();

        final RubyHash otherHash = other.convertToHash();

        if (this == otherHash) return this;

        rb_clear();

        if (!isComparedByIdentity() && otherHash.isComparedByIdentity()) {
            setComparedByIdentity(true);
        }

        otherHash.visitAll(visitor);

        ifNone = otherHash.ifNone;

        if ((otherHash.flags & PROCDEFAULT_HASH_F) != 0) {
            flags |= PROCDEFAULT_HASH_F;
        } else {
            flags &= ~PROCDEFAULT_HASH_F;
        }

        return this;
    }

>>>>>>> 967ca406
    private RubyHash replaceCommon19(final ThreadContext context, IRubyObject other, Visitor visitor) {
        modify();

        final RubyHash otherHash = other.convertToHash();

        if (this == otherHash) return this;

        rb_clear();

        if (!isComparedByIdentity() && otherHash.isComparedByIdentity()) {
            setComparedByIdentity(true);
        }

        otherHash.visitAll(visitor);

        ifNone = otherHash.ifNone;

        if ((otherHash.flags & PROCDEFAULT_HASH_F) != 0) {
            flags |= PROCDEFAULT_HASH_F;
        } else {
            flags &= ~PROCDEFAULT_HASH_F;
        }

        return this;
    }

    /** rb_hash_values_at
     *
     */
    @JRubyMethod(name = "values_at", rest = true)
    public RubyArray values_at(ThreadContext context, IRubyObject[] args) {
        RubyArray result = RubyArray.newArray(getRuntime(), args.length);
        for (int i = 0; i < args.length; i++) {
            result.append(op_aref(context, args[i]));
        }
        return result;
    }

    @JRubyMethod(name = "assoc")
    public IRubyObject assoc(final ThreadContext context, final IRubyObject obj) {
        try {
            visitAll(new Visitor() {
                @Override
                public void visit(IRubyObject key, IRubyObject value) {
                    if (equalInternal(context, obj, key)) {
                        throw new FoundPair(key, value);
                    }
                }
            });
            return context.runtime.getNil();
        } catch (FoundPair found) {
            return context.runtime.newArray(found.key, found.value);
        }
    }

    @JRubyMethod(name = "rassoc")
    public IRubyObject rassoc(final ThreadContext context, final IRubyObject obj) {
        try {
            visitAll(new Visitor() {
                @Override
                public void visit(IRubyObject key, IRubyObject value) {
                    if (equalInternal(context, obj, value)) {
                        throw new FoundPair(key, value);
                    }
                }
            });
            return context.runtime.getNil();
        } catch (FoundPair found) {
            return context.runtime.newArray(found.key, found.value);
        }
    }

    @JRubyMethod
    public IRubyObject flatten(ThreadContext context) {
        RubyArray ary = to_a();
        ary.callMethod(context, "flatten!", RubyFixnum.one(context.runtime));
        return ary;
    }

    @JRubyMethod
    public IRubyObject flatten(ThreadContext context, IRubyObject level) {
        RubyArray ary = to_a();
        ary.callMethod(context, "flatten!", level);
        return ary;
    }

    @JRubyMethod(name = "compare_by_identity")
    public IRubyObject getCompareByIdentity(ThreadContext context) {
        modify();
        setComparedByIdentity(true);
        return this;
    }

    @JRubyMethod(name = "compare_by_identity?")
    public IRubyObject getCompareByIdentity_p(ThreadContext context) {
        return context.runtime.newBoolean(isComparedByIdentity());
    }

    @JRubyMethod
    public IRubyObject dup(ThreadContext context) {
        RubyHash dup = (RubyHash) super.dup();
        dup.setComparedByIdentity(isComparedByIdentity());
        return dup;
    }

    @JRubyMethod(name = "clone")
    public IRubyObject rbClone(ThreadContext context) {
        RubyHash clone = (RubyHash) super.rbClone();
        clone.setComparedByIdentity(isComparedByIdentity());
        return clone;
    }

    @JRubyMethod(name = "any?")
    public IRubyObject any_p(ThreadContext context, Block block) {
        if (isEmpty()) return context.runtime.getFalse();

        if (!block.isGiven()) return context.runtime.getTrue();

        if (block.getSignature().arityValue() > 1)
            return any_p_i_fast(context, block);

        return any_p_i(context, block);
    }

    private IRubyObject any_p_i(ThreadContext context, Block block) {
        iteratorEntry();
        try {
            for (RubyHashEntry entry = head.nextAdded; entry != head; entry = entry.nextAdded) {
                IRubyObject newAssoc = RubyArray.newArray(context.runtime, entry.key, entry.value);
                if (block.yield(context, newAssoc).isTrue())
                    return context.getRuntime().getTrue();
            }
            return context.getRuntime().getFalse();
        } finally {
            iteratorExit();
        }
    }

    private IRubyObject any_p_i_fast(ThreadContext context, Block block) {
        iteratorEntry();
        try {
            for (RubyHashEntry entry = head.nextAdded; entry != head; entry = entry.nextAdded) {
                if (block.yieldSpecific(context, entry.key, entry.value).isTrue())
                    return context.getRuntime().getTrue();
            }
            return context.getRuntime().getFalse();
        } finally {
            iteratorExit();
        }
    }

    /**
     * A lightweight dup for internal use that does not dispatch to initialize_copy nor rehash the keys. Intended for
     * use in dup'ing keyword args for processing.
     *
     * @param context
     * @return
     */
    public RubyHash dupFast(final ThreadContext context) {
        final Ruby runtime = context.runtime;
        RubyHash dup = new RubyHash(runtime, getMetaClass(), this);

        dup.setComparedByIdentity(this.isComparedByIdentity());

        dup.ifNone = this.ifNone;

        if ((this.flags & PROCDEFAULT_HASH_F) != 0) {
            dup.flags |= PROCDEFAULT_HASH_F;
        } else {
            dup.flags &= ~PROCDEFAULT_HASH_F;
        }

        return dup;
    }

    public boolean hasDefaultProc() {
        return (flags & PROCDEFAULT_HASH_F) != 0;
    }

    public IRubyObject getIfNone(){
        return ifNone;
    }

    private static class VisitorIOException extends RuntimeException {
        VisitorIOException(Throwable cause) {
            super(cause);
        }
    }

    // FIXME:  Total hack to get flash in Rails marshalling/unmarshalling in session ok...We need
    // to totally change marshalling to work with overridden core classes.
    public static void marshalTo(final RubyHash hash, final MarshalStream output) throws IOException {
        output.registerLinkTarget(hash);
       int hashSize = hash.size;
       output.writeInt(hashSize);
        try {
            hash.visitLimited(new Visitor() {
                public void visit(IRubyObject key, IRubyObject value) {
                    try {
                        output.dumpObject(key);
                        output.dumpObject(value);
                    } catch (IOException e) {
                        throw new VisitorIOException(e);
                    }
                }
            }, hashSize);
        } catch (VisitorIOException e) {
            throw (IOException)e.getCause();
        }

        if (!hash.ifNone.isNil()) output.dumpObject(hash.ifNone);
    }

    public static RubyHash unmarshalFrom(UnmarshalStream input, boolean defaultValue) throws IOException {
        RubyHash result = newHash(input.getRuntime());
        input.registerLinkTarget(result);
        int size = input.unmarshalInt();
        for (int i = 0; i < size; i++) {
            result.fastASetCheckString(input.getRuntime(), input.unmarshalObject(), input.unmarshalObject());
        }
        if (defaultValue) result.default_value_set(input.unmarshalObject());
        return result;
    }

    @Override
    public Class getJavaClass() {
        return Map.class;
    }

    // Satisfy java.util.Set interface (for Java integration)

    @Override
    public int size() {
        return size;
    }

    @Override
    public boolean isEmpty() {
        return size == 0;
    }

    @Override
    public boolean containsKey(Object key) {
        return internalGet(JavaUtil.convertJavaToUsableRubyObject(getRuntime(), key)) != null;
    }

    @Override
    public boolean containsValue(Object value) {
        return hasValue(getRuntime().getCurrentContext(), JavaUtil.convertJavaToUsableRubyObject(getRuntime(), value));
    }

    @Override
    public Object get(Object key) {
        IRubyObject gotten = internalGet(JavaUtil.convertJavaToUsableRubyObject(getRuntime(), key));
        return gotten == null ? null : gotten.toJava(Object.class);
    }

    @Override
    public Object put(Object key, Object value) {
        internalPut(JavaUtil.convertJavaToUsableRubyObject(getRuntime(), key), JavaUtil.convertJavaToUsableRubyObject(getRuntime(), value));
        return value;
    }

    @Override
    public Object remove(Object key) {
        IRubyObject rubyKey = JavaUtil.convertJavaToUsableRubyObject(getRuntime(), key);
        return internalDelete(rubyKey).value;
    }

    @Override
    public void putAll(Map map) {
        Ruby runtime = getRuntime();
        for (Iterator<Map.Entry> iter = map.entrySet().iterator(); iter.hasNext();) {
            Map.Entry entry = iter.next();
            internalPut(JavaUtil.convertJavaToUsableRubyObject(runtime, entry.getKey()), JavaUtil.convertJavaToUsableRubyObject(runtime, entry.getValue()));
        }
    }

    @Override
    public void clear() {
        rb_clear();
    }

    @Override
    public boolean equals(Object other) {
        if (!(other instanceof RubyHash)) return false;
        if (this == other) return true;
        return op_equal(getRuntime().getCurrentContext(), (RubyHash)other).isTrue() ? true : false;
    }

    @Override
    public Set keySet() {
        return new BaseSet(KEY_VIEW);
    }

    public Set directKeySet() {
        return new BaseSet(DIRECT_KEY_VIEW);
    }

    @Override
    public Collection values() {
        return new BaseCollection(VALUE_VIEW);
    }

    public Collection directValues() {
        return new BaseCollection(DIRECT_VALUE_VIEW);
    }

    @Override
    public Set entrySet() {
        return new BaseSet(ENTRY_VIEW);
    }

    public Set directEntrySet() {
        return new BaseSet(DIRECT_ENTRY_VIEW);
    }

    private final RaiseException concurrentModification() {
        return getRuntime().newConcurrencyError(
                "Detected invalid hash contents due to unsynchronized modifications with concurrent users");
    }

    /**
     * Is this object compared by identity or not? Shortcut for doing
     * getFlag(COMPARE_BY_IDENTITY_F).
     *
     * @return true if this object is compared by identity, false otherwise
     */
    protected boolean isComparedByIdentity() {
        return (flags & COMPARE_BY_IDENTITY_F) != 0;
    }

    /**
     * Sets whether this object is compared by identity or not. Shortcut for doing
     * setFlag(COMPARE_BY_IDENTITY_F, frozen).
     *
     * @param comparedByIdentity should this object be compared by identity?
     */
    public void setComparedByIdentity(boolean comparedByIdentity) {
        if (comparedByIdentity) {
            flags |= COMPARE_BY_IDENTITY_F;
        } else {
            flags &= ~COMPARE_BY_IDENTITY_F;
        }
    }

    private class BaseSet extends AbstractSet {
        final EntryView view;

        public BaseSet(EntryView view) {
            this.view = view;
        }

        @Override
        public Iterator iterator() {
            return new BaseIterator(view);
        }

        @Override
        public boolean contains(Object o) {
            return view.contains(RubyHash.this, o);
        }

        @Override
        public void clear() {
            RubyHash.this.clear();
        }

        @Override
        public int size() {
            return RubyHash.this.size;
        }

        @Override
        public boolean remove(Object o) {
            return view.remove(RubyHash.this, o);
        }
    }

    private class BaseCollection extends AbstractCollection {
        final EntryView view;

        public BaseCollection(EntryView view) {
            this.view = view;
        }

        @Override
        public Iterator iterator() {
            return new BaseIterator(view);
        }

        @Override
        public boolean contains(Object o) {
            return view.contains(RubyHash.this, o);
        }

        @Override
        public void clear() {
            RubyHash.this.clear();
        }

        @Override
        public int size() {
            return RubyHash.this.size;
        }

        @Override
        public boolean remove(Object o) {
            return view.remove(RubyHash.this, o);
        }
    }

    private class BaseIterator implements Iterator {
        final private EntryView view;
        private RubyHashEntry entry;
        private boolean peeking;
        private int startGeneration;

        public BaseIterator(EntryView view) {
            this.view = view;
            this.entry = head;
            this.startGeneration = generation;
        }

        private void advance(boolean consume) {
            if (!peeking) {
                do {
                    if (startGeneration != generation) {
                        startGeneration = generation;
                        entry = head;
                    }
                    entry = entry.nextAdded;
                } while (entry != head && !entry.isLive());
            }
            peeking = !consume;
        }

        @Override
        public Object next() {
            advance(true);
            if (entry == head) {
                peeking = true; // remain where we are
                throw new NoSuchElementException();
            }
            return view.convertEntry(getRuntime(), entry);
        }

        // once hasNext has been called, we commit to next() returning
        // the entry it found, even if it were subsequently deleted
        @Override
        public boolean hasNext() {
            advance(false);
            return entry != head;
        }

        @Override
        public void remove() {
            if (entry == head) {
                throw new IllegalStateException("Iterator out of range");
            }
            internalDeleteEntry(entry);
        }
    }

    private static abstract class EntryView {
        public abstract Object convertEntry(Ruby runtime, RubyHashEntry value);
        public abstract boolean contains(RubyHash hash, Object o);
        public abstract boolean remove(RubyHash hash, Object o);
    }

    private static final EntryView DIRECT_KEY_VIEW = new EntryView() {
        @Override
        public Object convertEntry(Ruby runtime, RubyHashEntry entry) {
            return entry.key;
        }
        @Override
        public boolean contains(RubyHash hash, Object o) {
            if (!(o instanceof IRubyObject)) return false;
            return hash.internalGet((IRubyObject)o) != null;
        }
        @Override
        public boolean remove(RubyHash hash, Object o) {
            if (!(o instanceof IRubyObject)) return false;
            return hash.internalDelete((IRubyObject)o) != NO_ENTRY;
        }
    };

    private static final EntryView KEY_VIEW = new EntryView() {
        @Override
        public Object convertEntry(Ruby runtime, RubyHashEntry entry) {
            return entry.key.toJava(Object.class);
        }
        @Override
        public boolean contains(RubyHash hash, Object o) {
            return hash.containsKey(o);
        }
        @Override
        public boolean remove(RubyHash hash, Object o) {
            return hash.remove(o) != null;
        }
    };

    private static final EntryView DIRECT_VALUE_VIEW = new EntryView() {
        @Override
        public Object convertEntry(Ruby runtime, RubyHashEntry entry) {
            return entry.value;
        }
        @Override
        public boolean contains(RubyHash hash, Object o) {
            if (!(o instanceof IRubyObject)) return false;
            IRubyObject obj = (IRubyObject)o;
            return hash.hasValue(obj.getRuntime().getCurrentContext(), obj);
        }
        @Override
        public boolean remove(RubyHash hash, Object o) {
            if (!(o instanceof IRubyObject)) return false;
            IRubyObject obj = (IRubyObject) o;
            IRubyObject key = hash.internalIndex(obj.getRuntime().getCurrentContext(), obj);
            if (key == null) return false;
            return hash.internalDelete(key) != NO_ENTRY;
        }
    };

    private static final EntryView VALUE_VIEW = new EntryView() {
        @Override
        public Object convertEntry(Ruby runtime, RubyHashEntry entry) {
            return entry.value.toJava(Object.class);
        }
        @Override
        public boolean contains(RubyHash hash, Object o) {
            return hash.containsValue(o);
        }
        @Override
        public boolean remove(RubyHash hash, Object o) {
            IRubyObject value = JavaUtil.convertJavaToUsableRubyObject(hash.getRuntime(), o);
            IRubyObject key = hash.internalIndex(hash.getRuntime().getCurrentContext(), value);
            if (key == null) return false;
            return hash.internalDelete(key) != NO_ENTRY;
        }
    };

    private static final EntryView DIRECT_ENTRY_VIEW = new EntryView() {
        @Override
        public Object convertEntry(Ruby runtime, RubyHashEntry entry) {
            return entry;
        }
        @Override
        public boolean contains(RubyHash hash, Object o) {
            if (!(o instanceof RubyHashEntry)) return false;
            RubyHashEntry entry = (RubyHashEntry)o;
            RubyHashEntry candidate = hash.internalGetEntry(entry.key);
            return candidate != NO_ENTRY && entry.equals(candidate);
        }
        @Override
        public boolean remove(RubyHash hash, Object o) {
            if (!(o instanceof RubyHashEntry)) return false;
            return hash.internalDeleteEntry((RubyHashEntry)o) != NO_ENTRY;
        }
    };

    private static final EntryView ENTRY_VIEW = new EntryView() {
        @Override
        public Object convertEntry(Ruby runtime, RubyHashEntry entry) {
            return new ConvertingEntry(runtime, entry);
        }
        @Override
        public boolean contains(RubyHash hash, Object o) {
            if (!(o instanceof ConvertingEntry)) return false;
            ConvertingEntry entry = (ConvertingEntry)o;
            RubyHashEntry candidate = hash.internalGetEntry(entry.entry.key);
            return candidate != NO_ENTRY && entry.entry.equals(candidate);
        }
        @Override
        public boolean remove(RubyHash hash, Object o) {
            if (!(o instanceof ConvertingEntry)) return false;
            ConvertingEntry entry = (ConvertingEntry)o;
            return hash.internalDeleteEntry(entry.entry) != NO_ENTRY;
        }
    };

    private static class ConvertingEntry implements Map.Entry {
        private final RubyHashEntry entry;
        private final Ruby runtime;

        public ConvertingEntry(Ruby runtime, RubyHashEntry entry) {
            this.entry = entry;
            this.runtime = runtime;
        }

        @Override
        public Object getKey() {
            return entry.key.toJava(Object.class);
        }
        @Override
        public Object getValue() {
            return entry.value.toJava(Object.class);
        }
        @Override
        public Object setValue(Object o) {
            return entry.setValue(JavaUtil.convertJavaToUsableRubyObject(runtime, o));
        }

        @Override
        public boolean equals(Object o) {
            if (!(o instanceof ConvertingEntry)) {
                return false;
            }
            ConvertingEntry other = (ConvertingEntry)o;
            return entry.equals(other.entry);
        }

        @Override
        public int hashCode() {
            return entry.hashCode();
        }
    }

    @Deprecated
    public IRubyObject op_aset19(ThreadContext context, IRubyObject key, IRubyObject value) {
        modify();

        fastASetCheckString19(context.runtime, key, value);
        return value;
    }

    /**
     * Note: this is included as a compatibility measure for AR-JDBC
     * @deprecated use RubyHash.op_aset instead
     */
    public IRubyObject aset(IRubyObject key, IRubyObject value) {
        return op_aset(getRuntime().getCurrentContext(), key, value);
    }

    /**
     * Note: this is included as a compatibility measure for Mongrel+JRuby
     * @deprecated use RubyHash.op_aref instead
     */
    public IRubyObject aref(IRubyObject key) {
        return op_aref(getRuntime().getCurrentContext(), key);
    }

    @Deprecated
    public final void fastASetCheckString19(Ruby runtime, IRubyObject key, IRubyObject value) {
        fastASetCheckString(runtime, key, value);
    }

    @Deprecated
    public final void fastASetSmallCheckString19(Ruby runtime, IRubyObject key, IRubyObject value) {
        fastASetSmallCheckString(runtime, key, value);
    }

    @Deprecated
    public IRubyObject op_aset(IRubyObject key, IRubyObject value) {
        return op_aset(getRuntime().getCurrentContext(), key, value);
    }

    @Deprecated
    public IRubyObject each_pair(final ThreadContext context, final Block block) {
        return block.isGiven() ? each_pairCommon(context, block, true) : enumeratorizeWithSize(context, this, "each_pair", enumSizeFn());
    }
}<|MERGE_RESOLUTION|>--- conflicted
+++ resolved
@@ -757,11 +757,11 @@
     public IRubyObject set_default_proc(IRubyObject proc) {
         return set_default_proc20(proc);
     }
-    
+
     @JRubyMethod(name = "default_proc=")
     public IRubyObject set_default_proc20(IRubyObject proc) {
         modify();
-        
+
         if (proc.isNil()) {
             ifNone = proc;
             return proc;
@@ -777,21 +777,6 @@
         flags |= PROCDEFAULT_HASH_F;
         return proc;
     }
-<<<<<<< HEAD
-=======
-
-    @JRubyMethod(name = "default_proc=", compat = RUBY2_0)
-    public IRubyObject set_default_proc20(IRubyObject proc) {
-        modify();
-
-        if (proc.isNil()) {
-            ifNone = proc;
-            return proc;
-        }
-
-        return set_default_proc(proc);
-    }
->>>>>>> 967ca406
 
     /** rb_hash_modify
      *
@@ -1121,7 +1106,7 @@
     /** rb_hash_hash
      *
      */
-    // FIXME: 
+    // FIXME:
     @Override
     public RubyFixnum hash() {
         final Ruby runtime = getRuntime();
@@ -1175,9 +1160,8 @@
      *
      */
     public IRubyObject fetch(ThreadContext context, IRubyObject[] args, Block block) {
-<<<<<<< HEAD
         Arity.checkArgumentCount(context.runtime, args.length, 1, 2);
-        
+
         switch(args.length) {
             case 1: return fetch(context, args[0], block);
             case 2: return fetch(context, args[0], args[1], block);
@@ -1185,35 +1169,8 @@
 
         return null;
     }
-    
+
     @JRubyMethod
-=======
-        Ruby runtime = context.runtime;
-
-        if (args.length == 2 && block.isGiven()) {
-            runtime.getWarnings().warn(ID.BLOCK_BEATS_DEFAULT_VALUE, "block supersedes default value argument");
-        }
-
-        IRubyObject value = internalGet(args[0]);
-
-        if (value == null) {
-            if (block.isGiven()) return block.yield(context, args[0]);
-
-            if (args.length == 1) {
-                if (runtime.is1_9()) {
-                    throw runtime.newKeyError("key not found: " + args[0]);
-                } else {
-                    throw runtime.newIndexError("key not found");
-                }
-            }
-            return args[1];
-        }
-
-        return value;
-    }
-
-    @JRubyMethod(compat = RUBY1_9)
->>>>>>> 967ca406
     public IRubyObject fetch(ThreadContext context, IRubyObject key, Block block) {
         Ruby runtime = context.runtime;
 
@@ -1227,13 +1184,8 @@
 
         return value;
     }
-<<<<<<< HEAD
-    
+
     @JRubyMethod
-=======
-
-    @JRubyMethod(compat = RUBY1_9)
->>>>>>> 967ca406
     public IRubyObject fetch(ThreadContext context, IRubyObject key, IRubyObject _default, Block block) {
         Ruby runtime = context.runtime;
         boolean blockGiven = block.isGiven();
@@ -1461,7 +1413,7 @@
         if (block.isGiven()) {
             keep_ifCommon(context, block);
             return this;
-        } 
+        }
 
         return enumeratorizeWithSize(context, this, "keep_if", enumSizeFn());
     }
@@ -1613,27 +1565,8 @@
     /** rb_hash_select
      *
      */
-<<<<<<< HEAD
     public IRubyObject select(final ThreadContext context, final Block block) {
         return select19(context, block);
-=======
-    @JRubyMethod(compat = RUBY1_8)
-    public IRubyObject select(final ThreadContext context, final Block block) {
-        final Ruby runtime = context.runtime;
-        if (!block.isGiven()) return enumeratorize(runtime, this, "select");
-
-        final RubyArray result = runtime.newArray();
-
-        iteratorVisitAll(new Visitor() {
-            public void visit(IRubyObject key, IRubyObject value) {
-                if (block.yieldArray(context, runtime.newArray(key, value), null, null).isTrue()) {
-                    result.append(runtime.newArray(key, value));
-                }
-            }
-        });
-
-        return result;
->>>>>>> 967ca406
     }
 
     @JRubyMethod(name = "select")
@@ -1753,15 +1686,8 @@
     public RubyHash merge_bang19(final ThreadContext context, final IRubyObject other, final Block block) {
         modify();
         final RubyHash otherHash = other.convertToHash();
-<<<<<<< HEAD
-        
+
         if (otherHash.empty_p().isTrue()) return this;
-=======
-
-        if (otherHash.empty_p().isTrue()) {
-            return this;
-        }
->>>>>>> 967ca406
 
         final Ruby runtime = getRuntime();
         final RubyHash self = this;
@@ -1822,35 +1748,6 @@
         });
     }
 
-<<<<<<< HEAD
-=======
-    private RubyHash replaceCommon(final ThreadContext context, IRubyObject other, Visitor visitor) {
-        modify();
-
-        final RubyHash otherHash = other.convertToHash();
-
-        if (this == otherHash) return this;
-
-        rb_clear();
-
-        if (!isComparedByIdentity() && otherHash.isComparedByIdentity()) {
-            setComparedByIdentity(true);
-        }
-
-        otherHash.visitAll(visitor);
-
-        ifNone = otherHash.ifNone;
-
-        if ((otherHash.flags & PROCDEFAULT_HASH_F) != 0) {
-            flags |= PROCDEFAULT_HASH_F;
-        } else {
-            flags &= ~PROCDEFAULT_HASH_F;
-        }
-
-        return this;
-    }
-
->>>>>>> 967ca406
     private RubyHash replaceCommon19(final ThreadContext context, IRubyObject other, Visitor visitor) {
         modify();
 
