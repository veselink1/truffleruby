/***** BEGIN LICENSE BLOCK *****
 * Version: EPL 1.0/GPL 2.0/LGPL 2.1
 *
 * The contents of this file are subject to the Eclipse Public
 * License Version 1.0 (the "License"); you may not use this file
 * except in compliance with the License. You may obtain a copy of
 * the License at http://www.eclipse.org/legal/epl-v10.html
 *
 * Software distributed under the License is distributed on an "AS
 * IS" basis, WITHOUT WARRANTY OF ANY KIND, either express or
 * implied. See the License for the specific language governing
 * rights and limitations under the License.
 *
 * Copyright (C) 2006 Michael Studman <me@michaelstudman.com>
 *
 * Alternatively, the contents of this file may be used under the terms of
 * either of the GNU General Public License Version 2 or later (the "GPL"),
 * or the GNU Lesser General Public License Version 2.1 or later (the "LGPL"),
 * in which case the provisions of the GPL or the LGPL are applicable instead
 * of those above. If you wish to allow use of your version of this file only
 * under the terms of either the GPL or the LGPL, and not to allow others to
 * use your version of this file under the terms of the EPL, indicate your
 * decision by deleting the provisions above and replace them with the notice
 * and other provisions required by the GPL or the LGPL. If you do not delete
 * the provisions above, a recipient may use your version of this file under
 * the terms of any one of the EPL, the GPL or the LGPL.
 ***** END LICENSE BLOCK *****/
package org.jruby;

import org.jruby.anno.JRubyMethod;
import org.jruby.anno.JRubyModule;
import org.jruby.exceptions.RaiseException;
import org.jruby.exceptions.Unrescuable;
import org.jruby.runtime.Arity;
import org.jruby.runtime.Block;
import org.jruby.runtime.BlockCallback;
import org.jruby.runtime.CallBlock;
import org.jruby.runtime.Helpers;
import org.jruby.runtime.ObjectAllocator;
import org.jruby.runtime.Signature;
import org.jruby.runtime.ThreadContext;
import org.jruby.runtime.builtin.IRubyObject;
import org.jruby.util.ByteList;
import org.jruby.util.cli.Options;

import java.util.Arrays;
import java.util.concurrent.Future;
import java.util.concurrent.SynchronousQueue;

import static org.jruby.runtime.Visibility.PRIVATE;

/**
 * Implementation of Ruby's Enumerator module.
 */
@JRubyModule(name="Enumerable::Enumerator", include="Enumerable")
public class RubyEnumerator extends RubyObject {
    /** target for each operation */
    private IRubyObject object;

    /** method to invoke for each operation */
    private String method;

    /** args to each method */
    private IRubyObject[] methodArgs;

    /** A value or proc to provide the size of the Enumerator contents*/
    private IRubyObject size;

    /** Function object for lazily computing size (used for internally created enumerators) */
    private SizeFn sizeFn;
    
    private IRubyObject feedValue;

    public static void defineEnumerator(Ruby runtime) {
        RubyModule enm = runtime.getClassFromPath("Enumerable");

        final RubyClass enmr;
        enmr = runtime.defineClass("Enumerator", runtime.getObject(), ENUMERATOR_ALLOCATOR);

        enmr.includeModule(enm);
        enmr.defineAnnotatedMethods(RubyEnumerator.class);
        runtime.setEnumerator(enmr);

        RubyGenerator.createGeneratorClass(runtime);
        RubyYielder.createYielderClass(runtime);
    }

    private static ObjectAllocator ENUMERATOR_ALLOCATOR = new ObjectAllocator() {
        @Override
        public IRubyObject allocate(Ruby runtime, RubyClass klass) {
            return new RubyEnumerator(runtime, klass);
        }
    };

    private RubyEnumerator(Ruby runtime, RubyClass type) {
        super(runtime, type);
        object = runtime.getNil();
        initialize(runtime.getNil(), RubyString.newEmptyString(runtime), IRubyObject.NULL_ARRAY);
    }

    private RubyEnumerator(Ruby runtime, RubyClass type, IRubyObject object, IRubyObject method, IRubyObject[]args, IRubyObject size) {
        super(runtime, type);
        initialize20(object, method, args, size, null);
    }

    private RubyEnumerator(Ruby runtime, RubyClass type, IRubyObject object, IRubyObject method, IRubyObject[]args, SizeFn sizeFn) {
        super(runtime, type);
        initialize20(object, method, args, null, sizeFn);
    }

    private RubyEnumerator(Ruby runtime, RubyClass type, IRubyObject object, IRubyObject method, IRubyObject[]args) {
        super(runtime, type);
        initialize(object, method, args);
    }

    /**
     * Transform object into an Enumerator with the given size
     */
    public static IRubyObject enumeratorizeWithSize(ThreadContext context, final IRubyObject object, String method, IRubyObject[] args, SizeFn sizeFn) {
        Ruby runtime = context.runtime;
        return new RubyEnumerator(runtime, runtime.getEnumerator(), object, runtime.fastNewSymbol(method), args, sizeFn);
    }

    public static IRubyObject enumeratorizeWithSize(ThreadContext context, IRubyObject object, String method, SizeFn sizeFn) {
        return enumeratorizeWithSize(context, object, method, NULL_ARRAY, sizeFn);
    }

    public static IRubyObject enumeratorizeWithSize(ThreadContext context, IRubyObject object, String method,IRubyObject arg, IRubyObject size) {
        Ruby runtime = context.runtime;
        return new RubyEnumerator(runtime, runtime.getEnumerator(), object, runtime.fastNewSymbol(method), new IRubyObject[] { arg }, size);
    }

    public static IRubyObject enumeratorize(Ruby runtime, IRubyObject object, String method) {
        return new RubyEnumerator(runtime, runtime.getEnumerator(), object, runtime.fastNewSymbol(method), IRubyObject.NULL_ARRAY);
    }

    public static IRubyObject enumeratorize(Ruby runtime, IRubyObject object, String method, IRubyObject arg) {
        return new RubyEnumerator(runtime, runtime.getEnumerator(), object, runtime.fastNewSymbol(method), new IRubyObject[] {arg});
    }

    public static IRubyObject enumeratorize(Ruby runtime, IRubyObject object, String method, IRubyObject[] args) {
        return new RubyEnumerator(runtime, runtime.getEnumerator(), object, runtime.fastNewSymbol(method), args); // TODO: make sure it's really safe to not to copy it
    }

    public static IRubyObject enumeratorize(Ruby runtime, RubyClass type, IRubyObject object, String method) {
        return new RubyEnumerator(runtime, type, object, runtime.fastNewSymbol(method), IRubyObject.NULL_ARRAY);
    }

    public static IRubyObject enumeratorize(Ruby runtime, RubyClass type, IRubyObject object, String method, IRubyObject arg) {
        return new RubyEnumerator(runtime, type, object, runtime.fastNewSymbol(method), new IRubyObject[] {arg});
    }

    public static IRubyObject enumeratorize(Ruby runtime, RubyClass type, IRubyObject object, String method, IRubyObject[] args) {
        return new RubyEnumerator(runtime, type, object, runtime.fastNewSymbol(method), args); // TODO: make sure it's really safe to not to copy it
    }

    @Override
    public IRubyObject initialize(ThreadContext context) {
        return initialize20(context, Block.NULL_BLOCK);
    }

    public IRubyObject initialize19(ThreadContext context, Block block) {
        return initialize20(context, block);
    }

    @JRubyMethod(name = "initialize", visibility = PRIVATE)
    public IRubyObject initialize20(ThreadContext context, Block block) {
        return initialize20(context, NULL_ARRAY, block);
    }

    @JRubyMethod(name = "initialize", visibility = PRIVATE)
    public IRubyObject initialize20(ThreadContext context, IRubyObject object, Block block) {
        return initialize20(context, new IRubyObject[]{ object }, block);
    }

    @JRubyMethod(name = "initialize", visibility = PRIVATE, rest = true)
    public IRubyObject initialize20(ThreadContext context, IRubyObject[] args, Block block) {
        Ruby runtime = context.runtime;
<<<<<<< HEAD
        IRubyObject object;
        IRubyObject method = runtime.newSymbol("each");
        IRubyObject size = null;

        if (block.isGiven()) {
            Arity.checkArgumentCount(runtime, args, 0, 1);
            if (args.length > 0) {
                size = args[0];
                args = Arrays.copyOfRange(args, 1, args.length);

                if (!(size.isNil() || size.respondsTo("call")) &&
                        !(runtime.getFloat().isInstance(size) && ((RubyFloat)size).getDoubleValue() == Float.POSITIVE_INFINITY) &&
                        !(size instanceof RubyInteger)) {
                    throw runtime.newTypeError(size, runtime.getInteger());
                }
            }
            object = context.runtime.getGenerator().newInstance(context, IRubyObject.NULL_ARRAY, block);

        } else {
            Arity.checkArgumentCount(runtime, args, 1, -1);
            // TODO need a deprecation WARN here, but can't add it until ruby/jruby/kernel20/enumerable.rb is deleted or stops calling this without a block
            object = args[0];
            args = Arrays.copyOfRange(args, 1, args.length);
            if (args.length > 0) {
                method = args[0];
                args = Arrays.copyOfRange(args, 1, args.length);
            }
=======
        RubySymbol each = runtime.newSymbol("each");

        // check for size
        if ((object.isNil() || runtime.getProc().isInstance(object)) ||
                runtime.getFloat().isInstance(object) && ((RubyFloat)object).getDoubleValue() == Float.POSITIVE_INFINITY) {
            // object is nil, a proc, or infinity; use it for size
            IRubyObject gen = context.runtime.getModule("JRuby").getClass("Generator").callMethod(context, "new", new IRubyObject[0], block);
            return initialize20(gen, each, NULL_ARRAY, object);
>>>>>>> 967ca406
        }

        return initialize20(object, method, args, size, null);
    }

    public IRubyObject initialize(ThreadContext context, IRubyObject object, IRubyObject method) {
        return initialize20(context, object, method, Block.NULL_BLOCK);
    }

    public IRubyObject initialize19(ThreadContext context, IRubyObject object, IRubyObject method, Block block) {
        return initialize20(context, object, method, block);
    }

    @JRubyMethod(name = "initialize", visibility = PRIVATE)
    public IRubyObject initialize20(ThreadContext context, IRubyObject object, IRubyObject method, Block block) {
        Ruby runtime = context.runtime;

        IRubyObject size = context.nil;

        if (block.isGiven()) {
            throw context.runtime.newArgumentError(2, 1);
        } else {
            return initialize(object, method, NULL_ARRAY);
        }
    }

    public IRubyObject initialize(ThreadContext context, IRubyObject object, IRubyObject method, IRubyObject methodArg) {
        return initialize20(context, object, method, methodArg, Block.NULL_BLOCK);
    }

    public IRubyObject initialize19(ThreadContext context, IRubyObject object, IRubyObject method, IRubyObject methodArg, Block block) {
        return initialize20(context, object, method, methodArg, Block.NULL_BLOCK);
    }

    @JRubyMethod(name = "initialize", visibility = PRIVATE)
    public IRubyObject initialize20(ThreadContext context, IRubyObject object, IRubyObject method, IRubyObject methodArg, Block block) {
        Ruby runtime = context.runtime;

        IRubyObject size = context.nil;

        if (block.isGiven()) {
            throw context.runtime.newArgumentError(3, 1);
        } else {
            return initialize(object, method, new IRubyObject[] { methodArg });
        }
    }

    public IRubyObject initialize(ThreadContext context, IRubyObject[] args) {
        return initialize20(context, args, Block.NULL_BLOCK);
    }

    public IRubyObject initialize19(ThreadContext context, IRubyObject[] args, Block block) {
        return initialize20(context, args, block);
    }

    private IRubyObject initialize(IRubyObject object, IRubyObject method, IRubyObject[] methodArgs) {
        return initialize20(object, method, methodArgs, null, null);
    }

    private IRubyObject initialize20(IRubyObject object, IRubyObject method, IRubyObject[] methodArgs, IRubyObject size, SizeFn sizeFn) {
        final Ruby runtime = getRuntime();
        this.object = object;
        this.method = method.asJavaString();
        this.methodArgs = methodArgs;
        this.size = size;
        this.sizeFn = sizeFn;
        this.feedValue = runtime.getNil();
        setInstanceVariable("@__object__", object);
        setInstanceVariable("@__method__", method);
        setInstanceVariable("@__args__", RubyArray.newArrayNoCopyLight(runtime, methodArgs));
        return this;
    }

    @JRubyMethod(name = "dup")
    @Override
    public IRubyObject dup() {
        // JRUBY-5013: Enumerator needs to copy private fields in order to have a valid structure
        RubyEnumerator copy = (RubyEnumerator) super.dup();
        copy.object     = this.object;
        copy.method     = this.method;
        copy.methodArgs = this.methodArgs;
        copy.size       = this.size;
        copy.sizeFn     = this.sizeFn;
        copy.feedValue  = getRuntime().getNil();
        return copy;
    }

    /**
     * Send current block and supplied args to method on target. According to MRI
     * Block may not be given and "each" should just ignore it and call on through to
     * underlying method.
     */
    @JRubyMethod
    public IRubyObject each(ThreadContext context, Block block) {
        if (!block.isGiven()) {
            return this;
        }

        return object.callMethod(context, method, methodArgs, block);
    }

    @JRubyMethod(rest = true)
    public IRubyObject each(ThreadContext context, IRubyObject[] args, Block block) {
        if (args.length == 0) {
            return each(context, block);
        }

        IRubyObject[] newArgs = new IRubyObject[methodArgs.length + args.length];
        System.arraycopy(methodArgs, 0, newArgs, 0, methodArgs.length);
        System.arraycopy(args, 0, newArgs, methodArgs.length, args.length);

        return new RubyEnumerator(context.runtime, getType(), object, context.runtime.newSymbol("each"), newArgs);
    }

    @JRubyMethod(name = "inspect")
    public IRubyObject inspect19(ThreadContext context) {
        Ruby runtime = context.runtime;
        if (runtime.isInspecting(this)) return inspect(context, true);

        try {
            runtime.registerInspecting(this);
            return inspect(context, false);
        } finally {
            runtime.unregisterInspecting(this);
        }
    }

    private IRubyObject inspect(ThreadContext context, boolean recurse) {
        Ruby runtime = context.runtime;
        ByteList bytes = new ByteList();
        bytes.append((byte)'#').append((byte)'<');
        bytes.append(getMetaClass().getName().getBytes());
        bytes.append((byte)':').append((byte)' ');

        if (recurse) {
            bytes.append("...>".getBytes());
            return RubyString.newStringNoCopy(runtime, bytes).taint(context);
        } else {
            boolean tainted = isTaint();
            bytes.append(RubyObject.inspect(context, object).getByteList());
            bytes.append((byte)':');
            bytes.append(method.getBytes());
            if (methodArgs.length > 0) {
                bytes.append((byte)'(');
                for (int i= 0; i < methodArgs.length; i++) {
                    bytes.append(RubyObject.inspect(context, methodArgs[i]).getByteList());
                    if (i < methodArgs.length - 1) {
                        bytes.append((byte)',').append((byte)' ');
                    } else {
                        bytes.append((byte)')');
                    }
                    if (methodArgs[i].isTaint()) tainted = true;
                }
            }
            bytes.append((byte)'>');
            RubyString result = RubyString.newStringNoCopy(runtime, bytes);
            if (tainted) result.setTaint(true);
            return result;
        }
    }

    protected static IRubyObject newEnumerator(ThreadContext context, IRubyObject arg) {
        Ruby runtime = context.runtime;
        return new RubyEnumerator(runtime, runtime.getEnumerator(), arg, runtime.newSymbol("each"), IRubyObject.NULL_ARRAY);
    }

    protected static IRubyObject newEnumerator(ThreadContext context, IRubyObject arg1, IRubyObject arg2) {
        Ruby runtime = context.runtime;
        return new RubyEnumerator(runtime, runtime.getEnumerator(), arg1, arg2, IRubyObject.NULL_ARRAY);
    }

    protected static IRubyObject newEnumerator(ThreadContext context, IRubyObject arg1, IRubyObject arg2, IRubyObject arg3) {
        Ruby runtime = context.runtime;
        return new RubyEnumerator(runtime, runtime.getEnumerator(), arg1, arg2, new IRubyObject[]{arg3});
    }

    @JRubyMethod(required = 1)
    public IRubyObject each_with_object(final ThreadContext context, IRubyObject arg, Block block) {
        return block.isGiven() ? RubyEnumerable.each_with_objectCommon19(context, this, block, arg) :
                enumeratorizeWithSize(context, this, "each_with_object", new IRubyObject[]{arg}, enumSizeFn(context));
    }

    @JRubyMethod
    public IRubyObject with_object(ThreadContext context, final IRubyObject arg, final Block block) {
        return block.isGiven() ? RubyEnumerable.each_with_objectCommon19(context, this, block, arg) : enumeratorizeWithSize(context, this, "with_object", new IRubyObject[]{arg}, enumSizeFn(context));
    }

    @JRubyMethod(rest = true)
    public IRubyObject each_entry(ThreadContext context, final IRubyObject[] args, final Block block) {
        return block.isGiven() ? RubyEnumerable.each_entryCommon(context, this, args, block) : enumeratorize(context.runtime, getType(), this, "each_entry", args);
    }

    @JRubyMethod(name = "each_slice")
    public IRubyObject each_slice19(ThreadContext context, IRubyObject arg, final Block block) {
        return block.isGiven() ? RubyEnumerable.each_slice(context, this, arg, block) : enumeratorize(context.runtime, getType(), this, "each_slice", arg);
    }

    @JRubyMethod(name = "each_cons")
    public IRubyObject each_cons19(ThreadContext context, IRubyObject arg, final Block block) {
        return block.isGiven() ? RubyEnumerable.each_cons(context, this, arg, block) : enumeratorize(context.runtime, getType(), this, "each_cons", arg);
    }

<<<<<<< HEAD
    @JRubyMethod
=======
    @JRubyMethod(name = "enum_cons", compat = RUBY1_8)
    public IRubyObject enum_cons(ThreadContext context, IRubyObject arg, final Block block) {
        return block.isGiven() ? RubyEnumerable.each_cons(context, this, arg, block) : enumeratorize(context.runtime, getType(), this, "enum_cons", arg);
    }

    @JRubyMethod(compat = RUBY2_0)
>>>>>>> 967ca406
    public IRubyObject size(ThreadContext context) {
        if (sizeFn != null) {
            return sizeFn.size(methodArgs);
        }

        if (size != null) {
            if (size.respondsTo("call")) {
                return size.callMethod(context, "call");
            }

            return size;
        }

        return context.nil;
    }

<<<<<<< HEAD
    private SizeFn enumSizeFn(final ThreadContext context) {
        final RubyEnumerator self = this;
        return new SizeFn() {
            @Override
            public IRubyObject size(IRubyObject[] args) {
                return self.size(context);
            }
        };
    }

    private IRubyObject with_index_common(ThreadContext context, final Block block, final String rubyMethodName, IRubyObject arg) {
        final Ruby runtime = context.runtime;
        int index = arg.isNil() ? 0 : RubyNumeric.num2int(arg);
        if (!block.isGiven()) {
            return arg.isNil() ? enumeratorizeWithSize(context, this, rubyMethodName, enumSizeFn(context)) :
                enumeratorizeWithSize(context, this, rubyMethodName, new IRubyObject[]{runtime.newFixnum(index)}, enumSizeFn(context));
        }

        return RubyEnumerable.callEach(runtime, context, this, new RubyEnumerable.EachWithIndex(context, block, index));
=======
    private static IRubyObject with_index_common(ThreadContext context, IRubyObject self,
            final Block block, final String rubyMethodName, IRubyObject arg) {
        final Ruby runtime = context.runtime;
        final int index = arg.isNil() ? 0 : RubyNumeric.num2int(arg);
        if ( ! block.isGiven() ) {
            return arg.isNil() ?
                    enumeratorize(runtime, self.getType(), self, rubyMethodName) :
                        enumeratorize(runtime, self.getType(), self , rubyMethodName, runtime.newFixnum(index));
        }

        return RubyEnumerable.callEach(runtime, context, self, new RubyEnumerable.EachWithIndex(block, index));
>>>>>>> 967ca406
    }

    @JRubyMethod
    public IRubyObject each_with_index(ThreadContext context, final Block block) {
        return with_index_common(context, block, "each_with_index", context.runtime.getNil());
    }

    public IRubyObject with_index(ThreadContext context, final Block block) {
        return with_index19(context, block);
    }

    @JRubyMethod(name = "with_index")
    public IRubyObject with_index19(ThreadContext context, final Block block) {
        return with_index_common(context, block, "with_index", context.runtime.getNil());
    }

    @JRubyMethod(name = "with_index")
    public IRubyObject with_index19(ThreadContext context, IRubyObject arg, final Block block) {
        return with_index_common(context, block, "with_index", arg);
    }

    private volatile Nexter nexter = null;

    @JRubyMethod
    public synchronized IRubyObject next(ThreadContext context) {
        ensureNexter(context);
<<<<<<< HEAD
        if (!feedValue.isNil()) feedValue = context.nil;
=======

>>>>>>> 967ca406
        return nexter.next();
    }

    @JRubyMethod
    public synchronized IRubyObject rewind(ThreadContext context) {
        if (object.respondsTo("rewind")) object.callMethod(context, "rewind");

        if (nexter != null) {
            nexter.shutdown();
            nexter = null;
        }

        return this;
    }

    @JRubyMethod
    public synchronized IRubyObject peek(ThreadContext context) {
        ensureNexter(context);

        return nexter.peek();
    }

<<<<<<< HEAD
    @JRubyMethod(name = "peek_values")
    public synchronized IRubyObject peekValues(ThreadContext context) {
        ensureNexter(context);

        return RubyArray.newArray(context.runtime, nexter.peek());
    }

    @JRubyMethod(name = "next_values")
    public synchronized IRubyObject nextValues(ThreadContext context) {
        ensureNexter(context);
        if (!feedValue.isNil()) feedValue = context.nil;
        return RubyArray.newArray(context.runtime, nexter.next());
    }

    @JRubyMethod
    public IRubyObject feed(ThreadContext context, IRubyObject val) {
        ensureNexter(context);
        if (!feedValue.isNil()) {
            throw context.runtime.newTypeError("feed value already set");
        }
        feedValue = val;
        nexter.setFeedValue(val);
        return context.nil;
    }

=======
>>>>>>> 967ca406
    private void ensureNexter(ThreadContext context) {
        if (nexter == null) {
            if (Options.ENUMERATOR_LIGHTWEIGHT.load()) {
                if (object instanceof RubyArray && method.equals("each") && methodArgs.length == 0) {
                    nexter = new ArrayNexter(context.runtime, object, method, methodArgs);
                } else {
                    nexter = new ThreadedNexter(context.runtime, object, method, methodArgs);
                }
            } else {
                nexter = new ThreadedNexter(context.runtime, object, method, methodArgs);
            }
        }
    }
<<<<<<< HEAD
    
    @Override
=======

>>>>>>> 967ca406
    protected void finalize() throws Throwable {
        try {
            Nexter nexter = this.nexter;
            if (nexter != null) {
                nexter.shutdown();
                nexter = null;
            }
        } finally {
            super.finalize();
        }
    }

<<<<<<< HEAD
    /**
     * "Function" type for java-created enumerators with size.  Should be implemented so that calls to
     * SizeFn#size are kept in sync with the size of the created enum (i.e. if the object underlying an enumerator
     * changes, calls to SizeFn#size should reflect that change).
     */
    public interface SizeFn {
        IRubyObject size(IRubyObject[] args);
    }
    
=======
>>>>>>> 967ca406
    private static abstract class Nexter {
        /** the runtime associated with all objects */
        protected final Ruby runtime;

        /** target for each operation */
        protected final IRubyObject object;

        /** method to invoke for each operation */
        protected final String method;

        /** args to each method */
        protected final IRubyObject[] methodArgs;

<<<<<<< HEAD
        private IRubyObject feedValue;
        
=======
>>>>>>> 967ca406
        public Nexter(Ruby runtime, IRubyObject object, String method, IRubyObject[] methodArgs) {
            this.object = object;
            this.method = method;
            this.methodArgs = methodArgs;
            this.runtime = runtime;
        }

<<<<<<< HEAD
        public void setFeedValue(IRubyObject feedValue) {
            this.feedValue = feedValue;
        }

        public IRubyObject getFeedValue() {
            return feedValue;
        }

=======
>>>>>>> 967ca406
        public abstract IRubyObject next();

        public abstract void shutdown();

        public abstract IRubyObject peek();
    }

    private static class ArrayNexter extends Nexter {
        private final RubyArray array;
        private int index = 0;

        public ArrayNexter(Ruby runtime, IRubyObject object, String method, IRubyObject[] methodArgs) {
            super(runtime, object, method, methodArgs);
            array = (RubyArray)object;
        }

        @Override
        public IRubyObject next() {
            IRubyObject obj = peek();
            index += 1;
            return obj;
        }

        @Override
        public void shutdown() {
            // not really anything to do
            index = 0;
        }

        @Override
        public IRubyObject peek() {
            checkIndex();

            return get();
        }

        protected IRubyObject get() {
            return array.eltOk(index);
        }

        private void checkIndex() throws RaiseException {
            if (index >= array.size()) throw runtime.newLightweightStopIterationError("stop iteration");
        }
    }

    private static class ThreadedNexter extends Nexter implements Runnable {
        private static final boolean DEBUG = false;

        /** sync queue to wait for values */
        private SynchronousQueue<IRubyObject> out = new SynchronousQueue<IRubyObject>();

        /** thread that's executing this Nexter */
        private volatile Thread thread;

        /** whether we're done iterating */
        private IRubyObject doneObject;

        /** future to cancel job if it has not started */
        private Future future;

        /** death mark */
        protected volatile boolean die = false;

        /** the last value we got, used for peek */
        private IRubyObject lastValue;

<<<<<<< HEAD
        /** Exception used for unrolling the iteration on terminate */
        private static class TerminateEnumeration extends RuntimeException implements Unrescuable {}
        
=======
>>>>>>> 967ca406
        public ThreadedNexter(Ruby runtime, IRubyObject object, String method, IRubyObject[] methodArgs) {
            super(runtime, object, method, methodArgs);
            setFeedValue(runtime.getNil());
        }

<<<<<<< HEAD
        @Override
=======
>>>>>>> 967ca406
        public synchronized IRubyObject next() {
            if (doneObject != null) {
                return returnValue(doneObject);
            }

            ensureStarted();

            return returnValue(take());
        }
<<<<<<< HEAD
        
        @Override
=======

>>>>>>> 967ca406
        public synchronized void shutdown() {
            // cancel future in case we have not been started
            future.cancel(true);

            // mark for death
            die = true;

            Thread myThread = thread;
            if (myThread != null) {
                if (DEBUG) System.out.println("clearing for shutdown");

                // we interrupt twice, to break out of iteration and
                // (potentially) break out of final exchange
                myThread.interrupt();
                myThread.interrupt();

                // release references
                thread = null;
                doneObject = null;
            }
        }
<<<<<<< HEAD
        
        @Override
=======

>>>>>>> 967ca406
        public synchronized IRubyObject peek() {
            if (doneObject != null) {
                return returnValue(doneObject);
            }

            ensureStarted();

            if (lastValue != null) {
                return lastValue;
            }

            peekTake();

            return returnValue(lastValue);
        }

        private void ensureStarted() {
            if (thread == null) future = runtime.getFiberExecutor().submit(this);
        }

        private IRubyObject peekTake() {
            try {
                return lastValue = out.take();
            } catch (InterruptedException ie) {
                throw runtime.newThreadError("interrupted during iteration");
            }
        }

        private IRubyObject take() {
            try {
                if (lastValue != null) {
                    return lastValue;
                }

                return out.take();
            } catch (InterruptedException ie) {
                throw runtime.newThreadError("interrupted during iteration");
            } finally {
                lastValue = null;
            }
        }

        private IRubyObject returnValue(IRubyObject value) {
            // if it's the NEVER object, raise StopIteration
            if (value == NEVER) {
                doneObject = value;
                throw runtime.newLightweightStopIterationError("stop iteration");
            }

            // if it's an exception, raise it
            if (value instanceof RubyException) {
                doneObject = value;
                throw new RaiseException((RubyException)value);
            }

            // otherwise, just return it
            return value;
        }
<<<<<<< HEAD
        
        @Override
=======

>>>>>>> 967ca406
        public void run() {
            if (die) return;

            thread = Thread.currentThread();
            ThreadContext context = runtime.getCurrentContext();

            if (DEBUG) System.out.println(Thread.currentThread().getName() + ": starting up nexter thread");

            IRubyObject finalObject = NEVER;

            try {
                IRubyObject oldExc = runtime.getGlobalVariables().get("$!"); // Save $!
                final TerminateEnumeration terminateEnumeration = new TerminateEnumeration();
                try {
                    object.callMethod(context, method, methodArgs, CallBlock.newCallClosure(object, object.getMetaClass(), Signature.OPTIONAL, new BlockCallback() {
                        @Override
                        public IRubyObject call(ThreadContext context, IRubyObject[] args, Block block) {
                            try {
<<<<<<< HEAD
                                if (DEBUG) System.out.println(Thread.currentThread().getName() + ": exchanging: " + Arrays.toString(args));
                                if (die) throw terminateEnumeration;
                                out.put(RubyEnumerable.packEnumValues(runtime, args));
                                if (die) throw terminateEnumeration;
=======
                                if (DEBUG) System.out.println(Thread.currentThread().getName() + ": exchanging: " + args[0]);
                                if (die) throw new JumpException.BreakJump(-1, NEVER);
                                out.put(RubyEnumerable.packEnumValues(context, args));
                                if (die) throw new JumpException.BreakJump(-1, NEVER);
>>>>>>> 967ca406
                            } catch (InterruptedException ie) {
                                if (DEBUG) System.out.println(Thread.currentThread().getName() + ": interrupted");

                                throw terminateEnumeration;
                            }

                            IRubyObject feedValue = getFeedValue();
                            setFeedValue(context.nil);
                            return feedValue;
                        }
                    }, context));
                } catch (TerminateEnumeration te) {
                    if (te != terminateEnumeration) {
                        throw te;
                    }
                    // ignore, we're shutting down
                } catch (RaiseException re) {
                    if (DEBUG) System.out.println(Thread.currentThread().getName() + ": exception at toplevel: " + re.getException());
                    finalObject = re.getException();
                    runtime.getGlobalVariables().set("$!", oldExc); // Restore $!
                } catch (Throwable t) {
                    if (DEBUG) {
                        System.out.println(Thread.currentThread().getName() + ": exception at toplevel: " + t);
                        t.printStackTrace();
                    }
                    Helpers.throwException(t);
                }

                try {
                    if (!die) out.put(finalObject);
                } catch (InterruptedException ie) {
                    // ignore
                }
            } finally {
                // disassociate this Nexter with the thread running it
                thread = null;
            }
        }
    }
}<|MERGE_RESOLUTION|>--- conflicted
+++ resolved
@@ -68,7 +68,7 @@
 
     /** Function object for lazily computing size (used for internally created enumerators) */
     private SizeFn sizeFn;
-    
+
     private IRubyObject feedValue;
 
     public static void defineEnumerator(Ruby runtime) {
@@ -176,7 +176,6 @@
     @JRubyMethod(name = "initialize", visibility = PRIVATE, rest = true)
     public IRubyObject initialize20(ThreadContext context, IRubyObject[] args, Block block) {
         Ruby runtime = context.runtime;
-<<<<<<< HEAD
         IRubyObject object;
         IRubyObject method = runtime.newSymbol("each");
         IRubyObject size = null;
@@ -204,16 +203,6 @@
                 method = args[0];
                 args = Arrays.copyOfRange(args, 1, args.length);
             }
-=======
-        RubySymbol each = runtime.newSymbol("each");
-
-        // check for size
-        if ((object.isNil() || runtime.getProc().isInstance(object)) ||
-                runtime.getFloat().isInstance(object) && ((RubyFloat)object).getDoubleValue() == Float.POSITIVE_INFINITY) {
-            // object is nil, a proc, or infinity; use it for size
-            IRubyObject gen = context.runtime.getModule("JRuby").getClass("Generator").callMethod(context, "new", new IRubyObject[0], block);
-            return initialize20(gen, each, NULL_ARRAY, object);
->>>>>>> 967ca406
         }
 
         return initialize20(object, method, args, size, null);
@@ -416,16 +405,7 @@
         return block.isGiven() ? RubyEnumerable.each_cons(context, this, arg, block) : enumeratorize(context.runtime, getType(), this, "each_cons", arg);
     }
 
-<<<<<<< HEAD
     @JRubyMethod
-=======
-    @JRubyMethod(name = "enum_cons", compat = RUBY1_8)
-    public IRubyObject enum_cons(ThreadContext context, IRubyObject arg, final Block block) {
-        return block.isGiven() ? RubyEnumerable.each_cons(context, this, arg, block) : enumeratorize(context.runtime, getType(), this, "enum_cons", arg);
-    }
-
-    @JRubyMethod(compat = RUBY2_0)
->>>>>>> 967ca406
     public IRubyObject size(ThreadContext context) {
         if (sizeFn != null) {
             return sizeFn.size(methodArgs);
@@ -442,7 +422,6 @@
         return context.nil;
     }
 
-<<<<<<< HEAD
     private SizeFn enumSizeFn(final ThreadContext context) {
         final RubyEnumerator self = this;
         return new SizeFn() {
@@ -455,26 +434,14 @@
 
     private IRubyObject with_index_common(ThreadContext context, final Block block, final String rubyMethodName, IRubyObject arg) {
         final Ruby runtime = context.runtime;
-        int index = arg.isNil() ? 0 : RubyNumeric.num2int(arg);
-        if (!block.isGiven()) {
-            return arg.isNil() ? enumeratorizeWithSize(context, this, rubyMethodName, enumSizeFn(context)) :
-                enumeratorizeWithSize(context, this, rubyMethodName, new IRubyObject[]{runtime.newFixnum(index)}, enumSizeFn(context));
-        }
-
-        return RubyEnumerable.callEach(runtime, context, this, new RubyEnumerable.EachWithIndex(context, block, index));
-=======
-    private static IRubyObject with_index_common(ThreadContext context, IRubyObject self,
-            final Block block, final String rubyMethodName, IRubyObject arg) {
-        final Ruby runtime = context.runtime;
         final int index = arg.isNil() ? 0 : RubyNumeric.num2int(arg);
         if ( ! block.isGiven() ) {
             return arg.isNil() ?
-                    enumeratorize(runtime, self.getType(), self, rubyMethodName) :
-                        enumeratorize(runtime, self.getType(), self , rubyMethodName, runtime.newFixnum(index));
-        }
-
-        return RubyEnumerable.callEach(runtime, context, self, new RubyEnumerable.EachWithIndex(block, index));
->>>>>>> 967ca406
+                    enumeratorizeWithSize(context, this, rubyMethodName, enumSizeFn(context)) :
+                        enumeratorizeWithSize(context, this, rubyMethodName, new IRubyObject[]{runtime.newFixnum(index)}, enumSizeFn(context));
+        }
+
+        return RubyEnumerable.callEach(runtime, context, this, new RubyEnumerable.EachWithIndex(block, index));
     }
 
     @JRubyMethod
@@ -501,11 +468,7 @@
     @JRubyMethod
     public synchronized IRubyObject next(ThreadContext context) {
         ensureNexter(context);
-<<<<<<< HEAD
         if (!feedValue.isNil()) feedValue = context.nil;
-=======
-
->>>>>>> 967ca406
         return nexter.next();
     }
 
@@ -528,7 +491,6 @@
         return nexter.peek();
     }
 
-<<<<<<< HEAD
     @JRubyMethod(name = "peek_values")
     public synchronized IRubyObject peekValues(ThreadContext context) {
         ensureNexter(context);
@@ -554,8 +516,6 @@
         return context.nil;
     }
 
-=======
->>>>>>> 967ca406
     private void ensureNexter(ThreadContext context) {
         if (nexter == null) {
             if (Options.ENUMERATOR_LIGHTWEIGHT.load()) {
@@ -569,12 +529,8 @@
             }
         }
     }
-<<<<<<< HEAD
-    
+
     @Override
-=======
-
->>>>>>> 967ca406
     protected void finalize() throws Throwable {
         try {
             Nexter nexter = this.nexter;
@@ -587,7 +543,6 @@
         }
     }
 
-<<<<<<< HEAD
     /**
      * "Function" type for java-created enumerators with size.  Should be implemented so that calls to
      * SizeFn#size are kept in sync with the size of the created enum (i.e. if the object underlying an enumerator
@@ -596,9 +551,7 @@
     public interface SizeFn {
         IRubyObject size(IRubyObject[] args);
     }
-    
-=======
->>>>>>> 967ca406
+
     private static abstract class Nexter {
         /** the runtime associated with all objects */
         protected final Ruby runtime;
@@ -612,11 +565,8 @@
         /** args to each method */
         protected final IRubyObject[] methodArgs;
 
-<<<<<<< HEAD
         private IRubyObject feedValue;
-        
-=======
->>>>>>> 967ca406
+
         public Nexter(Ruby runtime, IRubyObject object, String method, IRubyObject[] methodArgs) {
             this.object = object;
             this.method = method;
@@ -624,7 +574,6 @@
             this.runtime = runtime;
         }
 
-<<<<<<< HEAD
         public void setFeedValue(IRubyObject feedValue) {
             this.feedValue = feedValue;
         }
@@ -633,8 +582,6 @@
             return feedValue;
         }
 
-=======
->>>>>>> 967ca406
         public abstract IRubyObject next();
 
         public abstract void shutdown();
@@ -701,21 +648,15 @@
         /** the last value we got, used for peek */
         private IRubyObject lastValue;
 
-<<<<<<< HEAD
         /** Exception used for unrolling the iteration on terminate */
         private static class TerminateEnumeration extends RuntimeException implements Unrescuable {}
-        
-=======
->>>>>>> 967ca406
+
         public ThreadedNexter(Ruby runtime, IRubyObject object, String method, IRubyObject[] methodArgs) {
             super(runtime, object, method, methodArgs);
             setFeedValue(runtime.getNil());
         }
 
-<<<<<<< HEAD
         @Override
-=======
->>>>>>> 967ca406
         public synchronized IRubyObject next() {
             if (doneObject != null) {
                 return returnValue(doneObject);
@@ -725,12 +666,8 @@
 
             return returnValue(take());
         }
-<<<<<<< HEAD
-        
+
         @Override
-=======
-
->>>>>>> 967ca406
         public synchronized void shutdown() {
             // cancel future in case we have not been started
             future.cancel(true);
@@ -752,12 +689,8 @@
                 doneObject = null;
             }
         }
-<<<<<<< HEAD
-        
+
         @Override
-=======
-
->>>>>>> 967ca406
         public synchronized IRubyObject peek() {
             if (doneObject != null) {
                 return returnValue(doneObject);
@@ -816,12 +749,8 @@
             // otherwise, just return it
             return value;
         }
-<<<<<<< HEAD
-        
+
         @Override
-=======
-
->>>>>>> 967ca406
         public void run() {
             if (die) return;
 
@@ -840,17 +769,10 @@
                         @Override
                         public IRubyObject call(ThreadContext context, IRubyObject[] args, Block block) {
                             try {
-<<<<<<< HEAD
                                 if (DEBUG) System.out.println(Thread.currentThread().getName() + ": exchanging: " + Arrays.toString(args));
                                 if (die) throw terminateEnumeration;
-                                out.put(RubyEnumerable.packEnumValues(runtime, args));
+                                out.put(RubyEnumerable.packEnumValues(context, args));
                                 if (die) throw terminateEnumeration;
-=======
-                                if (DEBUG) System.out.println(Thread.currentThread().getName() + ": exchanging: " + args[0]);
-                                if (die) throw new JumpException.BreakJump(-1, NEVER);
-                                out.put(RubyEnumerable.packEnumValues(context, args));
-                                if (die) throw new JumpException.BreakJump(-1, NEVER);
->>>>>>> 967ca406
                             } catch (InterruptedException ie) {
                                 if (DEBUG) System.out.println(Thread.currentThread().getName() + ": interrupted");
 
