/***** BEGIN LICENSE BLOCK *****
 * Version: EPL 1.0/GPL 2.0/LGPL 2.1
 *
 * The contents of this file are subject to the Eclipse Public
 * License Version 1.0 (the "License"); you may not use this file
 * except in compliance with the License. You may obtain a copy of
 * the License at http://www.eclipse.org/legal/epl-v10.html
 *
 * Software distributed under the License is distributed on an "AS
 * IS" basis, WITHOUT WARRANTY OF ANY KIND, either express or
 * implied. See the License for the specific language governing
 * rights and limitations under the License.
 *
 * Copyright (C) 2007-2011 Nick Sieger <nicksieger@gmail.com>
 * Copyright (C) 2009 Joseph LaFata <joe@quibb.org>
 *
 * Alternatively, the contents of this file may be used under the terms of
 * either of the GNU General Public License Version 2 or later (the "GPL"),
 * or the GNU Lesser General Public License Version 2.1 or later (the "LGPL"),
 * in which case the provisions of the GPL or the LGPL are applicable instead
 * of those above. If you wish to allow use of your version of this file only
 * under the terms of either the GPL or the LGPL, and not to allow others to
 * use your version of this file under the terms of the EPL, indicate your
 * decision by deleting the provisions above and replace them with the notice
 * and other provisions required by the GPL or the LGPL. If you do not delete
 * the provisions above, a recipient may use your version of this file under
 * the terms of any one of the EPL, the GPL or the LGPL.
 ***** END LICENSE BLOCK *****/
package org.jruby.util.cli;

import org.jruby.Ruby;
import org.jruby.RubyInstanceConfig;
import org.jruby.exceptions.MainExitException;
import org.jruby.runtime.profile.builtin.ProfileOutput;
import org.jruby.util.JRubyFile;
import org.jruby.util.FileResource;
import org.jruby.util.KCode;
import org.jruby.util.SafePropertyAccessor;

import java.io.File;
import java.io.FileNotFoundException;
import java.io.IOException;
import java.util.ArrayList;
import java.util.Arrays;
import java.util.List;
import java.util.Set;
import java.util.HashSet;

/**
 * Encapsulated logic for processing JRuby's command-line arguments.
 * 
 * This class holds the processing logic for JRuby's non-JVM command-line arguments.
 * All standard Ruby options are processed here, as well as nonstandard JRuby-
 * specific options.
 * 
 * Options passed directly to the JVM are processed separately, by either a launch
 * script or by a native executable.
 */
public class ArgumentProcessor {
    private final class Argument {
        public final String originalValue;
        public final String dashedValue;
        public Argument(String value, boolean dashed) {
            this.originalValue = value;
            this.dashedValue = dashed && !value.startsWith("-") ? "-" + value : value;
        }

        public String toString() {
            return dashedValue;
        }
    }

    private List<Argument> arguments;
    private int argumentIndex = 0;
    private boolean processArgv;
    private final boolean rubyOpts;
    RubyInstanceConfig config;
    private boolean endOfArguments = false;
    private int characterIndex = 0;

    public ArgumentProcessor(String[] arguments, RubyInstanceConfig config) {
        this(arguments, true, false, false, config);
    }

    public ArgumentProcessor(String[] arguments, boolean processArgv, boolean dashed, boolean rubyOpts, RubyInstanceConfig config) {
        this.config = config;
        this.arguments = new ArrayList<Argument>();
        if (arguments != null && arguments.length > 0) {
            for (String argument : arguments) {
                this.arguments.add(new Argument(argument, dashed));
            }
        }
        this.processArgv = processArgv;
        this.rubyOpts = rubyOpts;
    }

    public void processArguments() {
        processArguments(true);
    }

    public void processArguments(boolean inline) {
        checkProperties();

        while (argumentIndex < arguments.size() && isInterpreterArgument(arguments.get(argumentIndex).originalValue)) {
            processArgument();
            argumentIndex++;
        }
        if (inline && !config.isInlineScript() && config.getScriptFileName() == null && !config.isForceStdin()) {
            if (argumentIndex < arguments.size()) {
                config.setScriptFileName(arguments.get(argumentIndex).originalValue); //consume the file name
                argumentIndex++;
            }
        }
        if (processArgv) {
            processArgv();
        }
    }

    private void processArgv() {
        List<String> arglist = new ArrayList<String>();
        for (; argumentIndex < arguments.size(); argumentIndex++) {
            String arg = arguments.get(argumentIndex).originalValue;
            if (config.isArgvGlobalsOn() && arg.startsWith("-")) {
                arg = arg.substring(1);
                if (arg.indexOf('=') > 0) {
                    String[] keyvalue = arg.split("=", 2);

                    // argv globals getService their dashes replaced with underscores
                    String globalName = keyvalue[0].replaceAll("-", "_");
                    config.getOptionGlobals().put(globalName, keyvalue[1]);
                } else {
                    config.getOptionGlobals().put(arg, null);
                }
            } else {
                config.setArgvGlobalsOn(false);
                arglist.add(arg);
            }
        }
        // Remaining arguments are for the script itself
        arglist.addAll(Arrays.asList(config.getArgv()));
        config.setArgv(arglist.toArray(new String[arglist.size()]));
    }

    private boolean isInterpreterArgument(String argument) {
        return argument.length() > 0 && (argument.charAt(0) == '-' || argument.charAt(0) == '+') && !endOfArguments;
    }

    private String getArgumentError(String additionalError) {
        return "jruby: invalid argument\n" + additionalError + "\n";
    }

    private void processArgument() {
        String argument = arguments.get(argumentIndex).dashedValue;

        if (argument.length() == 1) {
            // sole "-" means read from stdin and pass remaining args as ARGV
            endOfArguments = true;
            config.setForceStdin(true);
            return;
        }

        FOR:
        for (characterIndex = 1; characterIndex < argument.length(); characterIndex++) {
            switch (argument.charAt(characterIndex)) {
                case '0':
                    {
                        disallowedInRubyOpts(argument);
                        String temp = grabOptionalValue();
                        if (null == temp) {
                            config.setRecordSeparator("\u0000");
                        } else if (temp.equals("0")) {
                            config.setRecordSeparator("\n\n");
                        } else if (temp.equals("777")) {
                            config.setRecordSeparator("\uffff"); // Specify something that can't separate
                        } else {
                            try {
                                int val = Integer.parseInt(temp, 8);
                                config.setRecordSeparator("" + (char) val);
                            } catch (Exception e) {
                                MainExitException mee = new MainExitException(1, getArgumentError(" -0 must be followed by either 0, 777, or a valid octal value"));
                                mee.setUsageError(true);
                                throw mee;
                            }
                        }
                        break FOR;
                    }
                case 'a':
                    disallowedInRubyOpts(argument);
                    config.setSplit(true);
                    break;
                case 'c':
                    disallowedInRubyOpts(argument);
                    config.setShouldCheckSyntax(true);
                    break;
                case 'C':
                    disallowedInRubyOpts(argument);
                    try {
                        String saved = grabValue(getArgumentError(" -C must be followed by a directory expression"));
                        File base = new File(config.getCurrentDirectory());
                        File newDir = new File(saved);
                        if (saved.startsWith("uri:classloader:")) {
                            config.setCurrentDirectory(saved);
                        } else if (newDir.isAbsolute()) {
                            config.setCurrentDirectory(newDir.getCanonicalPath());
                        } else {
                            config.setCurrentDirectory(new File(base, newDir.getPath()).getCanonicalPath());
                        }
                        if (!(new File(config.getCurrentDirectory()).isDirectory()) && !config.getCurrentDirectory().startsWith("uri:classloader:")) {
                            MainExitException mee = new MainExitException(1, "jruby: Can't chdir to " + saved + " (fatal)");
                            throw mee;
                        }
                    } catch (IOException e) {
                        MainExitException mee = new MainExitException(1, getArgumentError(" -C must be followed by a valid directory"));
                        throw mee;
                    }
                    break FOR;
                case 'd':
                    config.setDebug(true);
                    config.setVerbosity(RubyInstanceConfig.Verbosity.TRUE);
                    break;
                case 'e':
                    disallowedInRubyOpts(argument);
                    config.getInlineScript().append(grabValue(getArgumentError(" -e must be followed by an expression to report")));
                    config.getInlineScript().append('\n');
                    config.setHasInlineScript(true);
                    break FOR;
                case 'E':
                    processEncodingOption(grabValue(getArgumentError("unknown encoding name")));
                    break FOR;
                case 'F':
                    disallowedInRubyOpts(argument);
                    config.setInputFieldSeparator(grabValue(getArgumentError(" -F must be followed by a pattern for input field separation")));
                    break FOR;
                case 'h':
                    disallowedInRubyOpts(argument);
                    config.setShouldPrintUsage(true);
                    config.setShouldRunInterpreter(false);
                    break;
                case 'i':
                    disallowedInRubyOpts(argument);
                    config.setInPlaceBackupExtension(grabOptionalValue());
                    if (config.getInPlaceBackupExtension() == null) {
                        config.setInPlaceBackupExtension("");
                    }
                    break FOR;
                case 'I':
                    String s = grabValue(getArgumentError("-I must be followed by a directory name to add to lib path"));
                    String[] ls = s.split(java.io.File.pathSeparator);
                    config.getLoadPaths().addAll(Arrays.asList(ls));
                    break FOR;
                case 'J':
                    String js = grabOptionalValue();
                    config.getError().println("warning: " + argument + " argument ignored (launched in same VM?)");
                    if (js.equals("-cp") || js.equals("-classpath")) {
                        for(;grabOptionalValue() != null;) {}
                        grabValue(getArgumentError(" -J-cp must be followed by a path expression"));
                    }
                    break FOR;
                case 'K':
                    // FIXME: No argument seems to work for -K in MRI plus this should not
                    // siphon off additional args 'jruby -K ~/scripts/foo'.  Also better error
                    // processing.
                    String eArg = grabValue(getArgumentError("provide a value for -K"));

                    config.setKCode(KCode.create(null, eArg));

                    // source encoding
                    config.setSourceEncoding(config.getKCode().getEncoding().toString());

                    // set external encoding if not already specified
                    if (config.getExternalEncoding() == null) {
                        config.setExternalEncoding(config.getKCode().getEncoding().toString());
                    }

                    break;
                case 'l':
                    disallowedInRubyOpts(argument);
                    config.setProcessLineEnds(true);
                    break;
                case 'n':
                    disallowedInRubyOpts(argument);
                    config.setAssumeLoop(true);
                    config.setKernelGsubDefined(true);
                    break;
                case 'p':
                    disallowedInRubyOpts(argument);
                    config.setAssumePrinting(true);
                    config.setAssumeLoop(true);
                    config.setKernelGsubDefined(true);
                    break;
                case 'r':
                    config.getRequiredLibraries().add(grabValue(getArgumentError("-r must be followed by a package to require")));
                    break FOR;
                case 's':
                    disallowedInRubyOpts(argument);
                    config.setArgvGlobalsOn(true);
                    break;
                case 'G':
                    config.setLoadGemfile(true);
                    break;
                case 'S':
                    disallowedInRubyOpts(argument);
                    runBinScript();
                    break FOR;
                case 'T':
                    {
                        String temp = grabOptionalValue();
                        break FOR;
                    }
                case 'U':
                    config.setInternalEncoding("UTF-8");
                    break;
                case 'v':
                    config.setVerbosity(RubyInstanceConfig.Verbosity.TRUE);
                    config.setShowVersion(true);
                    break;
                case 'w':
                    config.setVerbosity(RubyInstanceConfig.Verbosity.TRUE);
                    break;
                case 'W':
                    {
                        String temp = grabOptionalValue();
                        if (temp == null) {
                            config.setVerbosity(RubyInstanceConfig.Verbosity.TRUE);
                        } else {
                            if (temp.equals("0")) {
                                config.setVerbosity(RubyInstanceConfig.Verbosity.NIL);
                            } else if (temp.equals("1")) {
                                config.setVerbosity(RubyInstanceConfig.Verbosity.FALSE);
                            } else if (temp.equals("2")) {
                                config.setVerbosity(RubyInstanceConfig.Verbosity.TRUE);
                            } else {
                                MainExitException mee = new MainExitException(1, getArgumentError(" -W must be followed by either 0, 1, 2 or nothing"));
                                mee.setUsageError(true);
                                throw mee;
                            }
                        }
                        break FOR;
                    }
                case 'x':
                    disallowedInRubyOpts(argument);
                    try {
                        String saved = grabOptionalValue();
                        if (saved != null) {
                            File base = new File(config.getCurrentDirectory());
                            File newDir = new File(saved);
                            if (saved.startsWith("uri:classloader:")) {
                                config.setCurrentDirectory(saved);
                            } else if (newDir.isAbsolute()) {
                                config.setCurrentDirectory(newDir.getCanonicalPath());
                            } else {
                                config.setCurrentDirectory(new File(base, newDir.getPath()).getCanonicalPath());
                            }
                            if (!(new File(config.getCurrentDirectory()).isDirectory()) && !config.getCurrentDirectory().startsWith("uri:classloader:")) {
                                MainExitException mee = new MainExitException(1, "jruby: Can't chdir to " + saved + " (fatal)");
                                throw mee;
                            }
                        }
                        config.setXFlag(true);
                    } catch (IOException e) {
                        MainExitException mee = new MainExitException(1, getArgumentError(" -x must be followed by a valid directory"));
                        throw mee;
                    }
                    break FOR;
                case 'X':
                    disallowedInRubyOpts(argument);
                    String extendedOption = grabOptionalValue();
                    if (extendedOption == null) {
                        if (SafePropertyAccessor.getBoolean("jruby.launcher.nopreamble", false)) {
                            throw new MainExitException(0, OutputStrings.getExtendedHelp());
                        } else {
                            throw new MainExitException(0, "jruby: missing argument\n" + OutputStrings.getExtendedHelp());
                        }
                    } else if (extendedOption.equals("-O")) {
                        config.setObjectSpaceEnabled(false);
                    } else if (extendedOption.equals("+O")) {
                        config.setObjectSpaceEnabled(true);
                    } else if (extendedOption.equals("-C") || extendedOption.equals("-CIR")) {
                        config.setCompileMode(RubyInstanceConfig.CompileMode.OFF);
                    } else if (extendedOption.equals("+C") || extendedOption.equals("+CIR")) {
                        config.setCompileMode(RubyInstanceConfig.CompileMode.FORCE);
                    } else if (extendedOption.equals("+T")) {
                        checkGraalVersion();
                        Options.PARSER_WARN_GROUPED_EXPRESSIONS.force(Boolean.FALSE.toString());
                        config.setCompileMode(RubyInstanceConfig.CompileMode.TRUFFLE);
                        config.setDisableGems(true);
                    } else if (extendedOption.endsWith("...")) {
                        Options.listPrefix(extendedOption.substring(0, extendedOption.length() - "...".length()));
                        config.setShouldRunInterpreter(false);
                    } else if (extendedOption.endsWith("?")) {
                        Options.listContains(extendedOption.substring(0, extendedOption.length() - 1));
                        config.setShouldRunInterpreter(false);
                    } else {
                        MainExitException mee = new MainExitException(1, "jruby: invalid extended option " + extendedOption + " (-X will list valid options)\n");
                        mee.setUsageError(true);
                        throw mee;
                    }
                    break FOR;
                case 'y':
                    disallowedInRubyOpts(argument);
                    config.setParserDebug(true);
                    break FOR;
                case '-':
                    if (argument.equals("--command") || argument.equals("--bin")) {
                        characterIndex = argument.length();
                        runBinScript();
                        break;
                    } else if (argument.equals("--compat")) {
                        characterIndex = argument.length();
                        grabValue(getArgumentError("--compat takes an argument, but will be ignored"));
                        config.getError().println("warning: " + argument + " ignored");
                        break FOR;
                    } else if (argument.equals("--copyright")) {
                        disallowedInRubyOpts(argument);
                        config.setShowCopyright(true);
                        config.setShouldRunInterpreter(false);
                        break FOR;
                    } else if (argument.equals("--debug")) {
                        disallowedInRubyOpts(argument);
                        RubyInstanceConfig.FULL_TRACE_ENABLED = true;
                        config.setCompileMode(RubyInstanceConfig.CompileMode.OFF);
                        break FOR;
                    } else if (argument.equals("--jdb")) {
                        config.setDebug(true);
                        config.setVerbosity(RubyInstanceConfig.Verbosity.TRUE);
                        break;
                    } else if (argument.equals("--help")) {
                        disallowedInRubyOpts(argument);
                        config.setShouldPrintUsage(true);
                        config.setShouldRunInterpreter(false);
                        break;
                    } else if (argument.equals("--properties")) {
                        config.setShouldPrintProperties(true);
                        config.setShouldRunInterpreter(false);
                        break;
                    } else if (argument.equals("--version")) {
                        disallowedInRubyOpts(argument);
                        config.setShowVersion(true);
                        config.setShouldRunInterpreter(false);
                        break FOR;
                    } else if (argument.equals("--bytecode")) {
                        config.setShowBytecode(true);
                        break FOR;
                    } else if (argument.equals("--fast")) {
                        config.setCompileMode(RubyInstanceConfig.CompileMode.FORCE);
                        break FOR;
                    } else if (argument.startsWith("--profile")) {
                        characterIndex = argument.length();
                        int dotIndex = argument.indexOf(".");
                        
                        if (dotIndex == -1) {
                            config.setProfilingMode(RubyInstanceConfig.ProfilingMode.FLAT);
                            
                        } else {
                            String profilingMode = argument.substring(dotIndex + 1, argument.length());
                            
                            if (profilingMode.equals("out")) {
                                // output file for profiling results
                                String outputFile = grabValue(getArgumentError("--profile.out requires an output file argument"));
                                
                                try {
                                    config.setProfileOutput(new ProfileOutput(new File(outputFile)));
                                } catch (FileNotFoundException e) {
                                    throw new MainExitException(1, String.format("jruby: %s", e.getMessage()));
                                }

                            } else if (profilingMode.equals("service")) {
                                // service class name
                                String service = grabValue(getArgumentError("--profile.service requires an class name argument"));

                                config.setProfilingMode( RubyInstanceConfig.ProfilingMode.SERVICE);
                                config.setProfilingService(service);

                            } else {
                                try {
                                    config.setProfilingMode(RubyInstanceConfig.ProfilingMode.valueOf(profilingMode.toUpperCase()));
                                } catch (IllegalArgumentException e) {
                                    throw new MainExitException(1, String.format("jruby: unknown profiler mode \"%s\"", profilingMode));
                                }
                            }
                        }
                        
                        break FOR;
                    } else if (argument.equals("--1.8")) {
                        config.getError().println("warning: " + argument + " ignored");
                        break FOR;
                    } else if (argument.equals("--1.9")) {
                        config.getError().println("warning: " + argument + " ignored");
                        break FOR;
                    } else if (argument.equals("--2.0")) {
                        config.getError().println("warning: " + argument + " ignored");
                        break FOR;
                    } else if (argument.equals("--2.1")) {
                        // keep the switch for consistency 
                        break FOR;
                    } else if (argument.equals("--disable-gems")) {
                        config.setDisableGems(true);
                        break FOR;
                    } else if (argument.equals("--disable")) {
                        errorMissingDisable();
                    } else if (argument.startsWith("--disable=")) {
                        String disablesStr = argument.substring("--disable=".length());
                        String[] disables = disablesStr.split(",");

                        if (disables.length == 0) errorMissingDisable();

                        for (String disable : disables) {
                            boolean all = disable.equals("all");
                            if (disable.equals("gems") || all) {
                                config.setDisableGems(true);
                                continue;
                            }
                            if (disable.equals("rubyopt") || all) {
                                config.setDisableRUBYOPT(true);
                                continue;
                            }

                            config.getError().println("warning: unknown argument for --disable: `" + disable + "'");
                        }
                        break FOR;
                    } else if (argument.equals("--gemfile")) {
                        config.setLoadGemfile(true);
                        break FOR;
                    } else if (argument.equals("--dump")) {
                        characterIndex = argument.length();
                        String error = "--dump only supports [version, copyright, usage, yydebug, syntax, insns] on JRuby";
                        String dumpArg = grabValue(getArgumentError(error));
                        if (dumpArg.equals("version")) {
                            config.setShowVersion(true);
                            config.setShouldRunInterpreter(false);
                            break FOR;
                        } else if (dumpArg.equals("copyright")) {
                            config.setShowCopyright(true);
                            config.setShouldRunInterpreter(false);
                            break FOR;
                        } else if (dumpArg.equals("usage")) {
                            config.setShouldPrintUsage(true);
                            config.setShouldRunInterpreter(false);
                            break FOR;
                        } else if (dumpArg.equals("yydebug")) {
                            config.setParserDebug(true);
                            break FOR;
                        } else if (dumpArg.equals("syntax")) {
                            config.setShouldCheckSyntax(true);
                        } else if (dumpArg.equals("insns")) {
                            config.setShowBytecode(true);
                        } else {
                            MainExitException mee = new MainExitException(1, error);
                            mee.setUsageError(true);
                            throw mee;
                        }
                        break;
                    } else if (argument.equals("--dev")) {
                        // most we can do after JVM boot
                        Options.COMPILE_INVOKEDYNAMIC.force("false");
                        config.setCompileMode(RubyInstanceConfig.CompileMode.OFF);
                        break FOR;
                    } else if (argument.equals("--server")) {
                        // ignore this...can't do anything with it after boot
                        break FOR;
                    } else if (argument.equals("--client")) {
                        // ignore this...can't do anything with it after boot
                        break FOR;
                    } else if (argument.equals("--yydebug")) {
                        disallowedInRubyOpts(argument);
                        config.setParserDebug(true);
                    } else {
                        if (argument.equals("--")) {
                            // ruby interpreter compatibilty
                            // Usage: ruby [switches] [--] [programfile] [arguments])
                            endOfArguments = true;
                            break;
                        }
                    }
                default:
                    throw new MainExitException(1, "jruby: unknown option " + argument);
            }
        }
    }

    private void disallowedInRubyOpts(String option) {
        if (rubyOpts) {
            throw new MainExitException(1, "jruby: invalid switch in RUBYOPT: " + option + " (RuntimeError)");
        }
    }

    private void errorMissingDisable() {
        MainExitException mee;
        mee = new MainExitException(1, "missing argument for --disable\n");
        mee.setUsageError(true);
        throw mee;
    }

    private void processEncodingOption(String value) {
        String[] encodings = value.split(":", 3);
        switch (encodings.length) {
            case 3:
                throw new MainExitException(1, "extra argument for -E: " + encodings[2]);
            case 2:
                config.setInternalEncoding(encodings[1]);
            case 1:
                config.setExternalEncoding(encodings[0]);
                // Zero is impossible
        }
    }

    private void runBinScript() {
        String scriptName = grabValue("jruby: provide a bin script to execute");
        if (scriptName.equals("irb")) {
            scriptName = "jirb";
        }
        config.setScriptFileName(resolveScript(scriptName));
        // run as a command if we couldn't find a script
        if (config.getScriptFileName() == null) {
            config.setScriptFileName(scriptName);
            config.getRequiredLibraries().add("jruby/commands");
            config.getInlineScript().append("JRuby::Commands.").append(scriptName);
            config.getInlineScript().append("\n");
            config.setHasInlineScript(true);
        }
        endOfArguments = true;
    }

<<<<<<< HEAD
    private String resolveScript(String scriptName) {
        // These try/catches are to allow failing over to the "commands" logic
        // when running from within a jruby-complete jar file, which has
        // jruby.home = a jar file URL that does not resolve correctly with
        // JRubyFile.create.
        File fullName = null;
        try {
            // try cwd first
            fullName = JRubyFile.create(config.getCurrentDirectory(), scriptName);
            if (fullName.exists() && fullName.isFile()) {
                logScriptResolutionSuccess(fullName.getAbsolutePath());
                return scriptName;
            } else {
                logScriptResolutionFailure(config.getCurrentDirectory());
            }
        } catch (Exception e) {
            // keep going, try bin/#{scriptName}
=======
    private String resolve(String path, String scriptName) {
        if (RubyInstanceConfig.DEBUG_SCRIPT_RESOLUTION) {
            config.getError().println("Trying path: " + path);
>>>>>>> 7f1739b7
        }
        try {
            FileResource fullName = JRubyFile.createRestrictedResource(path, scriptName);
            if (fullName.exists() && fullName.isFile()) {
<<<<<<< HEAD
                logScriptResolutionSuccess(fullName.getAbsolutePath());
                return fullName.getAbsolutePath();
            } else {
                logScriptResolutionFailure(config.getJRubyHome() + "/bin");
            }
        } catch (Exception e) {
            // keep going, try PATH
        }
        String resolved = resolveScriptUsingClassLoader(scriptName);
        if (resolved != null) {
            return resolved;
        }
        try {
            Object pathObj = config.getEnvironment().get("PATH");
            String path = pathObj.toString();
            if (path != null) {
                String[] paths = path.split(System.getProperty("path.separator"));
                for (int i = 0; i < paths.length; i++) {
                    fullName = JRubyFile.create(new File(paths[i]).getAbsolutePath(), scriptName);
                    if (fullName.exists() && fullName.isFile()) {
                        logScriptResolutionSuccess(fullName.getAbsolutePath());
                        return fullName.getAbsolutePath();
                    }
                }
                logScriptResolutionFailure("PATH=" + path);
=======
                if (RubyInstanceConfig.DEBUG_SCRIPT_RESOLUTION) {
                    config.getError().println("Found: " + fullName.absolutePath());
                }
                return fullName.absolutePath();
            }
        } catch (Exception e) {
            // keep going
        }
        return null;
    }

    private String resolveScript(String scriptName) {
        // These try/catches are to allow failing over to the "commands" logic
        // when running from within a jruby-complete jar file, which has
        // jruby.home = a jar file URL that does not resolve correctly with
        // JRubyFile.create.
        String result = resolve(config.getCurrentDirectory(), scriptName);
        if (result != null) return scriptName;// use relative filename
                result = resolve(config.getJRubyHome() + "/bin", scriptName);
        if (result != null) return result;
        result = resolve("uri:classloader:/bin", scriptName);
        if (result != null) return result;

        String path = config.getEnvironment().get("PATH").toString();
        if (path != null) {
            String[] paths = path.split(System.getProperty("path.separator"));
            for (int i = 0; i < paths.length; i++) {
                result = resolve(paths[i], scriptName);
                if (result != null) return result;
>>>>>>> 7f1739b7
            }
        }
<<<<<<< HEAD
        if (config.isDebug() || RubyInstanceConfig.DEBUG_SCRIPT_RESOLUTION) {
            config.getError().println("warning: could not resolve -S script on filesystem: " + scriptName);
=======
        if (config.isDebug()) {
            config.getError().println("warning: could not resolve -S script: " + scriptName);
>>>>>>> 7f1739b7
        }
        // fall back to JRuby::Commands
        return null;
    }

    public String resolveScriptUsingClassLoader(String scriptName) {
        if(RubyInstanceConfig.defaultClassLoader().getResourceAsStream("bin/" + scriptName) != null){
            return "classpath:/bin/" + scriptName;
        } else {
            return null;
        }
    }

    private String grabValue(String errorMessage) {
        String optValue = grabOptionalValue();
        if (optValue != null) {
            return optValue;
        }
        argumentIndex++;
        if (argumentIndex < arguments.size()) {
            return arguments.get(argumentIndex).originalValue;
        }
        MainExitException mee = new MainExitException(1, errorMessage);
        mee.setUsageError(true);
        throw mee;
    }

    private String grabOptionalValue() {
        characterIndex++;
        String argValue = arguments.get(argumentIndex).originalValue;
        if (characterIndex < argValue.length()) {
            return argValue.substring(characterIndex);
        }
        return null;
    }

    private void logScriptResolutionSuccess(String path) {
        if (RubyInstanceConfig.DEBUG_SCRIPT_RESOLUTION) {
            config.getError().println("Found: " + path);
        }
    }

    private void logScriptResolutionFailure(String path) {
        if (RubyInstanceConfig.DEBUG_SCRIPT_RESOLUTION) {
            config.getError().println("Searched: " + path);
        }
    }

    public static void checkGraalVersion() {
        if (Options.TRUFFLE_RUNTIME_VERSION_CHECK.load()) {
            final String graalVersion = System.getProperty("graal.version", "unknown");
            final String expectedGraalVersion = "0.7";

            if (graalVersion.equals("unknown")) {
                return;
            } else if (!graalVersion.equals(expectedGraalVersion)) {
                throw new RuntimeException("This version of JRuby is built against Graal " + expectedGraalVersion + " but you are using it with version " + graalVersion + " - either update Graal or use with (-J)-original to disable Graal and ignore this error");
            }
        }
    }

    private void checkProperties() {
        final Set<String> propertyNames = new HashSet<>();
        propertyNames.addAll(Options.getPropertyNames());
        propertyNames.add("jruby.home");
        propertyNames.add("jruby.script");
        propertyNames.add("jruby.shell");
        propertyNames.add("jruby.lib");
        propertyNames.add("jruby.bindir");
        propertyNames.add("jruby.jar");
        propertyNames.add("jruby.compat.version");
        propertyNames.add("jruby.reflection");
        propertyNames.add("jruby.thread.pool.enabled");

        for (String propertyName : System.getProperties().stringPropertyNames()) {
            if (propertyName.startsWith("jruby.")) {
                if (!propertyNames.contains(propertyName)) {
                    System.err.println("jruby: warning: unknown property " + propertyName);
                }
            }
        }
    }

}<|MERGE_RESOLUTION|>--- conflicted
+++ resolved
@@ -621,60 +621,13 @@
         endOfArguments = true;
     }
 
-<<<<<<< HEAD
-    private String resolveScript(String scriptName) {
-        // These try/catches are to allow failing over to the "commands" logic
-        // when running from within a jruby-complete jar file, which has
-        // jruby.home = a jar file URL that does not resolve correctly with
-        // JRubyFile.create.
-        File fullName = null;
-        try {
-            // try cwd first
-            fullName = JRubyFile.create(config.getCurrentDirectory(), scriptName);
-            if (fullName.exists() && fullName.isFile()) {
-                logScriptResolutionSuccess(fullName.getAbsolutePath());
-                return scriptName;
-            } else {
-                logScriptResolutionFailure(config.getCurrentDirectory());
-            }
-        } catch (Exception e) {
-            // keep going, try bin/#{scriptName}
-=======
     private String resolve(String path, String scriptName) {
         if (RubyInstanceConfig.DEBUG_SCRIPT_RESOLUTION) {
             config.getError().println("Trying path: " + path);
->>>>>>> 7f1739b7
         }
         try {
             FileResource fullName = JRubyFile.createRestrictedResource(path, scriptName);
             if (fullName.exists() && fullName.isFile()) {
-<<<<<<< HEAD
-                logScriptResolutionSuccess(fullName.getAbsolutePath());
-                return fullName.getAbsolutePath();
-            } else {
-                logScriptResolutionFailure(config.getJRubyHome() + "/bin");
-            }
-        } catch (Exception e) {
-            // keep going, try PATH
-        }
-        String resolved = resolveScriptUsingClassLoader(scriptName);
-        if (resolved != null) {
-            return resolved;
-        }
-        try {
-            Object pathObj = config.getEnvironment().get("PATH");
-            String path = pathObj.toString();
-            if (path != null) {
-                String[] paths = path.split(System.getProperty("path.separator"));
-                for (int i = 0; i < paths.length; i++) {
-                    fullName = JRubyFile.create(new File(paths[i]).getAbsolutePath(), scriptName);
-                    if (fullName.exists() && fullName.isFile()) {
-                        logScriptResolutionSuccess(fullName.getAbsolutePath());
-                        return fullName.getAbsolutePath();
-                    }
-                }
-                logScriptResolutionFailure("PATH=" + path);
-=======
                 if (RubyInstanceConfig.DEBUG_SCRIPT_RESOLUTION) {
                     config.getError().println("Found: " + fullName.absolutePath());
                 }
@@ -704,16 +657,10 @@
             for (int i = 0; i < paths.length; i++) {
                 result = resolve(paths[i], scriptName);
                 if (result != null) return result;
->>>>>>> 7f1739b7
             }
         }
-<<<<<<< HEAD
-        if (config.isDebug() || RubyInstanceConfig.DEBUG_SCRIPT_RESOLUTION) {
-            config.getError().println("warning: could not resolve -S script on filesystem: " + scriptName);
-=======
         if (config.isDebug()) {
             config.getError().println("warning: could not resolve -S script: " + scriptName);
->>>>>>> 7f1739b7
         }
         // fall back to JRuby::Commands
         return null;
