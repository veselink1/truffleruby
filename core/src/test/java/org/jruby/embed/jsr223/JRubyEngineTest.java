/**
 * **** BEGIN LICENSE BLOCK *****
 * Version: EPL 1.0/GPL 2.0/LGPL 2.1
 *
 * The contents of this file are subject to the Common Public
 * License Version 1.0 (the "License"); you may not use this file
 * except in compliance with the License. You may obtain a copy of
 * the License at http://www.eclipse.org/legal/cpl-v10.html
 *
 * Software distributed under the License is distributed on an "AS
 * IS" basis, WITHOUT WARRANTY OF ANY KIND, either express or
 * implied. See the License for the specific language governing
 * rights and limitations under the License.
 *
 * Copyright (C) 2009-2012 Yoko Harada <yokolet@gmail.com>
 *
 * Alternatively, the contents of this file may be used under the terms of
 * either of the GNU General Public License Version 2 or later (the "GPL"),
 * or the GNU Lesser General Public License Version 2.1 or later (the "LGPL"),
 * in which case the provisions of the GPL or the LGPL are applicable instead
 * of those above. If you wish to allow use of your version of this file only
 * under the terms of either the GPL or the LGPL, and not to allow others to
 * use your version of this file under the terms of the EPL, indicate your
 * decision by deleting the provisions above and replace them with the notice
 * and other provisions required by the GPL or the LGPL. If you do not delete
 * the provisions above, a recipient may use your version of this file under
 * the terms of any one of the EPL, the GPL or the LGPL.
 * **** END LICENSE BLOCK *****
 */
package org.jruby.embed.jsr223;

import javax.script.Invocable;
import javax.script.Compilable;
import java.io.*;
import java.util.ArrayList;
import java.util.Arrays;
import java.util.Calendar;
import java.util.HashMap;
import java.util.List;
import java.util.Map;
import java.util.logging.ConsoleHandler;
import java.util.logging.Handler;
import java.util.logging.Level;
import java.util.logging.Logger;
import java.util.logging.SimpleFormatter;
import java.util.logging.StreamHandler;
import javax.script.Bindings;
import javax.script.CompiledScript;
import javax.script.ScriptContext;
import javax.script.ScriptEngine;
import javax.script.ScriptEngineFactory;
import javax.script.ScriptEngineManager;
import javax.script.ScriptException;
import javax.script.SimpleBindings;
import javax.script.SimpleScriptContext;
import org.jruby.embed.PositionFunction;
import org.jruby.embed.RadioActiveDecay;
import org.jruby.embed.internal.BiVariableMap;
import org.junit.After;
import org.junit.AfterClass;
import org.junit.Before;
import org.junit.BeforeClass;
import org.junit.Test;
import static org.junit.Assert.*;

/**
 *
 * @author Yoko Harada
 */
public class JRubyEngineTest {
    private String basedir = new File(System.getProperty("user.dir")).getParent();

    static Logger logger0 = Logger.getLogger(JRubyEngineTest.class.getName());
    static Logger logger1 = Logger.getLogger(JRubyEngineTest.class.getName());
    static OutputStream outStream = null;
    FileWriter writer = null;

    public JRubyEngineTest() {
    }

    @BeforeClass
    public static void setUpClass() throws Exception {
    }

    @AfterClass
    public static void tearDownClass() throws Exception {
        outStream.close();
    }

    @Before
    public void setUp() throws FileNotFoundException, IOException {
        outStream = new FileOutputStream(basedir + "/core/target/run-junit-embed.log", true);
        Handler handler = new StreamHandler(outStream, new SimpleFormatter());
        logger0.addHandler(handler);
        logger0.setUseParentHandlers(false);
        logger0.setLevel(Level.INFO);
        logger1.setUseParentHandlers(false);
        logger1.addHandler(new ConsoleHandler());
        logger1.setLevel(Level.WARNING);

        writer = new FileWriter(basedir + "/core/target/run-junit-embed.txt", true);
    }

    @After
    public void tearDown() throws IOException {
        writer.close();
    }

    /**
     * Test of compile method, of class Jsr223JRubyEngine.
     */
    //@Test
    public void testCompile_String() throws Exception {
        logger1.info("[compile string]");
        ScriptEngine instance;
        synchronized (this) {
            System.setProperty("org.jruby.embed.localcontext.scope", "singlethread");
            System.setProperty("org.jruby.embed.localvariable.behavior", "global");
            ScriptEngineManager manager = new ScriptEngineManager();
            instance = manager.getEngineByName("jruby");
        }
        String script =
            "def norman_window(x, y)\n" +
               "return get_area(x, y), get_perimeter(x, y)\n" +
            "end\n" +
            "def get_area(x, y)\n" +
              "x * y + Math::PI / 8.0 * x ** 2.0\n" +
            "end\n" +
            "def get_perimeter(x, y)\n" +
              "x + 2.0 * y + Math::PI / 2.0 * x\n" +
            "end\n" +
            "norman_window(2, 1)";
        CompiledScript cs = ((Compilable)instance).compile(script);
        List<Double> result = (List<Double>) cs.eval();
        assertEquals(3.570796327, result.get(0), 0.000001);
        assertEquals(7.141592654, result.get(1), 0.000001);

        instance.getBindings(ScriptContext.ENGINE_SCOPE).clear();
        instance = null;
    }

    /**
     * Test of compile method, of class Jsr223JRubyEngine.
     */
    //@Test
    public void testCompile_Reader() throws Exception {
        logger1.info("[compile reader]");
        ScriptEngine instance;
        synchronized(this) {
            System.setProperty("org.jruby.embed.localcontext.scope", "singlethread");
            System.setProperty("org.jruby.embed.localvariable.behavior", "transient");
            ScriptEngineManager manager = new ScriptEngineManager();
            instance = manager.getEngineByName("jruby");
        }
        String filename = basedir + "/core/src/test/ruby/org/jruby/embed/ruby/proverbs_of_the_day.rb";
        Reader reader = new FileReader(filename);

        instance.put("$day", -1);
        CompiledScript cs = ((Compilable)instance).compile(reader);
        String result = (String) cs.eval();
        String expResult = "A rolling stone gathers no moss.";
        assertEquals(expResult, result);
        result = (String) cs.eval();
        expResult = "A friend in need is a friend indeed.";
        assertEquals(expResult, result);
        result = (String) cs.eval();
        expResult = "Every garden may have some weeds.";
        assertEquals(expResult, result);

        instance.getBindings(ScriptContext.ENGINE_SCOPE).clear();
        instance = null;

    }

    /**
     * Test of eval method, of class Jsr223JRubyEngine.
     */
    //@Test
    public void testEval_String_ScriptContext() throws Exception {
        logger1.info("[eval String with ScriptContext]");
        ScriptEngine instance;
        synchronized (this) {
            System.setProperty("org.jruby.embed.localcontext.scope", "singlethread");
            System.setProperty("org.jruby.embed.localvariable.behavior", "global");
            ScriptEngineManager manager = new ScriptEngineManager();
            instance = manager.getEngineByName("jruby");
        }
        String script =
            "def norman_window(x, y)\n" +
               "return get_area(x, y), get_perimeter(x, y)\n" +
            "end\n" +
            "def get_area(x, y)\n" +
              "x * y + Math::PI / 8.0 * x ** 2.0\n" +
            "end\n" +
            "def get_perimeter(x, y)\n" +
              "x + 2.0 * y + Math::PI / 2.0 * x\n" +
            "end\n" +
            "norman_window(1, 3)";
        ScriptContext context = new SimpleScriptContext();
        List<Double> expResult = new ArrayList();
        expResult.add(3.392);
        expResult.add(8.571);
        List<Double> result = (List<Double>) instance.eval(script, context);
        for (int i=0; i<result.size(); i++) {
            assertEquals(expResult.get(i), result.get(i), 0.01);
        }

        script =
            "def get_area\n" +
              "$x * $y + Math::PI / 8.0 * $x ** 2.0\n" +
            "end\n" +
            "get_area";
        context.setAttribute("x", 1.0, ScriptContext.ENGINE_SCOPE);
        context.setAttribute("y", 3.0, ScriptContext.ENGINE_SCOPE);
        Double result2 = (Double) instance.eval(script, context);
        assertEquals(expResult.get(0), result2, 0.01);

        instance.getBindings(ScriptContext.ENGINE_SCOPE).clear();
        instance = null;
    }

    /**
     * Test of eval method, of class Jsr223JRubyEngine.
     */
    //@Test
    public void testEval_String_ScriptContext2() throws Exception {
        logger1.info("[eval String with ScriptContext 2]");
        ScriptEngine instance = null;
        synchronized(this) {
            System.setProperty("org.jruby.embed.localcontext.scope", "singlethread");
            System.setProperty("org.jruby.embed.localvariable.behavior", "transient");
            ScriptEngineManager manager = new ScriptEngineManager();
            instance = manager.getEngineByName("jruby");
        }
        ScriptContext context = new SimpleScriptContext();

        String script =
            "def get_area\n" +
              "@x * @y + Math::PI / 8.0 * @x ** 2.0\n" +
            "end\n" +
            "get_area";
        context.setAttribute("@x", 1.0, ScriptContext.ENGINE_SCOPE);
        context.setAttribute("@y", 3.0, ScriptContext.ENGINE_SCOPE);
        Double expResult = 3.392;
        Double result = (Double) instance.eval(script, context);
        assertEquals(expResult, result, 0.01);

        instance.getBindings(ScriptContext.ENGINE_SCOPE).clear();
        instance = null;
    }

    /**
     * Test of eval method, of class Jsr223JRubyEngine.
     */
    //@Test
    public void testEval_Reader_ScriptContext() throws Exception {
        logger1.info("[eval Reader with ScriptContext]");
        ScriptEngine instance;
        synchronized(this) {
            System.setProperty("org.jruby.embed.localcontext.scope", "singlethread");
            System.setProperty("org.jruby.embed.localvariable.behavior", "transient");
            ScriptEngineManager manager = new ScriptEngineManager();
            instance = manager.getEngineByName("jruby");
        }
        String filename = basedir + "/core/src/test/ruby/org/jruby/embed/ruby/list_printer.rb";
        Reader reader = new FileReader(filename);
        ScriptContext context = new SimpleScriptContext();

        String[] big5 = {"Alaska", "Texas", "California", "Montana", "New Mexico"};
        context.setAttribute("@list", Arrays.asList(big5), ScriptContext.ENGINE_SCOPE);
        StringWriter sw = new StringWriter();
        context.setWriter(sw);
        instance.eval(reader, context);
        String expResult = "Alaska >> Texas >> California >> Montana >> New Mexico: 5 in total";
        assertEquals(expResult, sw.toString().trim());

        instance.getBindings(ScriptContext.ENGINE_SCOPE).clear();
        instance = null;
    }

    /**
     * Test of eval method, of class Jsr223JRubyEngine.
     */
    //@Test
    public void testEval_String() throws Exception {
        logger1.info("eval String");
        ScriptEngine instance;
        synchronized(this) {
            System.setProperty("org.jruby.embed.localcontext.scope", "singlethread");
            System.setProperty("org.jruby.embed.localvariable.behavior", "persistent");
            ScriptEngineManager manager = new ScriptEngineManager();
            instance = manager.getEngineByName("jruby");
        }
        instance.getContext().setWriter(writer);
        instance.eval("p=9.0");
        instance.eval("q = Math.sqrt p");
        instance.eval("puts \"square root of #{p} is #{q}\"");
        Double expResult = 3.0;
        Double result = (Double) instance.get("q");
        assertEquals(expResult, result, 0.01);

        instance.getBindings(ScriptContext.ENGINE_SCOPE).clear();
        instance = null;
    }

    /**
     * Test of eval method, of class Jsr223JRubyEngine.
     */
    //@Test
    public void testEval_Reader() throws Exception {
        logger1.info("eval Reader");
        ScriptEngine instance;
        synchronized (this) {
            System.setProperty("org.jruby.embed.class.path", basedir + "/lib/ruby/1.9");
            System.setProperty("org.jruby.embed.localcontext.scope", "singlethread");
            System.setProperty("org.jruby.embed.localvariable.behavior", "global");
            ScriptEngineManager manager = new ScriptEngineManager();
            instance = manager.getEngineByName("jruby");
        }
        String filename = basedir + "/core/src/test/ruby/org/jruby/embed/ruby/next_year.rb";
        Reader reader = new FileReader(filename);

        long expResult = getNextYear();
        Object result = instance.eval(reader);
        assertEquals(expResult, result);

        instance.getBindings(ScriptContext.ENGINE_SCOPE).clear();
        instance = null;
    }

    private int getNextYear() {
        Calendar calendar = Calendar.getInstance();
        int this_year = calendar.get(Calendar.YEAR);
        return this_year + 1;
    }

    /**
     * Test of eval method, of class Jsr223JRubyEngine.
     */
    //@Test
    public void testEval_String_Bindings() throws Exception {
        logger1.info("eval String with Bindings");
        ScriptEngine instance;
        synchronized(this) {
            System.setProperty("org.jruby.embed.localcontext.scope", "singlethread");
            System.setProperty("org.jruby.embed.localvariable.behavior", "transient");
            ScriptEngineManager manager = new ScriptEngineManager();
            instance = manager.getEngineByName("jruby");
        }
        String script =
            "def get_perimeter(x, y)\n" +
              "x + 2.0 * y + PI / 2.0 * x\n" +
            "end\n" +
            "get_perimeter(1.5, 1.5)";
        Bindings bindings = new SimpleBindings();
        Double expResult = 6.856;
        bindings.put("PI", 3.1415);
        Double result = (Double) instance.eval(script, bindings);
        assertEquals(expResult, result, 0.01);

        instance.getBindings(ScriptContext.ENGINE_SCOPE).clear();
        instance = null;
    }

    /**
     * Test of eval method, of class Jsr223JRubyEngine.
     */
    //@Test
    public void testEval_Reader_Bindings() throws Exception {
        logger1.info("eval Reader with Bindings");
        ScriptEngine instance;
        synchronized(this) {
            System.setProperty("org.jruby.embed.class.path", basedir + "/lib/ruby/1.9");
            System.setProperty("org.jruby.embed.localcontext.scope", "singlethread");
            System.setProperty("org.jruby.embed.localvariable.behavior", "transient");
            ScriptEngineManager manager = new ScriptEngineManager();
            instance = manager.getEngineByName("jruby");
        }
        String filename = basedir + "/core/src/test/ruby/org/jruby/embed/ruby/count_down.rb";
        Reader reader = new FileReader(filename);
        Bindings bindings = new SimpleBindings();
        bindings.put("@month", 6);
        bindings.put("@day", 2);
        instance.setBindings(bindings, ScriptContext.ENGINE_SCOPE);
        String result = (String) instance.eval(reader, bindings);
        assertTrue(result.startsWith("Happy") || result.startsWith("You have"));

        instance.getBindings(ScriptContext.ENGINE_SCOPE).clear();
        instance = null;
    }

    /**
     * Test of get method, of class Jsr223JRubyEngine.
     */
    //@Test
    public void testGet() {
        logger1.info("get");
        ScriptEngine instance;
        synchronized(this) {
            System.setProperty("org.jruby.embed.localcontext.scope", "singlethread");
            System.setProperty("org.jruby.embed.localvariable.behavior", "transient");
            ScriptEngineManager manager = new ScriptEngineManager();
            instance = manager.getEngineByName("jruby");
        }

        instance.put("abc", "aabc");
        instance.put("@abc", "abbc");
        instance.put("$abc", "abcc");
        String key = "abc";
        Object expResult = "aabc";
        Object result = instance.get(key);
        assertEquals(expResult, result);
        List list = new ArrayList(); list.add("aabc");
        instance.put("abc", list);
        Map map = new HashMap(); map.put("Ruby", "Rocks");
        instance.put("@abc", map);
        result = instance.get(key);
        assertEquals(expResult, ((List)result).get(0));
        key = "@abc";
        expResult = "Rocks";
        result = instance.get(key);
        assertEquals(expResult, ((Map)result).get("Ruby"));

        instance.getBindings(ScriptContext.ENGINE_SCOPE).clear();
        instance = null;
    }

    /**
     * Test of put method, of class Jsr223JRubyEngine.
     */
    //@Test
    public void testPut() {
        logger1.info("put");
        String key = "";
        Object value = null;
        ScriptEngineManager manager = new ScriptEngineManager();
        ScriptEngine instance = manager.getEngineByName("jruby");
        try {
            instance.put(key, value);
        } catch (IllegalArgumentException e) {
            String expResult = "key can not be empty";
            assertEquals(expResult, e.getMessage());
        }

        instance.getBindings(ScriptContext.ENGINE_SCOPE).clear();
        instance = null;
    }

    /**
     * Test of getBindings method, of class Jsr223JRubyEngine.
     */
    //@Test
    public void testGetBindings() throws ScriptException {
        logger1.info("getBindings");
        ScriptEngine instance;
        synchronized(this) {
            System.setProperty("org.jruby.embed.localcontext.scope", "singlethread");
            System.setProperty("org.jruby.embed.localvariable.behavior", "persistent");
            ScriptEngineManager manager = new ScriptEngineManager();
            instance = manager.getEngineByName("jruby");
        }

        instance.eval("p = 9.0");
        instance.eval("q = Math.sqrt p");
        Double expResult = 9.0;
        int scope = ScriptContext.ENGINE_SCOPE;
        Bindings result = instance.getBindings(scope);
        assertEquals(expResult, (Double)result.get("p"), 0.01);
        expResult = 3.0;
        assertEquals(expResult, (Double)result.get("q"), 0.01);

        scope = ScriptContext.GLOBAL_SCOPE;
        result = instance.getBindings(scope);
        // Bug of livetribe javax.script package impl.
        //assertTrue(result instanceof SimpleBindings);
        //assertEquals(0, result.size());
        JRubyScriptEngineManager manager2 = new JRubyScriptEngineManager();
        instance = (JRubyEngine) manager2.getEngineByName("jruby");
        result = instance.getBindings(scope);
        assertTrue(result instanceof SimpleBindings);
        assertEquals(0, result.size());

        instance.getBindings(ScriptContext.ENGINE_SCOPE).clear();
        instance = null;
    }

    /**
     * Test of setBindings method, of class Jsr223JRubyEngine.
     */
    //@Test
    public void testSetBindings() throws ScriptException {
        logger1.info("setBindings");
        ScriptEngine instance;
        synchronized(this) {
            System.setProperty("org.jruby.embed.localcontext.scope", "singlethread");
            System.setProperty("org.jruby.embed.localvariable.behavior", "transient");
            ScriptEngineManager manager = new ScriptEngineManager();
            instance = manager.getEngineByName("jruby");
        }
        String script =
            "def message\n" +
                "\"message: #{@message}\"\n" +
            "end\n" +
            "message";
        Bindings bindings = new SimpleBindings();
        bindings.put("@message", "What's up?");
        int scope = ScriptContext.ENGINE_SCOPE;
        Object expResult = "message: What's up?";
        instance.setBindings(bindings, scope);
        Object result = instance.eval(script);
        assertEquals(expResult, result);

        instance.getBindings(ScriptContext.ENGINE_SCOPE).clear();
        instance = null;
    }

    /**
     * Test of createBindings method, of class Jsr223JRubyEngine.
     */
    //@Test
    public void testCreateBindings() {
        logger1.info("createBindings");
        ScriptEngineManager manager = new ScriptEngineManager();
        ScriptEngine instance = manager.getEngineByName("jruby");
        Bindings bindings = instance.getBindings(ScriptContext.ENGINE_SCOPE);
        Bindings result = instance.createBindings();
        assertNotSame(bindings, result);

        instance.getBindings(ScriptContext.ENGINE_SCOPE).clear();
    }

    /**
     * Test of getContext method, of class Jsr223JRubyEngine.
     */
    //@Test
    public void testGetContext() {
        logger1.info("getContext");
        ScriptEngineManager manager = new ScriptEngineManager();
        ScriptEngine instance = manager.getEngineByName("jruby");
        ScriptContext result = instance.getContext();
        assertNotNull(result);

        instance.getBindings(ScriptContext.ENGINE_SCOPE).clear();
    }

    /**
     * Test of setContext method, of class Jsr223JRubyEngine.
     */
    //@Test
    public void testSetContext() {
        logger1.info("setContext");
        ScriptEngineManager manager = new ScriptEngineManager();
        ScriptEngine instance = manager.getEngineByName("jruby");
        ScriptContext ctx = new SimpleScriptContext();
        StringWriter sw = new StringWriter();
        sw.write("Have a great summer!");
        ctx.setWriter(sw);
        instance.setContext(ctx);
        ScriptContext result = instance.getContext();
        Writer w = result.getWriter();
        Object expResult = "Have a great summer!";
        assertTrue(sw == result.getWriter());
        assertEquals(expResult, (result.getWriter()).toString());

        instance.getBindings(ScriptContext.ENGINE_SCOPE).clear();
    }

    /**
     * Test of getFactory method, of class Jsr223JRubyEngine.
     */
    //@Test
    public void testGetFactory() {
        logger1.info("getFactory");
        ScriptEngineManager manager = new ScriptEngineManager();
        ScriptEngine instance = manager.getEngineByName("jruby");
        ScriptEngineFactory result = instance.getFactory();
        assertTrue(result instanceof JRubyEngineFactory);
        String expResult = "JSR 223 JRuby Engine";
        String ret = result.getEngineName();
        assertEquals(expResult, ret);

        instance.getBindings(ScriptContext.ENGINE_SCOPE).clear();
    }

    /**
     * Test of invokeMethod method, of class Jsr223JRubyEngine.
     */
    //@Test
    public void testInvokeMethod() throws Exception {
        logger1.info("invokeMethod");
<<<<<<< HEAD
        ScriptEngine instance;
        synchronized(this) {
            System.setProperty("org.jruby.embed.localcontext.scope", "singlethread");
            System.setProperty("org.jruby.embed.localvariable.behavior", "transient");
            ScriptEngineManager manager = new ScriptEngineManager();
            instance = manager.getEngineByName("jruby");
        }
        String filename = basedir + "/core/src/test/ruby/org/jruby/embed/ruby/tree.rb";
=======
        ScriptEngine instance = newScriptEngine();
        String filename = basedir + "/src/test/ruby/org/jruby/embed/ruby/tree.rb";
>>>>>>> 6a454ef5
        Reader reader = new FileReader(filename);
        Object receiver = instance.eval(reader);
        String method = "to_s";
        Object[] args = null;
        String expResult = "Cherry blossom is a round shaped,";
        String result = (String) ((Invocable)instance).invokeMethod(receiver, method, args);
        assertTrue(result.startsWith(expResult));

        Bindings bindings = new SimpleBindings();
        bindings.put("name", "cedar");
        bindings.put("shape", "pyramidal");
        bindings.put("foliage", "evergreen");
        bindings.put("color", "nondescript");
        bindings.put("bloomtime", "April - May");
        instance.setBindings(bindings, ScriptContext.ENGINE_SCOPE);
        filename = basedir + "/core/src/test/ruby/org/jruby/embed/ruby/tree_given_localvars.rb";
        reader = new FileReader(filename);
        receiver = instance.eval(reader);
        expResult = "Cedar is a pyramidal shaped,";
        result = (String) ((Invocable)instance).invokeMethod(receiver, method, args);
        assertTrue(result.startsWith(expResult));

        instance.getBindings(ScriptContext.ENGINE_SCOPE).clear();
    }

    /**
     * Test of invokeFunction method, of class Jsr223JRubyEngine.
     */
    //@Test
    public void testInvokeFunction() throws Exception {
        logger1.info("invokeFunction");
<<<<<<< HEAD
        ScriptEngine instance;
        synchronized(this) {
            System.setProperty("org.jruby.embed.localcontext.scope", "singlethread");
            System.setProperty("org.jruby.embed.localvariable.behavior", "transient");
            ScriptEngineManager manager = new ScriptEngineManager();
            instance = manager.getEngineByName("jruby");
        }
        String filename = basedir + "/core/src/test/ruby/org/jruby/embed/ruby/count_down.rb";
=======
        ScriptEngine instance = newScriptEngine();
        String filename = basedir + "/src/test/ruby/org/jruby/embed/ruby/count_down.rb";
>>>>>>> 6a454ef5
        Reader reader = new FileReader(filename);
        Bindings bindings = new SimpleBindings();
        bindings.put("@month", 6);
        bindings.put("@day", 3);
        instance.setBindings(bindings, ScriptContext.ENGINE_SCOPE);
        instance.eval(reader, bindings);

        String method = "count_down_birthday";
        bindings.put("@month", 12);
        bindings.put("@day", 3);
        instance.setBindings(bindings, ScriptContext.ENGINE_SCOPE);
        Object[] args = null;
        Object result = ((Invocable)instance).invokeFunction(method, args);
        assertTrue(((String)result).startsWith("Happy") || ((String) result).startsWith("You have"));

        instance.getBindings(ScriptContext.ENGINE_SCOPE).clear();
    }

    /**
     * Test of getInterface method, of class Jsr223JRubyEngine.
     */
    //@Test
    public void testGetInterface_Class() throws FileNotFoundException, ScriptException {
        logger1.info("getInterface (no receiver)");
        ScriptEngine instance = newScriptEngine();
        Class returnType = RadioActiveDecay.class;
        String filename = basedir + "/core/src/test/ruby/org/jruby/embed/ruby/radioactive_decay.rb";
        Reader reader = new FileReader(filename);
        Bindings bindings = instance.getBindings(ScriptContext.ENGINE_SCOPE);
        bindings.put("$h", 5715); // half-life of Carbon
        instance.eval(reader);
        double expResult = 8.857809480593293;
        RadioActiveDecay result = (RadioActiveDecay) ((Invocable)instance).getInterface(returnType);
        assertEquals(expResult, result.amountAfterYears(10.0, 1000), 0.000001);
        expResult = 18984.81906228128;
        assertEquals(expResult, result.yearsToAmount(10.0, 1.0), 0.000001);

        instance.getBindings(ScriptContext.ENGINE_SCOPE).clear();
    }

    /**
     * Test of getInterface method, of class Jsr223JRubyEngine.
     */
    //@Test
    public void testGetInterface_Object_Class() throws FileNotFoundException, ScriptException {
        logger1.info("getInterface (with receiver)");
<<<<<<< HEAD
        ScriptEngine instance;
        synchronized(this) {
            System.setProperty("org.jruby.embed.localcontext.scope", "singlethread");
            System.setProperty("org.jruby.embed.localvariable.behavior", "transient");
            ScriptEngineManager manager = new ScriptEngineManager();
            instance = manager.getEngineByName("jruby");
        }
        String filename = basedir + "/core/src/test/ruby/org/jruby/embed/ruby/position_function.rb";
=======
        ScriptEngine instance = newScriptEngine();
        String filename = basedir + "/src/test/ruby/org/jruby/embed/ruby/position_function.rb";
>>>>>>> 6a454ef5
        Reader reader = new FileReader(filename);
        Bindings bindings = instance.getBindings(ScriptContext.ENGINE_SCOPE);
        bindings.put("initial_velocity", 30.0);
        bindings.put("initial_height", 30.0);
        bindings.put("system", "metric");
        Object receiver = instance.eval(reader, bindings);
        Class returnType = PositionFunction.class;
        PositionFunction result = (PositionFunction) ((Invocable)instance).getInterface(receiver, returnType);
        double expResult = 75.9;
        double t = 3.0;
        assertEquals(expResult, result.getPosition(t), 0.1);

        expResult = 20.2;
        t = 1.0;
        assertEquals(expResult, result.getVelocity(t), 0.1);

        instance.getBindings(ScriptContext.ENGINE_SCOPE).clear();
    }

    /*
     * Test of ScriptEngine.ARGV, JRUBY-4090
     */
    //@Test
    public void testARGV() throws ScriptException {
        logger1.info("ScriptEngine.ARGV");
        ScriptEngine instance = newScriptEngine();
        instance.getContext().setErrorWriter(writer);
        String script = "" +
//            "ARGV << 'foo' \n" +
            "if ARGV.length == 0\n" +
            "  raise 'Error No argv passed'\n" +
            "end";
        instance.put(ScriptEngine.ARGV,new String[]{"one param"});
        instance.eval(script);
    }

    /*
     * Test of ScriptEngine.ARGV, JRUBY-4090
     */
    //@Test
    public void testARGV_2() throws ScriptException {
        logger1.info("ScriptEngine.ARGV before initialization");
        ScriptEngine instance = newScriptEngine();
        instance.getContext().setErrorWriter(writer);
        Bindings bindings = instance.getBindings(ScriptContext.ENGINE_SCOPE);
        bindings.put(ScriptEngine.ARGV, new String[]{"init params"});
        String script = "" +
//            "ARGV << 'foo' \n" +
            "if ARGV.length == 0\n" +
            "  raise 'Error No argv passed'\n" +
            "end";
        instance.eval(script);
    }

    // This code worked successfully on command-line but never as JUnit test
    // <script>:1: undefined method `+' for nil:NilClass (NoMethodError)
    // raised at "Object obj1 = engine1.eval("$Value + 2010.to_s");"
    //@Test
    public void testMultipleEngineStates() throws ScriptException {
        logger1.info("Multiple Engine States");
        ScriptEngine engine1;
        ScriptEngine engine2;
        synchronized (this) {
            System.setProperty("org.jruby.embed.localcontext.scope", "singlethread");
            System.setProperty("org.jruby.embed.localvariable.behavior", "global");
            ScriptEngineManager manager = new ScriptEngineManager();
            List<ScriptEngineFactory> factories = manager.getEngineFactories();
            ScriptEngineFactory factory = null;
            while (factories.iterator().hasNext()) {
                factory = factories.iterator().next();
                if ("ruby".equals(factory.getLanguageName())) {
                    break;
                }
            }
            engine1 = factory.getScriptEngine();
            engine2 = factory.getScriptEngine();
        }
        engine1.put("Value", "value of the first engine");
        engine2.put("Value", new Double(-0.0149));
        Object obj1 = engine1.eval("$Value + 2010.to_s");
        Object obj2 = engine2.eval("$Value + 2010");
        assertNotSame(obj1, obj2);
    }

    //@Test
    public void testTermination() throws ScriptException {
        logger1.info("Termination Test");
        ScriptEngineManager manager = new ScriptEngineManager();
        JRubyEngine instance = (JRubyEngine) manager.getEngineByName("jruby");
        StringWriter sw = new StringWriter();
        instance.getContext().setWriter(sw);
        instance.eval("x = 'GVar'; at_exit { puts \"#{x} in an at_exit block\" }");
        String expResult = "";
        assertEquals(expResult, sw.toString().trim());

        sw = new StringWriter();
        instance.getContext().setWriter(sw);
        instance.getContext().setAttribute("org.jruby.embed.termination", true, ScriptContext.ENGINE_SCOPE);
        instance.eval("");
        expResult = "GVar in an at_exit block";
        assertEquals(expResult, sw.toString().trim());
        instance.getContext().setAttribute("org.jruby.embed.termination", false, ScriptContext.ENGINE_SCOPE);
    }
<<<<<<< HEAD
    
    //@Test
=======

    @Test
>>>>>>> 6a454ef5
    public void testClearVariables() throws ScriptException {
        logger1.info("Clear Variables Test");
        final ScriptEngine instance = newScriptEngine("singlethread", "global");

        instance.put("gvar", ":Gvar");
        String result = (String) instance.eval("$gvar");
        assertEquals(":Gvar", result);

        instance.getBindings(ScriptContext.ENGINE_SCOPE).remove("gvar");
        instance.getContext().setAttribute("org.jruby.embed.clear.variables", true, ScriptContext.ENGINE_SCOPE);

        instance.eval("");
        instance.getContext().setAttribute("org.jruby.embed.clear.variables", false, ScriptContext.ENGINE_SCOPE);

        result = (String) instance.eval("$gvar");
        assertNull(result);
        assertNull( getVarMap(instance).getVariable("$gvar") );

        assertNotNull( instance.eval("ARGV") );
        assertNotNull( getVarMap(instance).getVariable("ARGV") );
    }

    private static BiVariableMap getVarMap(final ScriptEngine engine) {
        return ((JRubyEngine) engine).container.getVarMap();
    }

    private ScriptEngine newScriptEngine() {
        return newScriptEngine("singlethread", "transient");
    }

    private ScriptEngine newScriptEngine(final String scope, final String varBehavior) {
        synchronized(this) {
            System.setProperty("org.jruby.embed.localcontext.scope", scope);
            System.setProperty("org.jruby.embed.localvariable.behavior", varBehavior);
            return new ScriptEngineManager().getEngineByName("jruby");
        }
    }

}<|MERGE_RESOLUTION|>--- conflicted
+++ resolved
@@ -588,19 +588,8 @@
     //@Test
     public void testInvokeMethod() throws Exception {
         logger1.info("invokeMethod");
-<<<<<<< HEAD
-        ScriptEngine instance;
-        synchronized(this) {
-            System.setProperty("org.jruby.embed.localcontext.scope", "singlethread");
-            System.setProperty("org.jruby.embed.localvariable.behavior", "transient");
-            ScriptEngineManager manager = new ScriptEngineManager();
-            instance = manager.getEngineByName("jruby");
-        }
+        ScriptEngine instance = newScriptEngine();
         String filename = basedir + "/core/src/test/ruby/org/jruby/embed/ruby/tree.rb";
-=======
-        ScriptEngine instance = newScriptEngine();
-        String filename = basedir + "/src/test/ruby/org/jruby/embed/ruby/tree.rb";
->>>>>>> 6a454ef5
         Reader reader = new FileReader(filename);
         Object receiver = instance.eval(reader);
         String method = "to_s";
@@ -632,19 +621,8 @@
     //@Test
     public void testInvokeFunction() throws Exception {
         logger1.info("invokeFunction");
-<<<<<<< HEAD
-        ScriptEngine instance;
-        synchronized(this) {
-            System.setProperty("org.jruby.embed.localcontext.scope", "singlethread");
-            System.setProperty("org.jruby.embed.localvariable.behavior", "transient");
-            ScriptEngineManager manager = new ScriptEngineManager();
-            instance = manager.getEngineByName("jruby");
-        }
+        ScriptEngine instance = newScriptEngine();
         String filename = basedir + "/core/src/test/ruby/org/jruby/embed/ruby/count_down.rb";
-=======
-        ScriptEngine instance = newScriptEngine();
-        String filename = basedir + "/src/test/ruby/org/jruby/embed/ruby/count_down.rb";
->>>>>>> 6a454ef5
         Reader reader = new FileReader(filename);
         Bindings bindings = new SimpleBindings();
         bindings.put("@month", 6);
@@ -691,19 +669,8 @@
     //@Test
     public void testGetInterface_Object_Class() throws FileNotFoundException, ScriptException {
         logger1.info("getInterface (with receiver)");
-<<<<<<< HEAD
-        ScriptEngine instance;
-        synchronized(this) {
-            System.setProperty("org.jruby.embed.localcontext.scope", "singlethread");
-            System.setProperty("org.jruby.embed.localvariable.behavior", "transient");
-            ScriptEngineManager manager = new ScriptEngineManager();
-            instance = manager.getEngineByName("jruby");
-        }
+        ScriptEngine instance = newScriptEngine();
         String filename = basedir + "/core/src/test/ruby/org/jruby/embed/ruby/position_function.rb";
-=======
-        ScriptEngine instance = newScriptEngine();
-        String filename = basedir + "/src/test/ruby/org/jruby/embed/ruby/position_function.rb";
->>>>>>> 6a454ef5
         Reader reader = new FileReader(filename);
         Bindings bindings = instance.getBindings(ScriptContext.ENGINE_SCOPE);
         bindings.put("initial_velocity", 30.0);
@@ -807,13 +774,8 @@
         assertEquals(expResult, sw.toString().trim());
         instance.getContext().setAttribute("org.jruby.embed.termination", false, ScriptContext.ENGINE_SCOPE);
     }
-<<<<<<< HEAD
-    
-    //@Test
-=======
-
-    @Test
->>>>>>> 6a454ef5
+
+    //@Test
     public void testClearVariables() throws ScriptException {
         logger1.info("Clear Variables Test");
         final ScriptEngine instance = newScriptEngine("singlethread", "global");
