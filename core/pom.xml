--- conflicted
+++ resolved
@@ -166,12 +166,8 @@
     <dependency>
       <groupId>com.oracle</groupId>
       <artifactId>truffle-dsl-processor</artifactId>
-<<<<<<< HEAD
       <version>0.5-SNAPSHOT</version>
-=======
-      <version>0.4</version>
       <scope>provided</scope>
->>>>>>> d00a9d3e
     </dependency>
     <dependency>
       <groupId>junit</groupId>
