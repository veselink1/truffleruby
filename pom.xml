--- conflicted
+++ resolved
@@ -11,11 +11,7 @@
 
   <groupId>org.jruby</groupId>
   <artifactId>jruby-parent</artifactId>
-<<<<<<< HEAD
   <version>9000.dev</version>
-=======
-  <version>1.7.12-SNAPSHOT</version>
->>>>>>> 585f05bc
   <packaging>pom</packaging>
 
   <name>JRuby</name>
@@ -68,14 +64,10 @@
 
   <properties>
     <project.build.sourceEncoding>utf-8</project.build.sourceEncoding>
-<<<<<<< HEAD
     <tesla.version>0.0.8</tesla.version>
     <tesla.dump.pom>pom.xml</tesla.dump.pom>
     <tesla.dump.readonly>true</tesla.dump.readonly>
-    <jruby.plugins.version>1.0.0-rc3</jruby.plugins.version>
-=======
     <jruby.plugins.version>1.0.0-rc4</jruby.plugins.version>
->>>>>>> 585f05bc
     <rake.version>10.1.0</rake.version>
     <rspec.version>2.14.1</rspec.version>
     <rspec-core.version>2.14.2</rspec-core.version>
@@ -90,13 +82,9 @@
     <jopenssl.version>0.9.3</jopenssl.version>
     <bc.version>1.5.0147</bc.version>
     <bouncy-castle.version>1.47</bouncy-castle.version>
-<<<<<<< HEAD
     <bc.version>1.5.0147</bc.version>
     <krypt.version>0.0.2.rc1</krypt.version>
     <jopenssl.version>0.9.4</jopenssl.version>
-=======
-    <krypt.version>0.0.2.rc1</krypt.version>
->>>>>>> 585f05bc
     <ant.version>1.9.2</ant.version>
     <joda.time.version>2.3</joda.time.version>
     <jffi.version>1.2.7</jffi.version>
