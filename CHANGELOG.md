--- conflicted
+++ resolved
@@ -3,14 +3,11 @@
 New features:
 
 * The `nkf` and `kconv` standard libraries were added (#1439).
-<<<<<<< HEAD
 * `Mutex` and `ConditionVariable` have a new fast path for acquiring locks
   that are unlocked.
 * `Queue` and `SizedQueue`, `#close` and `#closed?`, have been implemented.
 * `Kernel#clone(freeze)` has been implemented (#1454).
-=======
 * `Warning.warn` has been implemented (#1470).
->>>>>>> 364cd296
 
 Bug fixes:
 
