# 20.0.0 beta 1

Bug fixes:

* Fixed `BigDecimal#{clone,dup}` so it now just returns the receiver, per Ruby 2.5+ semantics (#1680).
* Fixed creating `BigDecimal` instances from non-finite `Float` values (#1685).
* Fixed `BigDecimal#inspect` output for non-finite values (e.g, NaN or -Infinity) (#1683).
* Added missing `BigDecimal` constant definitions (#1684).
* Implemented `rb_eval_string_protect`.
* Fixed `rb_get_kwargs` to correctly handle optional and rest arguments.
* Calling `Kernel#raise` with a raised exception will no longer set the cause of the exception to itself (#1682).
<<<<<<< HEAD
* Return a `FFI::Function` correctly for functions returning a callback.
* Convert to intuitive Ruby exceptions when INVOKE fails (#1690).
* Implemented `FFI::Pointer#clear` (#1687).
=======
* Procs will now yield to the block in their declaration context even when called with a block argument (#1657).
>>>>>>> 483a9173

Compatibility

* `String#-@` now performs string deduplication (#1608).
* `Hash#merge` now preserves the key order from the original hash for merged values (#1650).
* Coerce values given to `FFI::Pointer` methods.

Changes:

* Hash code calculation has been improved to reduce hash collisions for `Hash` and other cases.

# 19.0.0, May 2019

*Ruby is an experimental language in the GraalVM 19.0.0 release*

Bug fixes:

* The debugger now sees global variables as the global scope.
* Temporary variables are no longer visible in the debugger.
* Setting breakpoints on some lines has been fixed.
* The OpenSSL C extension is now always recompiled, fixing various bugs when using the extension (e.g., when using Bundler in TravisCI) (#1676, #1627, #1632).
* Initialize `$0` when not run from the 'ruby' launcher, which is needed to `require` gems (#1653).

Compatibility:

* `do...end` blocks can now have `rescue/else/ensure` clauses like MRI (#1618).

Changes:

* `TruffleRuby.sulong?` has been replaced by `TruffleRuby.cexts?`, and `TruffleRuby.graal?` has been replaced by `TruffleRuby.jit?`. The old methods will continue to work for now, but will produce warnings, and will be removed at a future release.

# 1.0 RC 16, 19 April 2019

Bug fixes:

* Fixed `Hash#merge` with no arguments to return a new copy of the receiver (#1645).
* Fixed yield with a splat and keyword arguments (#1613).
* Fixed `rb_scan_args` to correctly handle kwargs in combination with optional args.
* Many fixes for `FFI::Pointer` to be more compatible with the `ffi` gem.

New features:

* Rounding modes have been implemented or improved for `Float`, `Rational`, `BigDecimal` (#1509).
* Support Homebrew installed in other prefixes than `/usr/local` (#1583).
* Added a pure-Ruby implementation of FFI which passes almost all Ruby FFI specs (#1529, #1524).

Changes:

* Support for the Darkfish theme for RDoc generation has been removed.

Compatibility:

* The `KeyError` raised from `ENV#fetch` and `Hash#fetch` now matches MRI's message formatting (#1633).
* Add the missing `key` and `receiver` values to `KeyError` raised from `ENV#fetch`.
* `String#unicode_normalize` has been moved to the core library like in MRI.
* `StringScanner` will now match a regexp beginning with `^` even when not scanning from the start of the string.
* `Module#define_method` is now public like in MRI.
* `Kernel#warn` now supports the `uplevel:` keyword argument.

# 1.0 RC 15, 5 April 2019

Bug fixes:

* Improved compatibility with MRI's `Float#to_s` formatting (#1626).
* Fixed `String#inspect` when the string uses a non-UTF-8 ASCII-compatible encoding and has non-ASCII characters.
* Fixed `puts` for strings with non-ASCII-compatible encodings.
* `rb_protect` now returns `Qnil` when an error occurs.
* Fixed a race condition when using the interpolate-once (`/o`) modifier in regular expressions.
* Calling `StringIO#close` multiple times no longer raises an exception (#1640).
* Fixed a bug in include file resolution when compiling C extensions.

New features:

* `Process.clock_getres` has been implemented.

Changes:

* `debug`, `profile`, `profiler`, which were already marked as unsupported, have been removed.
* Our experimental JRuby-compatible Java interop has been removed - use `Polyglot` and `Java` instead.
* The Trufle handle patches applied to `psych` C extension have now been removed.
* The `rb_tr_handle_*` functions have been removed as they are no longer used in any C extension patches.
* Underscores and dots in options have become hyphens, so `--exceptions.print_uncaught_java` is now `--exceptions-print-uncaught-java`, for example.
* The `rb_tr_handle_*` functions have been removed as they are no longer used in any C extension patches.

Bug fixes:

* `autoload :C, "path"; require "path"` now correctly triggers the autoload.
* Fixed `UDPSocket#bind` to specify family and socktype when resolving address.
* The `shell` standard library can now be `require`-d.
* Fixed a bug where `for` could result in a `NullPointerException` when trying to assign the iteration variable.
* Existing global variables can now become aliases of other global variables (#1590).

Compatibility:

* ERB now uses StringScanner and not the fallback, like on MRI. As a result `strscan` is required by `require 'erb'` (#1615).
* Yield different number of arguments for `Hash#each` and `Hash#each_pair` based on the block arity like MRI (#1629).
* Add support for the `base` keyword argument to `Dir.{[], glob}`.

# 1.0 RC 14, 18 March 2019

Updated to Ruby 2.6.2.

Bug fixes:

* Implement `rb_io_wait_writable` (#1586).
* Fixed error when using arrows keys first within `irb` or `pry` (#1478, #1486).
* Coerce the right hand side for all `BigDecimal` operations (#1598).
* Combining multiple `**` arguments containing duplicate keys produced an incorrect hash. This has now been fixed (#1469).
* `IO#read_nonblock` now returns the passed buffer object, if one is supplied.
* Worked out autoloading issue (#1614).

New features:

* Implemented `String#delete_prefix`, `#delete_suffix`, and related methods.
* Implemented `Dir.children` and `Dir#children`.
* Implemented `Integer#sqrt`.

Changes:

* `-Xoptions` has been removed - use `--help:languages` instead.
* `-Xlog=` has been removed - use `--log.level=` instead.
* `-J` has been removed - use `--vm.` instead.
* `-J-cp lib.jar` and so on have removed - use `--vm.cp=lib.jar` or `--vm.classpath=lib.jar` instead.
* `--jvm.` and `--native.` have been deprecated, use `--vm.` instead to pass VM options.
* `-Xoption=value` has been removed - use `--option=value` instead.
* The `-X` option now works as in MRI.
* `--help:debug` is now `--help:internal`.
* `ripper` is still not implemented, but the module now exists and has some methods that are implemented as no-ops.

# 1.0 RC 13, 5 March 2019

Note that as TruffleRuby RC 13 is built on Ruby 2.4.4 it is still vulnerable to CVE-2018-16395. This will be fixed in the next release.

New features:

* Host interop with Java now works on SubstrateVM too.

Bug fixes:

* Fixed `Enumerator::Lazy` which wrongly rescued `StandardError` (#1557).
* Fixed several problems with `Numeric#step` related to default arguments, infinite sequences, and bad argument types (#1520).
* Fixed incorrect raising of `ArgumentError` with `Range#step` when at least one component of the `Range` is `Float::INFINITY` (#1503).
* Fixed the wrong encoding being associated with certain forms of heredoc strings (#1563).
* Call `#coerce` on right hand operator if `BigDecimal` is the left hand operator (#1533).
* Fixed return type of division of `Integer.MIN_VALUE` and `Long.MIN_VALUE` by -1 (#1581).
* `Exception#cause` is now correctly set for internal exceptions (#1560).
* `rb_num2ull` is now implemented as well as being declared in the `ruby.h` header (#1573).
* `rb_sym_to_s` is now implemented (#1575).
* `R_TYPE_P` now returns the type number for a wider set of Ruby objects (#1574).
* `rb_fix2str` has now been implemented.
* `rb_protect` will now work even if `NilClass#==` has been redefined.
* `BigDecimal` has been moved out of the `Truffle` module to match MRI.
* `StringIO#puts` now correctly handles `to_s` methods which do not return strings (#1577).
* `Array#each` now behaves like MRI when the array is modified (#1580).
* Clarified that `$SAFE` can never be set to a non-zero value.
* Fix compatibility with RubyGems 3 (#1558).
* `Kernel#respond_to?` now returns false if a method is protected and the `include_all` argument is false (#1568).

Changes:

* `TRUFFLERUBY_CEXT_ENABLED` is no longer supported and C extensions are now always built, regardless of the value of this environment variable.
* Getting a substring of a string created by a C extension now uses less memory as only the requested portion will be copied to a managed string.
* `-Xoptions` has been deprecated and will be removed - use `--help:languages` instead.
* `-Xlog=` has been deprecated and will be removed - use `--log.level=` instead.
* `-J` has been deprecated and will be removed - use `--jvm.` instead.
* `-J-cp lib.jar` and so on have been deprecated and will be removed - use `--jvm.cp=lib.jar` or `--jvm.classpath=lib.jar` instead.
* `-J-cmd`, `--jvm.cmd`, `JAVA_HOME`, `JAVACMD`, and `JAVA_OPTS` do not work in any released configuration of TruffleRuby, so have been removed.
* `-Xoption=value` has been deprecated and will be removed - use `--option=value` instead.
* `TracePoint` now raises an `ArgumentError` for unsupported events.
* `TracePoint.trace` and `TracePoint#inspect` have been implemented.

Compatibility:

* Improved the exception when an `-S` file isn't found.
* Removed the message from exceptions raised by bare `raise` to better match MRI (#1487).
* `TracePoint` now handles the `:class` event.

Performance:

* Sped up `String` handling in native extensions, quite substantially in some cases, by reducing conversions between native and managed strings and allowing for mutable metadata in native strings.

# 1.0 RC 12, 4 February 2019

Bug fixes:

* Fixed a bug with `String#lines` and similar methods with multibyte characters (#1543).
* Fixed an issue with `String#{encode,encode!}` double-processing strings using XML conversion options and a new destination encoding (#1545).
* Fixed a bug where a raised cloned exception would be caught as the original exception (#1542).
* Fixed a bug with `StringScanner` and patterns starting with `^` (#1544).
* Fixed `Enumerable::Lazy#uniq` with infinite streams (#1516).

Compatibility:

* Change to a new system for handling Ruby objects in C extensions which greatly increases compatibility with MRI.
* Implemented `BigDecimal#to_r` (#1521).
* `Symbol#to_proc` now returns `-1` like on MRI (#1462).

# 1.0 RC 11, 15 January 2019

New features:

* macOS clocks `CLOCK_MONOTONIC_RAW`, `_MONOTONIC_RAW_APPROX`, `_UPTIME_RAW`, `_UPTIME_RAW_APPROX`, and `_PROCESS_CPUTIME_ID` have been implemented (#1480).
* TruffleRuby now automatically detects native access and threading permissions from the `Context` API, and can run code with no permissions given (`Context.create()`).

Bug fixes:

* FFI::Pointer now does the correct range checks for signed and unsigned values.
* Allow signal `0` to be used with `Process.kill` (#1474).
* `IO#dup` now properly sets the new `IO` instance to be close-on-exec.
* `IO#reopen` now properly resets the receiver to be close-on-exec.
* `StringIO#set_encoding` no longer raises an exception if the underlying `String` is frozen (#1473).
* Fix handling of `Symbol` encodings in `Marshal#dump` and `Marshal#load` (#1530).

Compatibility:

* Implemented `Dir.each_child`.
* Adding missing support for the `close_others` option to `exec` and `spawn`.
* Implemented the missing `MatchData#named_captures` method (#1512).

Changes:

* `Process::CLOCK_` constants have been given the same value as in standard Ruby.

Performance:

* Sped up accesses to native memory through FFI::Pointer.
* All core files now make use of frozen `String` literals, reducing the number of `String` allocations for core methods.
* New -Xclone.disable option to disable all manual cloning.

# 1.0 RC 10, 5 December 2018

New features:

* The `nkf` and `kconv` standard libraries were added (#1439).
* `Mutex` and `ConditionVariable` have a new fast path for acquiring locks that are unlocked.
* `Queue` and `SizedQueue`, `#close` and `#closed?`, have been implemented.
* `Kernel#clone(freeze)` has been implemented (#1454).
* `Warning.warn` has been implemented (#1470).
* `Thread.report_on_exception` has been implemented (#1476).
* The emulation symbols for `Process.clock_gettime` have been implemented.

Bug fixes:

* Added `rb_eEncodingError` for C extensions (#1437).
* Fixed race condition when creating threads (#1445).
* Handle `exception: false` for IO#write_nonblock (#1457).
* `File.expand_path` now raises an exception for a non-absolute user-home.
* `ArgumentError` messages now better match MRI (#1467).
* Added support for `:float_millisecond`, `:millisecond`, and `:second` time units to `Process.clock_gettime` (#1468).
* Fixed backtrace of re-raised exceptions (#1459).
* Updated an exception message in Psych related to loading a non-existing class so that it now matches MRI.
* Fixed a JRuby-style Java interop compatibility issue seen in `test-unit`.
* Fixed problem with calling `warn` if `$stderr` has been reassigned.
* Fixed definition of `RB_ENCODING_GET_INLINED` (#1440).

Changes:

* Timezone messages are now logged at `CONFIG` level, use `-Xlog=CONFIG` to debug if the timezone is incorrectly shown as `UTC`.

# 1.0 RC 9, 5 November 2018

Security:

* CVE-2018-16396, *tainted flags are not propagated in Array#pack and String#unpack with some directives* has been mitigated by adding additional taint operations.

New features:

* LLVM for Oracle Linux 7 can now be installed without building from source.

Bug fixes:

* Times can now be created with UTC offsets in `+/-HH:MM:SS` format.
* `Proc#to_s` now has `ASCII-8BIT` as its encoding instead of the incorrect `UTF-8`.
* `String#%` now has the correct encoding for `UTF-8` and `US-ASCII` format strings, instead of the incorrect `ASCII-8BIT`.
* Updated `BigDecimal#to_s` to use `e` instead of `E` for exponent notation.
* Fixed `BigDecimal#to_s` to allow `f` as a format flag to indicate conventional floating point notation. Previously only `F` was allowed.

Changes:

* The supported version of LLVM for Oracle Linux has been updated from 3.8 to 4.0.
* `mysql2` is now patched to avoid a bug in passing `NULL` to `rb_scan_args`, and now passes the majority of its test suite.
* The post-install script now automatically detects if recompiling the OpenSSL C extension is needed. The post-install script should always be run in TravisCI as well, see `doc/user/standalone-distribution.md`.
* Detect when the system libssl is incompatible more accurately and add instructions on how to recompile the extension.

# 1.0 RC 8, 19 October 2018

New features:

* `Java.synchronized(object) { }` and `TruffleRuby.synchronized(object) { }` methods have been added.
* Added a `TruffleRuby::AtomicReference` class.
* Ubuntu 18.04 LTS is now supported.
* macOS 10.14 (Mojave) is now supported.

Changes:

* Random seeds now use Java's `NativePRNGNonBlocking`.
* The supported version of Fedora is now 28, upgraded from 25.
* The FFI gem has been updated from 1.9.18 to 1.9.25.
* JCodings has been updated from 1.0.30 to 1.0.40.
* Joni has been updated from 2.1.16 to 2.1.25.

Performance:

* Performance of setting the last exception on a thread has now been improved.

# 1.0 RC 7, 3 October 2018

New features:

* Useful `inspect` strings have been added for more foreign objects.
* The C extension API now defines a preprocessor macro `TRUFFLERUBY`.
* Added the rbconfig/sizeof native extension for better MRI compatibility.
* Support for `pg` 1.1. The extension now compiles successfully, but may still have issues with some datatypes.

Bug fixes:

* `readline` can now be interrupted by the interrupt signal (Ctrl+C). This fixes Ctrl+C to work in IRB.
* Better compatibility with C extensions due to a new "managed struct" type.
* Fixed compilation warnings which produced confusing messages for end users (#1422).
* Improved compatibility with Truffle polyglot STDIO.
* Fixed version check preventing TruffleRuby from working with Bundler 2.0 and later (#1413).
* Fixed problem with `Kernel.public_send` not tracking its caller properly (#1425).
* `rb_thread_call_without_gvl()` no longer holds the C-extensions lock.
* Fixed `caller_locations` when called inside `method_added`.
* Fixed `mon_initialize` when called inside `initialize_copy` (#1428).
* `Mutex` correctly raises a `TypeError` when trying to serialize with `Marshal.dump`.

Performance:

* Reduced memory footprint for private/internal AST nodes.
* Increased the number of cases in which string equality checks will become compile-time constants.
* Major performance improvement for exceptional paths where the rescue body does not access the exception object (e.g., `x.size rescue 0`).

Changes:

* Many clean-ups to our internal patching mechanism used to make some native extensions run on TruffleRuby.
* Removed obsoleted patches for Bundler compatibility now that Bundler 1.16.5 has built-in support for TruffleRuby.
* Reimplemented exceptions and other APIs that can return a backtrace to use Truffle's lazy stacktraces API.

# 1.0 RC 6, 3 September 2018

New features:

* `Polyglot.export` can now be used with primitives, and will now convert strings to Java, and `.import` will convert them from Java.
* Implemented `--encoding`, `--external-encoding`, `--internal-encoding`.
* `rb_object_tainted` and similar C functions have been implemented.
* `rb_struct_define_under` has been implemented.
* `RbConfig::CONFIG['sysconfdir']` has been implemented.
* `Etc` has been implemented (#1403).
* The `-Xcexts=false` option disables C extensions.
* Instrumentation such as the CPUSampler reports methods in a clearer way like `Foo#bar`, `Gem::Specification.each_spec`, `block in Foo#bar` instead of just `bar`, `each_spec`, `block in bar` (which is what MRI displays in backtraces).
* TruffleRuby is now usable as a JSR 223 (`javax.script`) language.
* A migration guide from JRuby (`doc/user/jruby-migration.md`) is now included.
* `kind_of?` works as an alias for `is_a?` on foreign objects.
* Boxed foreign strings unbox on `to_s`, `to_str`, and `inspect`.

Bug fixes:

* Fix false-positive circular warning during autoload.
* Fix Truffle::AtomicReference for `concurrent-ruby`.
* Correctly look up `llvm-link` along `clang` and `opt` so it is no longer needed to add LLVM to `PATH` on macOS for Homebrew and MacPorts.
* Fix `alias` to work when in a refinement module (#1394).
* `Array#reject!` no longer truncates the array if the block raises an exception for an element.
* WeakRef now has the same inheritance and methods as MRI's version.
* Support `-Wl` linker argument for C extensions. Fixes compilation of`mysql2` and `pg`.
* Using `Module#const_get` with a scoped argument will now correctly autoload the constant if needed.
* Loaded files are read as raw bytes, rather than as a UTF-8 string and then converted back into bytes.
* Return 'DEFAULT' for `Signal.trap(:INT) {}`. Avoids a backtrace when quitting a Sinatra server with Ctrl+C.
* Support `Signal.trap('PIPE', 'SYSTEM_DEFAULT')`, used by the gem `rouge` (#1411).
* Fix arity checks and handling of arity `-2` for `rb_define_method()`.
* Setting `$SAFE` to a negative value now raises a `SecurityError`.
* The offset of `DATA` is now correct in the presence of heredocs.
* Fix double-loading of the `json` gem, which led to duplicate constant definition warnings.
* Fix definition of `RB_NIL_P` to be early enough. Fixes compilation of `msgpack`.
* Fix compilation of megamorphic interop calls.
* `Kernel#singleton_methods` now correctly ignores prepended modules of non-singleton classes. Fixes loading `sass` when `activesupport` is loaded.
* Object identity numbers should never be negative.

Performance:

* Optimize keyword rest arguments (`def foo(**kwrest)`).
* Optimize rejected (non-Symbol keys) keyword arguments.
* Source `SecureRandom.random_bytes` from `/dev/urandom` rather than OpenSSL.
* C extension bitcode is no longer encoded as Base64 to pass it to Sulong.
* Faster `String#==` using vectorization.

Changes:

* Clarified that all sources that come in from the Polyglot API `eval` method will be treated as UTF-8, and cannot be re-interpreted as another encoding using a magic comment.
* The `-Xembedded` option can now be set set on the launcher command line.
* The `-Xplatform.native=false` option can now load the core library, by enabling `-Xpolyglot.stdio`.
* `$SAFE` and `Thread#safe_level` now cannot be set to `1` - raising an error rather than warning as before. `-Xsafe` allows it to be set, but there are still no checks.
* Foreign objects are now printed as `#<Foreign:system-identity-hash-code>`, except for foreign arrays which are now printed as `#<Foreign [elements...]>`.
* Foreign objects `to_s` now calls `inspect` rather than Java's `toString`.
* The embedded configuration (`-Xembedded`) now warns about features which may not work well embedded, such as signals.
* The `-Xsync.stdio` option has been removed - use standard Ruby `STDOUT.sync = true` in your program instead.

# 1.0 RC 5, 3 August 2018

New features:

* It is no longer needed to add LLVM (`/usr/local/opt/llvm@4/bin`) to `PATH` on macOS.
* Improve error message when LLVM, `clang` or `opt` is missing.
* Automatically find LLVM and libssl with MacPorts on macOS (#1386).
* `--log.ruby.level=` can be used to set the log level from any launcher.
* Add documentation about installing with Ruby managers/installers and how to run TruffleRuby in CI such as TravisCI (#1062, #1070).
* `String#unpack1` has been implemented.

Bug fixes:

* Allow any name for constants with `rb_const_get()`/`rb_const_set()` (#1380).
* Fix `defined?` with an autoload constant to not raise but return `nil` if the autoload fails (#1377).
* Binary Ruby Strings can now only be converted to Java Strings if they only contain US-ASCII characters. Otherwise, they would produce garbled Java Strings (#1376).
* `#autoload` now correctly calls `main.require(path)` dynamically.
* Hide internal file from user-level backtraces (#1375).
* Show caller information in warnings from the core library (#1375).
* `#require` and `#require_relative` should keep symlinks in `$"` and `__FILE__` (#1383).
* Random seeds now always come directly from `/dev/urandom` for MRI compatibility.
* SIGINFO, SIGEMT and SIGPWR are now defined (#1382).
* Optional and operator assignment expressions now return the value assigned, not the value returned by an assignment method (#1391).
* `WeakRef.new` will now return the correct type of object, even if `WeakRef` is subclassed (#1391).
* Resolving constants in prepended modules failed, this has now been fixed (#1391).
* Send and `Symbol#to_proc` now take account of refinements at their call sites (#1391).
* Better warning when the timezone cannot be found on WSL (#1393).
* Allow special encoding names in `String#force_encoding` and raise an exception on bad encoding names (#1397).
* Fix `Socket.getifaddrs` which would wrongly return an empty array (#1375).
* `Binding` now remembers the file and line at which it was created for `#eval`. This is notably used by `pry`'s `binding.pry`.
* Resolve symlinks in `GEM_HOME` and `GEM_PATH` to avoid related problems (#1383).
* Refactor and fix `#autoload` so other threads see the constant defined while the autoload is in progress (#1332).
* Strings backed by `NativeRope`s now make a copy of the rope when `dup`ed.
* `String#unpack` now taints return strings if the format was tainted, and now does not taint the return array if the format was tainted.
* Lots of fixes to `Array#pack` and `String#unpack` tainting, and a better implementation of `P` and `p`.
* Array literals could evaluate an element twice under some circumstances. This has now been fixed.

Performance:

* Optimize required and optional keyword arguments.
* `rb_enc_to_index` is now faster by eliminating an expensive look-up.

Changes:

* `-Xlog=` now needs log level names to be upper case.
* `-Dtruffleruby.log` and `TRUFFLERUBY_LOG` have been removed - use `-Dpolyglot.log.ruby.level`.
* The log format, handlers, etc are now managed by the Truffle logging system.
* The custom log levels `PERFORMANCE` and `PATCH` have been removed.

# 1.0 RC 4, 18 July 2018

*TruffleRuby was not updated in RC 4*

# 1.0 RC 3, 2 July 2018

New features:

* `is_a?` can be called on foreign objects.

Bug fixes:

* It is no longer needed to have `ruby` in `$PATH` to run the post-install hook.
* `Qnil`/`Qtrue`/`Qfalse`/`Qundef` can now be used as initial value for global variables in C extensions.
* Fixed error message when the runtime libssl has no SSLv2 support (on Ubuntu 16.04 for instance).
* `RbConfig::CONFIG['extra_bindirs']` is now a String as other RbConfig values.
* `SIGPIPE` is correctly caught on SubstrateVM, and the corresponding write() raises `Errno::EPIPE` when the read end of a pipe or socket is closed.
* Use the magic encoding comment for determining the source encoding when using eval().
* Fixed a couple bugs where the encoding was not preserved correctly.

Performance:

* Faster stat()-related calls, by returning the relevant field directly and avoiding extra allocations.
* `rb_str_new()`/`rb_str_new_cstr()` are much faster by avoiding extra copying and allocations.
* `String#{sub,sub!}` are faster in the common case of an empty replacement string.
* Eliminated many unnecessary memory copy operations when reading from `IO` with a delimiter (e.g., `IO#each`), leading to overall improved `IO` reading for common use cases such as iterating through lines in a `File`.
* Use the byte[] of the given Ruby String when calling eval() directly for parsing.

# 1.0 RC 2, 6 June 2018

New features:

* We are now compatible with Ruby 2.4.4.
* `object.class` on a Java `Class` object will give you an object on which you can call instance methods, rather than static methods which is what you get by default.
* The log level can now also be set with `-Dtruffleruby.log=info` or `TRUFFLERUBY_LOG=info`.
* `-Xbacktraces.raise` will print Ruby backtraces whenever an exception is raised.
* `Java.import name` imports Java classes as top-level constants.
* Coercion of foreign numbers to Ruby numbers now works.
* `to_s` works on all foreign objects and calls the Java `toString`.
* `to_str` will try to `UNBOX` and then re-try `to_str`, in order to provoke the unboxing of foreign strings.

Changes:

* The version string now mentions if you're running GraalVM Community Edition (`GraalVM CE`) or GraalVM Enterprise Edition (`GraalVM EE`).
* The inline JavaScript functionality `-Xinline_js` has been removed.
* Line numbers `< 0`, in the various eval methods, are now warned about, because we don't support these at all. Line numbers `> 1` are warned about (at the fine level) but they are shimmed by adding blank lines in front to get to the correct offset. Line numbers starting at `0` are also warned about at the fine level and set to `1` instead.
* The `erb` standard library has been patched to stop using a -1 line number.
* `-Xbacktraces.interleave_java` now includes all the trailing Java frames.
* Objects with a `[]` method, except for `Hash`, now do not return anything for `KEYS`, to avoid the impression that you could `READ` them. `KEYINFO` also returns nothing for these objects, except for `Array` where it returns information on indices.
* `String` now returns `false` for `HAS_KEYS`.
* The supported additional functionality module has been renamed from `Truffle` to `TruffleRuby`. Anything not documented in `doc/user/truffleruby-additions.md` should not be used.
* Imprecise wrong gem directory detection was replaced. TruffleRuby newly marks its gem directories with a marker file, and warns if you try to use TruffleRuby with a gem directory which is lacking the marker.

Bug fixes:

* TruffleRuby on SubstrateVM now correctly determines the system timezone.
* `Kernel#require_relative` now coerces the feature argument to a path and canonicalizes it before requiring, and it now uses the current directory as the directory for a synthetic file name from `#instance_eval`.

# 1.0 RC 1, 17 April 2018

New features:

* The Ruby version has been updated to version 2.3.7.

Security:

* CVE-2018-6914, CVE-2018-8779, CVE-2018-8780, CVE-2018-8777, CVE-2017-17742 and CVE-2018-8778 have been mitigated.

Changes:

* `RubyTruffleError` has been removed and uses replaced with standard exceptions.
* C++ libraries like `libc++` are now not needed if you don't run C++ extensions. `libc++abi` is now never needed. Documentation updated to make it more clear what the minimum requirements for pure Ruby, C extensions, and C++ extensions separately.
* C extensions are now built by default - `TRUFFLERUBY_CEXT_ENABLED` is assumed `true` unless set to `false`.
* The `KEYS` interop message now returns an array of Java strings, rather than Ruby strings. `KEYS` on an array no longer returns indices.
* `HAS_SIZE` now only returns `true` for `Array`.
* A method call on a foreign object that looks like an operator (the method name does not begin with a letter) will call `IS_BOXED` on the object and based on that will possibly `UNBOX` and convert to Ruby.
* Now using the native version of Psych.
* The supported version of LLVM on Oracle Linux has been dropped to 3.8.
* The supported version of Fedora has been dropped to 25, and the supported version of LLVM to 3.8, due to LLVM incompatibilities. The instructions for installing `libssl` have changed to match.

# 0.33, April 2018

New features:

* The Ruby version has been updated to version 2.3.6.
* Context pre-initialization with TruffleRuby `--native`, which significantly improves startup time and loads the `did_you_mean` gem ahead of time.
* The default VM is changed to SubstrateVM, where the startup is significantly better. Use `--jvm` option for full JVM VM.
* The `Truffle::Interop` module has been replaced with a new `Polyglot` module which is designed to use more idiomatic Ruby syntax rather than explicit methods. A [new document](doc/user/polyglot.md) describes polyglot programming at a higher level.
* The `REMOVABLE`, `MODIFIABLE` and `INSERTABLE` Truffle interop key info flags have been implemented.
* `equal?` on foreign objects will check if the underlying objects are equal if both are Java interop objects.
* `delete` on foreign objects will send `REMOVE`, `size` will send `GET_SIZE`, and `keys` will send `KEYS`. `respond_to?(:size)` will send `HAS_SIZE`, `respond_to?(:keys)` will send `HAS_KEYS`.
* Added a new Java-interop API similar to the one in the Nashorn JavaScript implementation, as also implemented by Graal.js. The `Java.type` method returns a Java class object on which you can use normal interop methods. Needs the `--jvm` flag to be used.
* Supported and tested versions of LLVM for different platforms have been more precisely [documented](doc/user/installing-llvm.md).

Changes:

* Interop semantics of `INVOKE`, `READ`, `WRITE`, `KEYS` and `KEY_INFO` have changed significantly, so that `INVOKE` maps to Ruby method calls, `READ` calls `[]` or returns (bound) `Method` objects, and `WRITE` calls `[]=`.

Performance:

* `Dir.glob` is much faster and more memory efficient in cases that can reduce to direct filename lookups.
* `SecureRandom` now defers loading OpenSSL until it's needed, reducing time to load `SecureRandom`.
* `Array#dup` and `Array#shift` have been made constant-time operations by sharing the array storage and keeping a starting index.

Bug fixes:

* Interop key-info works with non-string-like names.

Internal changes:

* Changes to the lexer and translator to reduce regular expression calls.
* Some JRuby sources have been updated to 9.1.13.0.

# 0.32, March 2018

New features:

* A new embedded configuration is used when TruffleRuby is used from another language or application. This disables features like signals which may conflict with the embedding application, and threads which may conflict with other languages, and enables features such as the use of polyglot IO streams.

Performance:

* Conversion of ASCII-only Ruby strings to Java strings is now faster.
* Several operations on multi-byte character strings are now faster.
* Native I/O reads are about 22% faster.

Bug fixes:

* The launcher accepts `--native` and similar options in  the `TRUFFLERUBYOPT` environment variable.

Internal changes:

* The launcher is now part of the TruffleRuby repository, rather than part of the GraalVM repository.
* `ArrayBuilderNode` now uses `ArrayStrategies` and `ArrayMirrors` to remove direct knowledge of array storage.
* `RStringPtr` and `RStringPtrEnd` now report as pointers for interop purposes, fixing several issues with `char *` usage in C extensions.<|MERGE_RESOLUTION|>--- conflicted
+++ resolved
@@ -9,13 +9,10 @@
 * Implemented `rb_eval_string_protect`.
 * Fixed `rb_get_kwargs` to correctly handle optional and rest arguments.
 * Calling `Kernel#raise` with a raised exception will no longer set the cause of the exception to itself (#1682).
-<<<<<<< HEAD
 * Return a `FFI::Function` correctly for functions returning a callback.
 * Convert to intuitive Ruby exceptions when INVOKE fails (#1690).
 * Implemented `FFI::Pointer#clear` (#1687).
-=======
 * Procs will now yield to the block in their declaration context even when called with a block argument (#1657).
->>>>>>> 483a9173
 
 Compatibility
 
