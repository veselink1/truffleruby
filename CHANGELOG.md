--- conflicted
+++ resolved
@@ -15,11 +15,8 @@
 Performance:
 
 * Regexp objects are now interned in a similar way to symbols.
-<<<<<<< HEAD
 * Improve performance of regexps using POSIX bracket expressions (e.g., `[[:lower:]]`) matching against ASCII-only strings (#2447).
-=======
 * `String#sub`, `sub!`, `gsub`, and `gsub!` have been refactored for better performance.
->>>>>>> 7c0e391b
 
 Changes:
 
