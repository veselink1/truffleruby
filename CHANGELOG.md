# 20.2.0

New features:

* Updated to Ruby 2.6.6.
* Use `InteropLibrary#toDisplayString()` to better display objects from other languages.
* Implement writing to the top scope for global variables (#2024).
* `foreign_object.to_s` now uses `InteropLibrary#toDisplayString()` (and still `asString()` if `isString()`).
* `foreign_object.inspect` has been improved to be more useful (include the language and meta object).
* `foreign_object.class` now calls `getMetaObject()` (except for Java classes, same as before).
<<<<<<< HEAD
* Add basic support for Linux ARM64.
=======
* `foreign_object.name = value` will now call `Interoplibrary#writeMember("name", value)` instead of `invokeMember("name=", value)`.
>>>>>>> 0f6388fc

Bug fixes:

* Fix `#class_exec`, `#module_exec`, `#instance_eval`, and `instance_exec` to use activated refinements (#1988, @ssnickolay).
* Fixed missing method error for FFI calls with `blocking: true` when interrupted.
* Use upgraded default gems when installed (#1956).
* Fixed `NameError` when requiring an autoload path that does not define the autoload constant (#1905).
* Thread local IO buffers are now allocated using a stack to ensure safe operating if a signal handler uses one during an IO operation.
* Fixed `TracePoint` thread-safety by storing the state on the Ruby `Thread` (like MRI) instead of inside the `TracePoint` instance.
* Make `require 'rubygems/package'` succeed and define `Gem::Deprecate` correctly (#2014).
* Fix `MBCLEN_CHARFOUND_P` error.
* Fix `rb_enc_str_new` when `NULL` encoding is given with a constant string.
* Fixed `rb_enc_precise_mbclen` to handle more inputs.
* The output for `--engine.TraceCompilation` is now significantly easier to read, by having shorter method names and source names (oracle/graal#2052).
* Fix indentation for squiggly heredoc with single quotes (#1564).
* Only print members which are readable for foreign `#inspect` (#2027).
* Fixed the return value of the first call to `Kernel#srand` in a Thread (#2028).
* Fix missing flushing when printing an exception at top-level with a custom backtrace, which caused no output being shown (#1750, #1895).
* Use the mode of the given `IO` for `IO#reopen(IO)` which is important for the 3 standard IOs (#2034).

Compatibility:

* Implement `UnboundMethod#bind_call`.
* Implemented `ObjectSpace::WeakMap` (#1385, #1958).
* Implemented `strtod` and `ruby_strtod` (#2007).
* Fix detection of `#find_type` in FFI to ignore `MakeMakefile#find_type` from `mkmf` (#1896, #2010).
* Implemented `rb_uv_to_utf8` (#1998, @skateman).
* Implemented `rb_str_cat_cstr`.
* Implemented `rb_fstring`.
* Support `#refine` for Module (#2021, @ssnickolay).
* Implemented `rb_ident_hash_new`.
* Improved the compatibility of `Symbol.all_symbols` (#2022, @chrisseaton).
* Implemented `rb_enc_str_buf_cat`.
* Implemented `rb_int_positive_pow`.
* Implemented `rb_usascii_str_new_lit`.
* Define `#getch` and `#getpass` on `StringIO` when `io/console` is required.
* Implemented `rb_uv_to_utf8` (#1998).
* Single character IDs now behave more like those in MRI to improve C extension compatibility, so `rb_funcall(a, '+', b)` will now do the same thing as in MRI.
* Removed extra public methods on `String`.
* Implemented `rb_array_sort` and `rb_array_sort_bang`.
* Do not create a finalizers `Thread` if there are other public languages, which is helpful for polyglot cases (#2035).
* Implemented `rb_enc_isalnum` and `rb_enc_isspace`.
* `RUBY_REVISION` is now the full commit hash used to build TruffleRuby, similar to MRI 2.7+.
* Implemented `rb_enc_mbc_to_codepoint`.
* Change the lookup methods to achieve Refinements specification (#2033, @ssnickolay)

Performance:

* Enable lazy translation from the parser AST to the Truffle AST for user code by default. This should improve application startup time (#1992).
* `instance variable ... not initialized` and similar warnings are now optimized to have no peak performance impact if they are not printed (depends on `$VERBOSE`).
* Implement integer modular exponentiation using `BigInteger#mod_pow` (#1999, @skateman)
* Fixed a performance issue when computing many substrings of a given non-leaf `String` with non-US-ASCII characters.

# 20.1.0

New features:

* Nightly builds of TruffleRuby are now available, see the README for details (#1483).
* `||=` will not compile the right-hand-side if it's only executed once, to match the idiomatic lazy-initialisation use-case ([blog post](https://engineering.shopify.com/blogs/engineering/optimizing-ruby-lazy-initialization-in-truffleruby-with-deoptimization), #1887, @kipply).
* Added `--metrics-profile-require` option to profile searching, parsing, translating and loading files.
* Added support for captured variables for the Truffle instruments (e.g. Chrome debugger).

Bug fixes:

* Fixed `Exception#dup` to copy the `Exception#backtrace` string array.
* Fixed `rb_warn` and `rb_warning` when used as statements (#1886, @chrisseaton).
* Fixed `NameError.new` and `NoMethodError.new` `:receiver` argument.
* Correctly handle large numbers of arguments to `rb_funcall` (#1882).
* Added arity check to `Module#{include, prepend}`.
* Fix `OpenSSL::Digest.{digest,hexdigest,base64digest}` to handle `algorithm, data` arguments (#1889, @bdewater).
* Fixed `SystemCallError.new` parameter conversion.
* Fixed `File#{chmod, umask}` argument conversion check.
* Added warning in `Hash.[]` for non-array elements.
* Fixed `File.lchmod` to raise `NotImplementedError` when not available.
* `RSTRING_PTR()` now always returns a native pointer, resolving two bugs `memcpy`ing to (#1822) and from (#1772) Ruby Strings.
* Fixed issue with duping during splat (#1883).
* Fixed `Dir#children` implementation.
* Fixed `SignalException.new` error when bad parameter given.
* Added deprecation warning to `Kernel#=~`.
* Fixed `puts` for a foreign objects, e.g. `puts Polyglot.eval('js', '[]')` (#1881).
* Fixed `Exception#full_message` implementation.
* Updated `Kernel.Complex()` to handle the `exception: false` parameter.
* Fixed `Kernel#dup` to return self for `Complex` and `Rational` objects.
* Updated `Kernel.Float()` to handle the `exception: false` parameter.
* Fixed `String#unpack` `M` format (#1901).
* Fixed error when `SystemCallError` message contained non-ASCII characters.
* Fixed `rb_rescue` to allow null rescue methods. (#1909, @kipply).
* Fixed incorrect comparisons between bignums and doubles.
* Prevented some internal uses of `Kernel#caller_locations` to be overridden by user code (#1934).
* Fixed an issue caused by recursing inlining within `Regexp#quote` (#1927).
* Updated `Kernel.Float()` to return given string in error message (#1945).
* Parameters and arity of methods derived from `method_missing` should now match MRI (#1921).
* Fixed compile error in `RB_FLOAT_TYPE_P` macro (#1928).
* Fixed `Symbol#match` to call the block with the `MatchData` (#1933).
* Fixed `Digest::SHA2.hexdigest` error with long messages (#1922).
* Fixed `Date.parse` to dup the coerced string to not modify original (#1946).
* Update `Comparable` error messages for special constant values (#1941).
* Fixed `File.ftype` parameter conversion (#1961).
* Fixed `Digest::Instance#file` to not modify string literals (#1964).
* Make sure that string interpolation returns a `String`, and not a subclass (#1950).
* `alias_method` and `instance_methods` should now work correctly inside a refinement (#1942).
* Fixed `Regexp.union` parameter conversion (#1963).
* `IO#read(n)` no longer buffers more than needed, which could cause hanging if detecting readability via a native call such as `select(2)` (#1951).
* Fixed `Random::DEFAULT.seed` to be different on boot (#1965, @kipply)
* `rb_encoding->name` can now be read even if the `rb_encoding` is stored in native memory.
* Detect and cut off recursion when inspecting a foreign object, substituting an ellipsis instead.
* Fixed feature lookup order to check every `$LOAD_PATH` path entry for `.rb`, then every entry for native extension when `require` is called with no extension.
* Define the `_DARWIN_C_SOURCE` macro in extension makefiles (#1592).
* Change handling of var args in `rb_rescue2` to handle usage in C extensions (#1823).
* Fixed incorrect `Encoding::CompatibilityError` raised for some interpolated Regexps (#1967).
* Actually unset environment variables with a `nil` value for `Process.spawn` instead of setting them to an empty String.
* Core library methods part of the Native Image heap are no longer added in the compilation queue on the first call, but after they reach the thresholds like other methods.
* Fix `RbConfig::CONFIG['LIBRUBY_SO']` file extension.
* Fix `char`, `short`, `unsigned char`,  `unsigned int`, and `unsigned short` types in `Fiddle` (#1971).
* Fix `IO#select` to reallocate its buffer if it is interrupted by a signal.
* Fix issue where interpolated string matched `#` within string as being a variable (#1495).
* Fix `File.join` to raise error on strings with null bytes.
* Fix initialization of Ruby Thread for foreign thread created in Java.
* Fix registration of default specs in RubyGems (#1987).

Compatibility:

* The C API type `VALUE` is now defined as `unsigned long` as on MRI. This enables `switch (VALUE)` and other expressions which rely on `VALUE` being an integer type (#1409, #1541, #1675, #1917, #1954).
* Implemented `Float#{floor, ceil}` with `ndigits` argument.
* Implemented `Thread#fetch`.
* Implemented `Float#truncate` with `ndigits` argument.
* Made `String#{byteslice, slice, slice!}` and `Symbol#slice` compatible with endless ranges.
* Implemented "instance variable not initialized" warning.
* Make `Kernel#{caller, caller_locations}` and `Thread#backtrace_locations` compatible with endless ranges.
* Implemented `Dir#each_child`.
* Implemented `Kernel.{chomp, chop}` and `Kernel#{chomp, chop}`.
* Implemented `-p` and `-a`, and `-l` CLI options.
* Convert the argument to `File.realpath` with `#to_path` (#1894).
* `StringIO#binmode` now sets the external encoding to BINARY like MRI (#1898).
* `StringIO#inspect` should not include the contents of the `StringIO` (#1898).
* Implemented `rb_fd_*` functions (#1623).
* Fixed uninitialized variable warnings in core and lib (#1897).
* Make `Thread#backtrace` support omit, length and range arguments.
* Implemented `Range#%`.
* Fixed the type of the `flags` field of `rb_data_type_t` (#1911).
* Implemented `rb_obj_is_proc` (#1908, @kipply, @XrXr).
* Implemented C API macro `RARRAY_ASET()`.
* Implemented `num2short` (#1910, @kipply).
* `RSTRING_END()` now always returns a native pointer.
* Removed `register` specifier for `rb_mem_clear()` (#1924).
* Implemented `Thread::Backtrace::Locations#base_label` (#1920).
* Implemented `rb_mProcess` (#1936).
* Implemented `rb_gc_latest_gc_info` (#1937).
* Implemented `RBASIC_CLASS` (#1935).
* Yield 2 arguments for `Hash#map` if the arity of the block is > 1 (#1944).
* Add all `Errno` constants to match MRI, needed by recent RubyGems.
* Silence `ruby_dep` warnings since that gem is unmaintained.
* Clarify error message for not implemented `Process.daemon` (#1962).
* Allow multiple assignments in conditionals (#1513).
* Update `NoMethodError#message` to match MRI (#1957).
* Make `StringIO` work with `--enable-frozen-string-literal` (#1969).
* Support `NULL` for the status of `rb_protect()`.
* Ensure `BigDecimal#inspect` does not call `BigDecimal#to_s` to avoid behaviour change on `to_s` override (#1960).
* Define all C-API `rb_{c,m,e}*` constants as C global variables (#1541).
* Raise `ArgumentError` for `Socket.unpack_sockaddr_un` if the socket family is incorrect.
* Implemented `RTYPEDDATA_*()` macros and `rb_str_tmp_new()` (#1975).
* Implemented `rb_set_end_proc` (#1959).
* Implemented `rb_to_symbol`.
* Implemented `rb_class_instance_methods`, `rb_class_public_instance_methods`, `rb_class_protected_instance_methods`, and `rb_class_private_instance_methods`.
* Implemented `rb_tracepoint_new`, `rb_tracepoint_disable`, `rb_tracepoint_enable`, and `rb_tracepoint_enabled_p` (#1450).
* Implemented `RbConfig::CONFIG['AR']` and `RbConfig::CONFIG['STRIP']` (#1973).
* Not yet implemented C API functions are now correctly detected as missing via `mkmf`'s `have_func` (#1980).
* Accept `RUBY_INTERNAL_EVENT_{NEWOBJ,FREEOBJ}` events but warn they are not triggered (#1978, #1983).
* `IO.copy_stream(in, STDOUT)` now writes to `STDOUT` without buffering like MRI.
* Implemented `RbConfig['vendordir']`.
* Implemented `Enumerator::ArithmeticSequence`.
* Support `(struct RBasic *)->flags` and `->klass` from `ruby.h` (#1891, #1884, #1978).

Changes:

* `TRUFFLERUBY_RESILIENT_GEM_HOME` has been removed. Unset `GEM_HOME` and `GEM_PATH` instead if you need to.
* The deprecated `Truffle::System.full_memory_barrier`, `Truffle::Primitive.logical_processors`, and  `Truffle::AtomicReference` have been removed.
* The implicit interface for allowing Ruby objects to behave as polyglot arrays with `#size`, `#[]` methods has been removed and replaced with an explicit interface where each method starts with `polyglot_*`.
* Hash keys are no longer reported as polyglot members.
* All remaining implicit polyglot behaviour for `#[]` method was replaced with `polyglot_*` methods.
* Rename dynamic API to match InteropLibrary. All the methods keep the name as it is in InteropLibrary with the following changes: use snake_case, add `polyglot_` prefix, drop `get` and `is` prefix, append `?` on all predicates.
* Split `Truffle::Interop.write` into `.write_array_element` and `.write_member` methods.
* Rename `Truffle::Interop.size` to `.array_size`.
* Rename `Truffle::Interop.is_boolean?` to `.boolean?`.
* Split `Truffle::Interop.read` into `.read_member` and `.read_array_element`.
* Drop `is_` prefix in `Truffle::Interop.is_array_element_*` predicates.
* `Truffle::Interop.hash_keys_as_members` has been added to treat a Ruby Hash as a polyglot object with the Hash keys as members.

Performance:

* Optimized `RSTRING_PTR()` accesses by going to native directly, optimized various core methods, use Mode=latency and tune GC heap size for Bundler. This speeds up `bundle install` from 84s to 19s for a small Gemfile with 6 gems (#1398).
* Fixed memory footprint issue due to large compilation on Native Image, notably during `bundle install` (#1893).
* `ArrayBuilderNode` now uses a new Truffle library for manipulating array stores.
* Ruby objects passed to C extensions are now converted less often to native handles.
* Calling blocking system calls and running C code with unblocking actions has been refactored to remove some optimisation boundaries.
* `return` expressions are now rewritten as implicit return expressions where control flow allows this to be safely done as a tail optimisation. This can improve interpreter performance by up to 50% in some benchmarks, and can be applied to approximately 80% of return nodes seen in Rails and its dependencies (#1977).
* The old array strategy code has been removed and all remaining nodes converted to the new `ArrayStoreLibrary`.
* Updated `nil` to be a global immutable singleton (#1835).

# 20.0.0

New features:

* Enable and document `--coverage` option (#1840, @chrisseaton).
* Update the internal LLVM toolchain to LLVM 9 and reduce its download size.
* Updated to Ruby 2.6.5 (#1749).
* Automatically set `PKG_CONFIG_PATH` as needed for compiling OpenSSL on macOS (#1830).

Bug fixes:

* Fix `Tempfile#{size,length}` when the IO is not flushed (#1765, @rafaelfranca).
* Dump and load instance variables in subclasses of `Exception` (#1766, @rafaelfranca).
* Fix `Date._iso8601` and `Date._rfc3339` when the string is an invalid date (#1773, @rafaelfranca).
* Fail earlier for bad handle unwrapping (#1777, @chrisseaton).
* Match out of range `ArgumentError` message with MRI (#1774, @rafaelfranca).
* Raise `Encoding::CompatibilityError` with incompatible encodings on `Regexp` (#1775, @rafaelfranca).
* Fixed interactions between attributes and instance variables in `Struct` (#1776, @chrisseaton).
* Coercion fixes for `TCPServer.new` (#1780, @XrXr).
* Fix `Float#<=>` not calling `coerce` when `other` argument responds to it (#1783, @XrXr).
* Do not warn / crash when requiring a file that sets and trigger autoload on itself (#1779, @XrXr).
* Strip trailing whitespaces when creating a `BigDecimal` with a `String` (#1796, @XrXr).
* Default `close_others` in `Process.exec` to `false` like Ruby 2.6 (#1798, @XrXr).
* Don't clone methods when setting method to the same visibility (#1794, @XrXr).
* `BigDecimal()` deal with large rationals precisely (#1797, @XrXr).
* Make it possible to call `instance_exec` with `rb_block_call` (#1802, @XrXr).
* Check for duplicate members in `Struct.new` (#1803, @XrXr).
* `Process::Status#to_i` return raw `waitpid(2)` status (#1800, @XrXr).
* `Process#exec`: set close-on-exec to false for fd redirection (#1805, @XrXr, @rafaelfranca).
* Building C extensions should now work with frozen string literals (#1786).
* Keep the Truffle working directory in sync with the native working directory.
* Rename `to_native` to `polyglot_to_native` to match `polyglot_pointer?` and `polyglot_address` methods.
* Fixed missing partial evaluation boundary in `Array#{sort,sort!}` (#1727).
* Fixed the class of `self` and the wrapping `Module` for `Kernel#load(path, wrap=true)` (#1739).
* Fixed missing polyglot type declaration for `RSTRING_PTR` to help with native/managed interop.
* Fixed `Module#to_s` and `Module#inspect` to not return an extra `#<Class:` for singleton classes.
* Arrays backed by native storage now allocate the correct amount of memory (#1828).
* Fixed issue in `ConditionVariable#wait` that could lose a `ConditionVariable#signal`.
* Do not expose TruffleRuby-specific method `Array#swap` (#1816).
* Fixed `#inspect` on broken UTF-8 sequences (#1842, @chrisseaton).
* `Truffle::Interop.keys` should report methods of `String` and `Symbol` (#1817).
* `Kernel#sprintf` encoding validity has been fixed (#1852, @XrXr).
* Fixed `ArrayIndexOutOfBoundsException` in `File.fnmatch` (#1845).
* Make `String#concat` work with no or multiple arguments (#1519).
* Make `Array#concat` work with no or multiple arguments (#1519).
* Coerce `BigDecimal(arg)` using `to_str` (#1826).
* Fixed `NameError#dup`, `NoMethodError#dup`, and `SystemCallError#dup` to copy internal fields.
* Make `Enumerable#chunk` work without a block (#1518).
* Fixed issue with `SystemCallError.new` setting a backtrace too early.
* Fixed `BigDecimal#to_s` formatting issue (#1711).
* Run `END` keyword block only once at exit.
* Implement `Numeric#clone` to return `self`.
* Fixed `Symbol#to_proc` to create a `Proc` with `nil` `source_location` (#1663).
* Make `GC.start` work with keyword arguments.
* Fixed `Kernel#clone` for `nil`, `true`, `false`, `Integer`, and `Symbol`.
* Make top-level methods available in `Context#getBindings()` (#1838).
* Made `Kernel#caller_locations` accept a range argument, and return `nil` when appropriate.
* Made `rb_respond_to` work with primitives (#1869, @chrisseaton).
* Fixed issue with missing backtrace for `rescue $ERROR_INFO` (#1660).
* Fixed `Struct#hash` for `keyword_init: true` `Struct`.
* Fixed `String#{upcase!,downcase!,swapcase!}(:ascii)` for non-ASCII-compatible encodings like UTF-16.
* Fixed `String#capitalize!` for strings that weren't full ASCII.
* Fixed enumeration issue in `ENV.{select, filter}`.
* Fixed `Complex` and `Rational` should be frozen after initializing.
* Fixed `printf` should raise error when not enough arguments for positional argument.
* Removed "shadowing outer local variable" warning.
* Fixed parameter conversion to `String` in ENV methods.
* Fixed deprecation warning when `ENV.index` is called.
* Fixed issue with `ENV.each_key`.
* Fixed `ENV.replace` implementation.
* Fixed `ENV.udpate` implementation.
* Fixed argument handling in `Kernel.printf`.
* Fixed character length after conversion to binary from a non-US-ASCII String.
* Fixed issue with installing latest bundler (#1880).
* Fixed type conversion for `Numeric#step` `step` parameter.
* Fixed `Kernel#Integer` conversion.
* Fixed `IO.try_convert` parameter conversion.
* Fixed linking of always-inline C API functions with `-std=gnu90` (#1837, #1879).
* Avoid race conditions during `gem install` by using a single download thread.
* Do not use gems precompiled for MRI on TruffleRuby (#1837).
* Fixed printing foreign arrays that were also pointers (#1679).
* Fixed `nil#=~` to not warn.
* Fixed `Enumerable#collect` to give user block arity in the block passed to `Enumerable#each`.

Compatibility:

* Implemented `String#start_with?(Regexp)` (#1771, @zhublik).
* Various improvements to `SignalException` and signal handling (#1790, @XrXr).
* Implemented `rb_utf8_str_new`, `rb_utf8_str_new_cstr`, `rb_utf8_str_new_static` (#1788, @chrisseaton).
* Implemented the `unit` argument of `Time.at` (#1791, @XrXr).
* Implemented `keyword_init: true` for `Struct.new` (#1789, @XrXr).
* Implemented `MatchData#dup` (#1792, @XrXr).
* Implemented a native storage strategy for `Array` to allow better C extension compatibility.
* Implemented `rb_check_symbol_cstr` (#1814).
* Implemented `rb_hash_start` (#1841, @XrXr).
* JCodings has been updated from 1.0.42 to 1.0.45.
* Joni has been updated from 2.1.25 to 2.1.30.
* Implemented `Method#<<` and `Method#>>` (#1821).
* The `.bundle` file extension is now used for C extensions on macOS (#1819, #1837).
* Implemented `Comparable#clamp` (#1517).
* Implemented `rb_gc_register_mark_object` and `rb_enc_str_asciionly_p` (#1856, @chrisseaton).
* Implemented `rb_io_set_nonblock` (#1741).
* Include the major kernel version in `RUBY_PLATFORM` on macOS like MRI (#1860, @eightbitraptor).
* Implemented `Enumerator::Chain`, `Enumerator#+`, and `Enumerable#chain` (#1859, #1858).
* Implemented `Thread#backtrace_locations` and `Exception#backtrace_locations` (#1556).
* Implemented `rb_module_new`, `rb_define_class_id`, `rb_define_module_id`, (#1876, @XrXr, @chrisseaton).
* Implemented `-n` CLI option (#1532).
* Cache the `Symbol` of method names in call nodes only when needed (#1872).
* Implemented `rb_get_alloc_func` and related functions (#1874, @XrXr).
* Implemented `rb_module_new`, `rb_define_class_id`, `rb_define_module_id`, (#1876, @chrisseaton).
* Implemented `ENV.slice`.
* Support for the Darkfish theme for RDoc generation has been added back.
* Implemented `Kernel#system` `exception: true` option.
* Implemented `Random.bytes`.
* Implemented `Random.random_number`.
* Added the ability to parse endless ranges.
* Made `Range#{to_a, step, each, bsearch, step, last, max, min, to_s, ==}` compatible with endless ranges.
* Made `Array#{[], []=, values_at, fill, slice!}` compatible with endless ranges.
* Defined `Array#{min, max}` methods.

Performance:

* Use a smaller limit for identity-based inline caches to improve warmup by avoiding too many deoptimizations.
* `long[]` array storage now correctly declare that they accept `int` values, reducing deoptimisations and promotions to `Object[]` storage.
* Enable inline caching of `Symbol` conversion for `rb_iv_get` and `rb_iv_set`.
* `rb_type` information is now cached on classes as a hidden variable to improve performance.
* Change to using thread local buffers for socket calls to reduce allocations.
* Refactor `IO.select` to reduce copying and optimisation boundaries.
* Refactor various `String` and `Rope` nodes to avoid Truffle performance warnings.
* Reading caller frames should now work in more cases without deoptimisation.

# 19.3.0

New features:

* Compilation of C extensions is now done with an internal LLVM toolchain producing both native code and bitcode. This means more C extensions should compile out of the box and this should resolve most linker-related issues.
* It is no longer necessary to install LLVM for installing C extensions on TruffleRuby.
* It is no longer necessary to install libc++ and libc++abi for installing C++ extensions on TruffleRuby.
* On macOS, it is no longer necessary to install the system headers package (#1417).
* License updated to EPL 2.0/GPL 2.0/LGPL 2.1 like recent JRuby.

Bug fixes:

* `rb_undef_method` now works for private methods (#1731, @cky).
* Fixed several issues when requiring C extensions concurrently (#1565).
* `self.method ||= value` with a private method now works correctly (#1673).
* Fixed `RegexpError: invalid multibyte escape` for binary regexps with a non-binary String (#1433).
* Arrays now report their methods to other languages for interopability (#1768).
* Installing `sassc` now works due to using the LLVM toolchain (#1753).
* Renamed `Truffle::Interop.respond_to?` to avoid conflict with Ruby's `respond_to?` (#1491).
* Warn only if `$VERBOSE` is `true` when a magic comment is ignored (#1757, @nirvdrum).
* Make C extensions use the same libssl as the one used for the openssl C extension (#1770).

Compatibility:

* `GC.stat` can now take an optional argument (#1716, @kirs).
* `Kernel#load` with `wrap` has been implemented (#1739).
* Implemented `Kernel#spawn` with `:chdir` (#1492).
* Implemented `rb_str_drop_bytes`, notably used by OpenSSL (#1740, @cky).
* Include executables of default gems, needed for `rails new` in Rails 6.
* Use compilation flags similar to MRI for C extension compilation.
* Warn for `gem update --system` as it is not fully supported yet and is often not needed.
* Pass `-undefined dynamic_lookup` to the linker on macOS like MRI.

Performance:

* Core methods are no longer always cloned, which reduces memory footprint and should improve warmup.
* Inline cache calls to `rb_intern()` with a constant name in C extensions.
* Improve allocation speed of native handles for C extensions.
* Improve the performance of `NIL_P` and `INT2FIX` in C extensions.
* Various fixes to improve Rack performance.
* Optimize `String#gsub(String)` by not creating a `Regexp` and using `String#index` instead.
* Fixed "FrameWithoutBoxing should not be materialized" compilation issue in `TryNode`.

# 19.2.0, August 2019

New features:

* `Fiddle` has been implemented.

Bug fixes:

* Set `RbConfig::CONFIG['ruby_version']` to the same value as the TruffleRuby version. This fixes reusing C extensions between different versions of TruffleRuby with Bundler (#1715).
* Fixed `Symbol#match` returning `MatchData` (#1706, @zhublik).
* Allow `Time#strftime` to be called with binary format strings.
* Do not modify the argument passed to `IO#write` when the encoding does not match (#1714).
* Use the class where the method was defined to check if an `UnboundMethod` can be used for `#define_method` (#1710).
* Fixed setting `$~` for `Enumerable` and `Enumerator::Lazy`'s `#grep` and `#grep_v`.
* Improved errors when interacting with single-threaded languages (#1709).

Compatibility:

* Added `Kernel#then` (#1703, @zhublik).
* `FFI::Struct#[]=` is now supported for inline character arrays.
* `blocking: true` is now supported for `FFI::Library#attach_function`.
* Implemented `Proc#>>` and `#<<` (#1688).
* `Thread.report_on_exception` is now `true` by default like MRI 2.5+.
* `BigDecimal` compatibility has been generally improved in several ways.

Changes:

* An interop read message sent to a `Proc` will no longer call the `Proc`.

Performance:

* Several `String` methods have been made faster by the usage of vector instructions
  when searching for a single-byte character in a String.
* Methods needing the caller frame are now better optimized.

# 19.1.0, June 2019

*Ruby is an experimental language in the GraalVM 19.1.0 release*

Bug fixes:

* Sharing for thread-safety of objects is now triggered later as intended, e.g., when a second `Thread` is started.
* Fixed `Array#to_h` so it doesn't set a default value (#1698).
* Removed extra `public` methods on `IO` (#1702).
* Fixed `Process.kill(signal, Process.pid)` when the signal is trapped as `:IGNORE` (#1702).
* Fixed `Addrinfo.new(String)` to reliably find the address family (#1702).
* Fixed argument checks in `BasicSocket#setsockopt` (#1460).
* Fixed `ObjectSpace.trace_object_allocations` (#1456).
* Fixed `BigDecimal#{clone,dup}` so it now just returns the receiver, per Ruby 2.5+ semantics (#1680).
* Fixed creating `BigDecimal` instances from non-finite `Float` values (#1685).
* Fixed `BigDecimal#inspect` output for non-finite values (e.g, NaN or -Infinity) (#1683).
* Fixed `BigDecimal#hash` to return the same value for two `BigDecimal` objects that are equal (#1656).
* Added missing `BigDecimal` constant definitions (#1684).
* Implemented `rb_eval_string_protect`.
* Fixed `rb_get_kwargs` to correctly handle optional and rest arguments.
* Calling `Kernel#raise` with a raised exception will no longer set the cause of the exception to itself (#1682).
* Return a `FFI::Function` correctly for functions returning a callback.
* Convert to intuitive Ruby exceptions when INVOKE fails (#1690).
* Implemented `FFI::Pointer#clear` (#1687).
* Procs will now yield to the block in their declaration context even when called with a block argument (#1657).
* Fixed problems with calling POSIX methods if `Symbol#[]` is redefined (#1665).
* Fixed sharing of `Array` and `Hash` elements for thread-safety of objects (#1601).
* Fixed concurrent modifications of `Gem::Specification::LOAD_CACHE` (#1601).
* Fix `TCPServer#accept` to set `#do_not_reverse_lookup` correctly on the created `TCPSocket`.

Compatibility:

* Exceptions from `coerce` are no longer rescued, like MRI.
* Implemented `Integer#{allbits?,anybits?,nobits?}`.
* `Integer#{ceil,floor,truncate}` now accept a precision and `Integer#round` accepts a rounding mode.
* Added missing `Enumerable#filter` and `Enumerator::Lazy#filter` aliases to the respective `select` method (#1610).
* Implemented more `Ripper` methods as no-ops (#1694, @Mogztter).
* Implemented `rb_enc_sprintf` (#1702).
* Implemented `ENV#{filter,filter!}` aliases for `select` and `select!`.
* Non-blocking `StringIO` and `Socket` APIs now support `exception: false` like MRI (#1702).
* Increased compatibility of `BigDecimal`.
* `String#-@` now performs string deduplication (#1608).
* `Hash#merge` now preserves the key order from the original hash for merged values (#1650).
* Coerce values given to `FFI::Pointer` methods.
* `FrozenError` is now defined and is used for `can't modify frozen` object exceptions.
* `StringIO` is now available by default like in MRI, because it is required by RubyGems.

Changes:

* Interactive sources (like the GraalVM polyglot shell) now all share the same binding (#1695).
* Hash code calculation has been improved to reduce hash collisions for `Hash` and other cases.

Performance:

* `eval(code, binding)` for a fixed `code` containing blocks is now much faster. This improves the performance of rendering `ERB` templates containing loops.
* `rb_str_cat` is faster due to the C string now being concatenated without first being converted to a Ruby string or having its encoding checked. As a side effect the behaviour of `rb_str_cat` should now more closely match that of MRI.

# 19.0.0, May 2019

*Ruby is an experimental language in the GraalVM 19.0.0 release*

Bug fixes:

* The debugger now sees global variables as the global scope.
* Temporary variables are no longer visible in the debugger.
* Setting breakpoints on some lines has been fixed.
* The OpenSSL C extension is now always recompiled, fixing various bugs when using the extension (e.g., when using Bundler in TravisCI) (#1676, #1627, #1632).
* Initialize `$0` when not run from the 'ruby' launcher, which is needed to `require` gems (#1653).

Compatibility:

* `do...end` blocks can now have `rescue/else/ensure` clauses like MRI (#1618).

Changes:

* `TruffleRuby.sulong?` has been replaced by `TruffleRuby.cexts?`, and `TruffleRuby.graal?` has been replaced by `TruffleRuby.jit?`. The old methods will continue to work for now, but will produce warnings, and will be removed at a future release.

# 1.0 RC 16, 19 April 2019

Bug fixes:

* Fixed `Hash#merge` with no arguments to return a new copy of the receiver (#1645).
* Fixed yield with a splat and keyword arguments (#1613).
* Fixed `rb_scan_args` to correctly handle kwargs in combination with optional args.
* Many fixes for `FFI::Pointer` to be more compatible with the `ffi` gem.

New features:

* Rounding modes have been implemented or improved for `Float`, `Rational`, `BigDecimal` (#1509).
* Support Homebrew installed in other prefixes than `/usr/local` (#1583).
* Added a pure-Ruby implementation of FFI which passes almost all Ruby FFI specs (#1529, #1524).

Changes:

* Support for the Darkfish theme for RDoc generation has been removed.

Compatibility:

* The `KeyError` raised from `ENV#fetch` and `Hash#fetch` now matches MRI's message formatting (#1633).
* Add the missing `key` and `receiver` values to `KeyError` raised from `ENV#fetch`.
* `String#unicode_normalize` has been moved to the core library like in MRI.
* `StringScanner` will now match a regexp beginning with `^` even when not scanning from the start of the string.
* `Module#define_method` is now public like in MRI.
* `Kernel#warn` now supports the `uplevel:` keyword argument.

# 1.0 RC 15, 5 April 2019

Bug fixes:

* Improved compatibility with MRI's `Float#to_s` formatting (#1626).
* Fixed `String#inspect` when the string uses a non-UTF-8 ASCII-compatible encoding and has non-ASCII characters.
* Fixed `puts` for strings with non-ASCII-compatible encodings.
* `rb_protect` now returns `Qnil` when an error occurs.
* Fixed a race condition when using the interpolate-once (`/o`) modifier in regular expressions.
* Calling `StringIO#close` multiple times no longer raises an exception (#1640).
* Fixed a bug in include file resolution when compiling C extensions.

New features:

* `Process.clock_getres` has been implemented.

Changes:

* `debug`, `profile`, `profiler`, which were already marked as unsupported, have been removed.
* Our experimental JRuby-compatible Java interop has been removed - use `Polyglot` and `Java` instead.
* The Trufle handle patches applied to `psych` C extension have now been removed.
* The `rb_tr_handle_*` functions have been removed as they are no longer used in any C extension patches.
* Underscores and dots in options have become hyphens, so `--exceptions.print_uncaught_java` is now `--exceptions-print-uncaught-java`, for example.
* The `rb_tr_handle_*` functions have been removed as they are no longer used in any C extension patches.

Bug fixes:

* `autoload :C, "path"; require "path"` now correctly triggers the autoload.
* Fixed `UDPSocket#bind` to specify family and socktype when resolving address.
* The `shell` standard library can now be `require`-d.
* Fixed a bug where `for` could result in a `NullPointerException` when trying to assign the iteration variable.
* Existing global variables can now become aliases of other global variables (#1590).

Compatibility:

* ERB now uses StringScanner and not the fallback, like on MRI. As a result `strscan` is required by `require 'erb'` (#1615).
* Yield different number of arguments for `Hash#each` and `Hash#each_pair` based on the block arity like MRI (#1629).
* Add support for the `base` keyword argument to `Dir.{[], glob}`.

# 1.0 RC 14, 18 March 2019

Updated to Ruby 2.6.2.

Bug fixes:

* Implement `rb_io_wait_writable` (#1586).
* Fixed error when using arrows keys first within `irb` or `pry` (#1478, #1486).
* Coerce the right hand side for all `BigDecimal` operations (#1598).
* Combining multiple `**` arguments containing duplicate keys produced an incorrect hash. This has now been fixed (#1469).
* `IO#read_nonblock` now returns the passed buffer object, if one is supplied.
* Worked out autoloading issue (#1614).

New features:

* Implemented `String#delete_prefix`, `#delete_suffix`, and related methods.
* Implemented `Dir.children` and `Dir#children`.
* Implemented `Integer#sqrt`.

Changes:

* `-Xoptions` has been removed - use `--help:languages` instead.
* `-Xlog=` has been removed - use `--log.level=` instead.
* `-J` has been removed - use `--vm.` instead.
* `-J-cp lib.jar` and so on have removed - use `--vm.cp=lib.jar` or `--vm.classpath=lib.jar` instead.
* `--jvm.` and `--native.` have been deprecated, use `--vm.` instead to pass VM options.
* `-Xoption=value` has been removed - use `--option=value` instead.
* The `-X` option now works as in MRI.
* `--help:debug` is now `--help:internal`.
* `ripper` is still not implemented, but the module now exists and has some methods that are implemented as no-ops.

# 1.0 RC 13, 5 March 2019

Note that as TruffleRuby RC 13 is built on Ruby 2.4.4 it is still vulnerable to CVE-2018-16395. This will be fixed in the next release.

New features:

* Host interop with Java now works on SubstrateVM too.

Bug fixes:

* Fixed `Enumerator::Lazy` which wrongly rescued `StandardError` (#1557).
* Fixed several problems with `Numeric#step` related to default arguments, infinite sequences, and bad argument types (#1520).
* Fixed incorrect raising of `ArgumentError` with `Range#step` when at least one component of the `Range` is `Float::INFINITY` (#1503).
* Fixed the wrong encoding being associated with certain forms of heredoc strings (#1563).
* Call `#coerce` on right hand operator if `BigDecimal` is the left hand operator (#1533, @Quintasan).
* Fixed return type of division of `Integer.MIN_VALUE` and `Long.MIN_VALUE` by -1 (#1581).
* `Exception#cause` is now correctly set for internal exceptions (#1560).
* `rb_num2ull` is now implemented as well as being declared in the `ruby.h` header (#1573).
* `rb_sym_to_s` is now implemented (#1575).
* `R_TYPE_P` now returns the type number for a wider set of Ruby objects (#1574).
* `rb_fix2str` has now been implemented.
* `rb_protect` will now work even if `NilClass#==` has been redefined.
* `BigDecimal` has been moved out of the `Truffle` module to match MRI.
* `StringIO#puts` now correctly handles `to_s` methods which do not return strings (#1577).
* `Array#each` now behaves like MRI when the array is modified (#1580).
* Clarified that `$SAFE` can never be set to a non-zero value.
* Fix compatibility with RubyGems 3 (#1558).
* `Kernel#respond_to?` now returns false if a method is protected and the `include_all` argument is false (#1568).

Changes:

* `TRUFFLERUBY_CEXT_ENABLED` is no longer supported and C extensions are now always built, regardless of the value of this environment variable.
* Getting a substring of a string created by a C extension now uses less memory as only the requested portion will be copied to a managed string.
* `-Xoptions` has been deprecated and will be removed - use `--help:languages` instead.
* `-Xlog=` has been deprecated and will be removed - use `--log.level=` instead.
* `-J` has been deprecated and will be removed - use `--jvm.` instead.
* `-J-cp lib.jar` and so on have been deprecated and will be removed - use `--jvm.cp=lib.jar` or `--jvm.classpath=lib.jar` instead.
* `-J-cmd`, `--jvm.cmd`, `JAVA_HOME`, `JAVACMD`, and `JAVA_OPTS` do not work in any released configuration of TruffleRuby, so have been removed.
* `-Xoption=value` has been deprecated and will be removed - use `--option=value` instead.
* `TracePoint` now raises an `ArgumentError` for unsupported events.
* `TracePoint.trace` and `TracePoint#inspect` have been implemented.

Compatibility:

* Improved the exception when an `-S` file isn't found.
* Removed the message from exceptions raised by bare `raise` to better match MRI (#1487).
* `TracePoint` now handles the `:class` event.

Performance:

* Sped up `String` handling in native extensions, quite substantially in some cases, by reducing conversions between native and managed strings and allowing for mutable metadata in native strings.

# 1.0 RC 12, 4 February 2019

Bug fixes:

* Fixed a bug with `String#lines` and similar methods with multibyte characters (#1543).
* Fixed an issue with `String#{encode,encode!}` double-processing strings using XML conversion options and a new destination encoding (#1545).
* Fixed a bug where a raised cloned exception would be caught as the original exception (#1542).
* Fixed a bug with `StringScanner` and patterns starting with `^` (#1544).
* Fixed `Enumerable::Lazy#uniq` with infinite streams (#1516).

Compatibility:

* Change to a new system for handling Ruby objects in C extensions which greatly increases compatibility with MRI.
* Implemented `BigDecimal#to_r` (#1521).
* `Symbol#to_proc` now returns `-1` like on MRI (#1462).

# 1.0 RC 11, 15 January 2019

New features:

* macOS clocks `CLOCK_MONOTONIC_RAW`, `_MONOTONIC_RAW_APPROX`, `_UPTIME_RAW`, `_UPTIME_RAW_APPROX`, and `_PROCESS_CPUTIME_ID` have been implemented (#1480).
* TruffleRuby now automatically detects native access and threading permissions from the `Context` API, and can run code with no permissions given (`Context.create()`).

Bug fixes:

* FFI::Pointer now does the correct range checks for signed and unsigned values.
* Allow signal `0` to be used with `Process.kill` (#1474).
* `IO#dup` now properly sets the new `IO` instance to be close-on-exec.
* `IO#reopen` now properly resets the receiver to be close-on-exec.
* `StringIO#set_encoding` no longer raises an exception if the underlying `String` is frozen (#1473).
* Fix handling of `Symbol` encodings in `Marshal#dump` and `Marshal#load` (#1530).

Compatibility:

* Implemented `Dir.each_child`.
* Adding missing support for the `close_others` option to `exec` and `spawn`.
* Implemented the missing `MatchData#named_captures` method (#1512).

Changes:

* `Process::CLOCK_` constants have been given the same value as in standard Ruby.

Performance:

* Sped up accesses to native memory through FFI::Pointer.
* All core files now make use of frozen `String` literals, reducing the number of `String` allocations for core methods.
* New -Xclone.disable option to disable all manual cloning.

# 1.0 RC 10, 5 December 2018

New features:

* The `nkf` and `kconv` standard libraries were added (#1439).
* `Mutex` and `ConditionVariable` have a new fast path for acquiring locks that are unlocked.
* `Queue` and `SizedQueue`, `#close` and `#closed?`, have been implemented.
* `Kernel#clone(freeze)` has been implemented (#1454).
* `Warning.warn` has been implemented (#1470).
* `Thread.report_on_exception` has been implemented (#1476).
* The emulation symbols for `Process.clock_gettime` have been implemented.

Bug fixes:

* Added `rb_eEncodingError` for C extensions (#1437).
* Fixed race condition when creating threads (#1445).
* Handle `exception: false` for IO#write_nonblock (#1457, @ioquatix).
* Fixed `Socket#connect_nonblock` for the `EISCONN` case (#1465, @ioquatix).
* `File.expand_path` now raises an exception for a non-absolute user-home.
* `ArgumentError` messages now better match MRI (#1467).
* Added support for `:float_millisecond`, `:millisecond`, and `:second` time units to `Process.clock_gettime` (#1468).
* Fixed backtrace of re-raised exceptions (#1459).
* Updated an exception message in Psych related to loading a non-existing class so that it now matches MRI.
* Fixed a JRuby-style Java interop compatibility issue seen in `test-unit`.
* Fixed problem with calling `warn` if `$stderr` has been reassigned.
* Fixed definition of `RB_ENCODING_GET_INLINED` (#1440).

Changes:

* Timezone messages are now logged at `CONFIG` level, use `-Xlog=CONFIG` to debug if the timezone is incorrectly shown as `UTC`.

# 1.0 RC 9, 5 November 2018

Security:

* CVE-2018-16396, *tainted flags are not propagated in Array#pack and String#unpack with some directives* has been mitigated by adding additional taint operations.

New features:

* LLVM for Oracle Linux 7 can now be installed without building from source.

Bug fixes:

* Times can now be created with UTC offsets in `+/-HH:MM:SS` format.
* `Proc#to_s` now has `ASCII-8BIT` as its encoding instead of the incorrect `UTF-8`.
* `String#%` now has the correct encoding for `UTF-8` and `US-ASCII` format strings, instead of the incorrect `ASCII-8BIT`.
* Updated `BigDecimal#to_s` to use `e` instead of `E` for exponent notation.
* Fixed `BigDecimal#to_s` to allow `f` as a format flag to indicate conventional floating point notation. Previously only `F` was allowed.

Changes:

* The supported version of LLVM for Oracle Linux has been updated from 3.8 to 4.0.
* `mysql2` is now patched to avoid a bug in passing `NULL` to `rb_scan_args`, and now passes the majority of its test suite.
* The post-install script now automatically detects if recompiling the OpenSSL C extension is needed. The post-install script should always be run in TravisCI as well, see `doc/user/standalone-distribution.md`.
* Detect when the system libssl is incompatible more accurately and add instructions on how to recompile the extension.

# 1.0 RC 8, 19 October 2018

New features:

* `Java.synchronized(object) { }` and `TruffleRuby.synchronized(object) { }` methods have been added.
* Added a `TruffleRuby::AtomicReference` class.
* Ubuntu 18.04 LTS is now supported.
* macOS 10.14 (Mojave) is now supported.

Changes:

* Random seeds now use Java's `NativePRNGNonBlocking`.
* The supported version of Fedora is now 28, upgraded from 25.
* The FFI gem has been updated from 1.9.18 to 1.9.25.
* JCodings has been updated from 1.0.30 to 1.0.40.
* Joni has been updated from 2.1.16 to 2.1.25.

Performance:

* Performance of setting the last exception on a thread has now been improved.

# 1.0 RC 7, 3 October 2018

New features:

* Useful `inspect` strings have been added for more foreign objects.
* The C extension API now defines a preprocessor macro `TRUFFLERUBY`.
* Added the rbconfig/sizeof native extension for better MRI compatibility.
* Support for `pg` 1.1. The extension now compiles successfully, but may still have issues with some datatypes.

Bug fixes:

* `readline` can now be interrupted by the interrupt signal (Ctrl+C). This fixes Ctrl+C to work in IRB.
* Better compatibility with C extensions due to a new "managed struct" type.
* Fixed compilation warnings which produced confusing messages for end users (#1422).
* Improved compatibility with Truffle polyglot STDIO.
* Fixed version check preventing TruffleRuby from working with Bundler 2.0 and later (#1413).
* Fixed problem with `Kernel.public_send` not tracking its caller properly (#1425).
* `rb_thread_call_without_gvl()` no longer holds the C-extensions lock.
* Fixed `caller_locations` when called inside `method_added`.
* Fixed `mon_initialize` when called inside `initialize_copy` (#1428).
* `Mutex` correctly raises a `TypeError` when trying to serialize with `Marshal.dump`.

Performance:

* Reduced memory footprint for private/internal AST nodes.
* Increased the number of cases in which string equality checks will become compile-time constants.
* Major performance improvement for exceptional paths where the rescue body does not access the exception object (e.g., `x.size rescue 0`).

Changes:

* Many clean-ups to our internal patching mechanism used to make some native extensions run on TruffleRuby.
* Removed obsoleted patches for Bundler compatibility now that Bundler 1.16.5 has built-in support for TruffleRuby.
* Reimplemented exceptions and other APIs that can return a backtrace to use Truffle's lazy stacktraces API.

# 1.0 RC 6, 3 September 2018

New features:

* `Polyglot.export` can now be used with primitives, and will now convert strings to Java, and `.import` will convert them from Java.
* Implemented `--encoding`, `--external-encoding`, `--internal-encoding`.
* `rb_object_tainted` and similar C functions have been implemented.
* `rb_struct_define_under` has been implemented.
* `RbConfig::CONFIG['sysconfdir']` has been implemented.
* `Etc` has been implemented (#1403).
* The `-Xcexts=false` option disables C extensions.
* Instrumentation such as the CPUSampler reports methods in a clearer way like `Foo#bar`, `Gem::Specification.each_spec`, `block in Foo#bar` instead of just `bar`, `each_spec`, `block in bar` (which is what MRI displays in backtraces).
* TruffleRuby is now usable as a JSR 223 (`javax.script`) language.
* A migration guide from JRuby (`doc/user/jruby-migration.md`) is now included.
* `kind_of?` works as an alias for `is_a?` on foreign objects.
* Boxed foreign strings unbox on `to_s`, `to_str`, and `inspect`.

Bug fixes:

* Fix false-positive circular warning during autoload.
* Fix Truffle::AtomicReference for `concurrent-ruby`.
* Correctly look up `llvm-link` along `clang` and `opt` so it is no longer needed to add LLVM to `PATH` on macOS for Homebrew and MacPorts.
* Fix `alias` to work when in a refinement module (#1394).
* `Array#reject!` no longer truncates the array if the block raises an exception for an element.
* WeakRef now has the same inheritance and methods as MRI's version.
* Support `-Wl` linker argument for C extensions. Fixes compilation of`mysql2` and `pg`.
* Using `Module#const_get` with a scoped argument will now correctly autoload the constant if needed.
* Loaded files are read as raw bytes, rather than as a UTF-8 string and then converted back into bytes.
* Return 'DEFAULT' for `Signal.trap(:INT) {}`. Avoids a backtrace when quitting a Sinatra server with Ctrl+C.
* Support `Signal.trap('PIPE', 'SYSTEM_DEFAULT')`, used by the gem `rouge` (#1411).
* Fix arity checks and handling of arity `-2` for `rb_define_method()`.
* Setting `$SAFE` to a negative value now raises a `SecurityError`.
* The offset of `DATA` is now correct in the presence of heredocs.
* Fix double-loading of the `json` gem, which led to duplicate constant definition warnings.
* Fix definition of `RB_NIL_P` to be early enough. Fixes compilation of `msgpack`.
* Fix compilation of megamorphic interop calls.
* `Kernel#singleton_methods` now correctly ignores prepended modules of non-singleton classes. Fixes loading `sass` when `activesupport` is loaded.
* Object identity numbers should never be negative.

Performance:

* Optimize keyword rest arguments (`def foo(**kwrest)`).
* Optimize rejected (non-Symbol keys) keyword arguments.
* Source `SecureRandom.random_bytes` from `/dev/urandom` rather than OpenSSL.
* C extension bitcode is no longer encoded as Base64 to pass it to Sulong.
* Faster `String#==` using vectorization.

Changes:

* Clarified that all sources that come in from the Polyglot API `eval` method will be treated as UTF-8, and cannot be re-interpreted as another encoding using a magic comment.
* The `-Xembedded` option can now be set set on the launcher command line.
* The `-Xplatform.native=false` option can now load the core library, by enabling `-Xpolyglot.stdio`.
* `$SAFE` and `Thread#safe_level` now cannot be set to `1` - raising an error rather than warning as before. `-Xsafe` allows it to be set, but there are still no checks.
* Foreign objects are now printed as `#<Foreign:system-identity-hash-code>`, except for foreign arrays which are now printed as `#<Foreign [elements...]>`.
* Foreign objects `to_s` now calls `inspect` rather than Java's `toString`.
* The embedded configuration (`-Xembedded`) now warns about features which may not work well embedded, such as signals.
* The `-Xsync.stdio` option has been removed - use standard Ruby `STDOUT.sync = true` in your program instead.

# 1.0 RC 5, 3 August 2018

New features:

* It is no longer needed to add LLVM (`/usr/local/opt/llvm@4/bin`) to `PATH` on macOS.
* Improve error message when LLVM, `clang` or `opt` is missing.
* Automatically find LLVM and libssl with MacPorts on macOS (#1386).
* `--log.ruby.level=` can be used to set the log level from any launcher.
* Add documentation about installing with Ruby managers/installers and how to run TruffleRuby in CI such as TravisCI (#1062, #1070).
* `String#unpack1` has been implemented.

Bug fixes:

* Allow any name for constants with `rb_const_get()`/`rb_const_set()` (#1380).
* Fix `defined?` with an autoload constant to not raise but return `nil` if the autoload fails (#1377).
* Binary Ruby Strings can now only be converted to Java Strings if they only contain US-ASCII characters. Otherwise, they would produce garbled Java Strings (#1376).
* `#autoload` now correctly calls `main.require(path)` dynamically.
* Hide internal file from user-level backtraces (#1375).
* Show caller information in warnings from the core library (#1375).
* `#require` and `#require_relative` should keep symlinks in `$"` and `__FILE__` (#1383).
* Random seeds now always come directly from `/dev/urandom` for MRI compatibility.
* SIGINFO, SIGEMT and SIGPWR are now defined (#1382).
* Optional and operator assignment expressions now return the value assigned, not the value returned by an assignment method (#1391).
* `WeakRef.new` will now return the correct type of object, even if `WeakRef` is subclassed (#1391).
* Resolving constants in prepended modules failed, this has now been fixed (#1391).
* Send and `Symbol#to_proc` now take account of refinements at their call sites (#1391).
* Better warning when the timezone cannot be found on WSL (#1393).
* Allow special encoding names in `String#force_encoding` and raise an exception on bad encoding names (#1397).
* Fix `Socket.getifaddrs` which would wrongly return an empty array (#1375).
* `Binding` now remembers the file and line at which it was created for `#eval`. This is notably used by `pry`'s `binding.pry`.
* Resolve symlinks in `GEM_HOME` and `GEM_PATH` to avoid related problems (#1383).
* Refactor and fix `#autoload` so other threads see the constant defined while the autoload is in progress (#1332).
* Strings backed by `NativeRope`s now make a copy of the rope when `dup`ed.
* `String#unpack` now taints return strings if the format was tainted, and now does not taint the return array if the format was tainted.
* Lots of fixes to `Array#pack` and `String#unpack` tainting, and a better implementation of `P` and `p`.
* Array literals could evaluate an element twice under some circumstances. This has now been fixed.

Performance:

* Optimize required and optional keyword arguments.
* `rb_enc_to_index` is now faster by eliminating an expensive look-up.

Changes:

* `-Xlog=` now needs log level names to be upper case.
* `-Dtruffleruby.log` and `TRUFFLERUBY_LOG` have been removed - use `-Dpolyglot.log.ruby.level`.
* The log format, handlers, etc are now managed by the Truffle logging system.
* The custom log levels `PERFORMANCE` and `PATCH` have been removed.

# 1.0 RC 4, 18 July 2018

*TruffleRuby was not updated in RC 4*

# 1.0 RC 3, 2 July 2018

New features:

* `is_a?` can be called on foreign objects.

Bug fixes:

* It is no longer needed to have `ruby` in `$PATH` to run the post-install hook.
* `Qnil`/`Qtrue`/`Qfalse`/`Qundef` can now be used as initial value for global variables in C extensions.
* Fixed error message when the runtime libssl has no SSLv2 support (on Ubuntu 16.04 for instance).
* `RbConfig::CONFIG['extra_bindirs']` is now a String as other RbConfig values.
* `SIGPIPE` is correctly caught on SubstrateVM, and the corresponding write() raises `Errno::EPIPE` when the read end of a pipe or socket is closed.
* Use the magic encoding comment for determining the source encoding when using eval().
* Fixed a couple bugs where the encoding was not preserved correctly.

Performance:

* Faster stat()-related calls, by returning the relevant field directly and avoiding extra allocations.
* `rb_str_new()`/`rb_str_new_cstr()` are much faster by avoiding extra copying and allocations.
* `String#{sub,sub!}` are faster in the common case of an empty replacement string.
* Eliminated many unnecessary memory copy operations when reading from `IO` with a delimiter (e.g., `IO#each`), leading to overall improved `IO` reading for common use cases such as iterating through lines in a `File`.
* Use the byte[] of the given Ruby String when calling eval() directly for parsing.

# 1.0 RC 2, 6 June 2018

New features:

* We are now compatible with Ruby 2.4.4.
* `object.class` on a Java `Class` object will give you an object on which you can call instance methods, rather than static methods which is what you get by default.
* The log level can now also be set with `-Dtruffleruby.log=info` or `TRUFFLERUBY_LOG=info`.
* `-Xbacktraces.raise` will print Ruby backtraces whenever an exception is raised.
* `Java.import name` imports Java classes as top-level constants.
* Coercion of foreign numbers to Ruby numbers now works.
* `to_s` works on all foreign objects and calls the Java `toString`.
* `to_str` will try to `UNBOX` and then re-try `to_str`, in order to provoke the unboxing of foreign strings.

Changes:

* The version string now mentions if you're running GraalVM Community Edition (`GraalVM CE`) or GraalVM Enterprise Edition (`GraalVM EE`).
* The inline JavaScript functionality `-Xinline_js` has been removed.
* Line numbers `< 0`, in the various eval methods, are now warned about, because we don't support these at all. Line numbers `> 1` are warned about (at the fine level) but they are shimmed by adding blank lines in front to get to the correct offset. Line numbers starting at `0` are also warned about at the fine level and set to `1` instead.
* The `erb` standard library has been patched to stop using a -1 line number.
* `-Xbacktraces.interleave_java` now includes all the trailing Java frames.
* Objects with a `[]` method, except for `Hash`, now do not return anything for `KEYS`, to avoid the impression that you could `READ` them. `KEYINFO` also returns nothing for these objects, except for `Array` where it returns information on indices.
* `String` now returns `false` for `HAS_KEYS`.
* The supported additional functionality module has been renamed from `Truffle` to `TruffleRuby`. Anything not documented in `doc/user/truffleruby-additions.md` should not be used.
* Imprecise wrong gem directory detection was replaced. TruffleRuby newly marks its gem directories with a marker file, and warns if you try to use TruffleRuby with a gem directory which is lacking the marker.

Bug fixes:

* TruffleRuby on SubstrateVM now correctly determines the system timezone.
* `Kernel#require_relative` now coerces the feature argument to a path and canonicalizes it before requiring, and it now uses the current directory as the directory for a synthetic file name from `#instance_eval`.

# 1.0 RC 1, 17 April 2018

New features:

* The Ruby version has been updated to version 2.3.7.

Security:

* CVE-2018-6914, CVE-2018-8779, CVE-2018-8780, CVE-2018-8777, CVE-2017-17742 and CVE-2018-8778 have been mitigated.

Changes:

* `RubyTruffleError` has been removed and uses replaced with standard exceptions.
* C++ libraries like `libc++` are now not needed if you don't run C++ extensions. `libc++abi` is now never needed. Documentation updated to make it more clear what the minimum requirements for pure Ruby, C extensions, and C++ extensions separately.
* C extensions are now built by default - `TRUFFLERUBY_CEXT_ENABLED` is assumed `true` unless set to `false`.
* The `KEYS` interop message now returns an array of Java strings, rather than Ruby strings. `KEYS` on an array no longer returns indices.
* `HAS_SIZE` now only returns `true` for `Array`.
* A method call on a foreign object that looks like an operator (the method name does not begin with a letter) will call `IS_BOXED` on the object and based on that will possibly `UNBOX` and convert to Ruby.
* Now using the native version of Psych.
* The supported version of LLVM on Oracle Linux has been dropped to 3.8.
* The supported version of Fedora has been dropped to 25, and the supported version of LLVM to 3.8, due to LLVM incompatibilities. The instructions for installing `libssl` have changed to match.

# 0.33, April 2018

New features:

* The Ruby version has been updated to version 2.3.6.
* Context pre-initialization with TruffleRuby `--native`, which significantly improves startup time and loads the `did_you_mean` gem ahead of time.
* The default VM is changed to SubstrateVM, where the startup is significantly better. Use `--jvm` option for full JVM VM.
* The `Truffle::Interop` module has been replaced with a new `Polyglot` module which is designed to use more idiomatic Ruby syntax rather than explicit methods. A [new document](doc/user/polyglot.md) describes polyglot programming at a higher level.
* The `REMOVABLE`, `MODIFIABLE` and `INSERTABLE` Truffle interop key info flags have been implemented.
* `equal?` on foreign objects will check if the underlying objects are equal if both are Java interop objects.
* `delete` on foreign objects will send `REMOVE`, `size` will send `GET_SIZE`, and `keys` will send `KEYS`. `respond_to?(:size)` will send `HAS_SIZE`, `respond_to?(:keys)` will send `HAS_KEYS`.
* Added a new Java-interop API similar to the one in the Nashorn JavaScript implementation, as also implemented by Graal.js. The `Java.type` method returns a Java class object on which you can use normal interop methods. Needs the `--jvm` flag to be used.
* Supported and tested versions of LLVM for different platforms have been more precisely [documented](doc/user/installing-llvm.md).

Changes:

* Interop semantics of `INVOKE`, `READ`, `WRITE`, `KEYS` and `KEY_INFO` have changed significantly, so that `INVOKE` maps to Ruby method calls, `READ` calls `[]` or returns (bound) `Method` objects, and `WRITE` calls `[]=`.

Performance:

* `Dir.glob` is much faster and more memory efficient in cases that can reduce to direct filename lookups.
* `SecureRandom` now defers loading OpenSSL until it's needed, reducing time to load `SecureRandom`.
* `Array#dup` and `Array#shift` have been made constant-time operations by sharing the array storage and keeping a starting index.

Bug fixes:

* Interop key-info works with non-string-like names.

Internal changes:

* Changes to the lexer and translator to reduce regular expression calls.
* Some JRuby sources have been updated to 9.1.13.0.

# 0.32, March 2018

New features:

* A new embedded configuration is used when TruffleRuby is used from another language or application. This disables features like signals which may conflict with the embedding application, and threads which may conflict with other languages, and enables features such as the use of polyglot IO streams.

Performance:

* Conversion of ASCII-only Ruby strings to Java strings is now faster.
* Several operations on multi-byte character strings are now faster.
* Native I/O reads are about 22% faster.

Bug fixes:

* The launcher accepts `--native` and similar options in  the `TRUFFLERUBYOPT` environment variable.

Internal changes:

* The launcher is now part of the TruffleRuby repository, rather than part of the GraalVM repository.
* `ArrayBuilderNode` now uses `ArrayStrategies` and `ArrayMirrors` to remove direct knowledge of array storage.
* `RStringPtr` and `RStringPtrEnd` now report as pointers for interop purposes, fixing several issues with `char *` usage in C extensions.<|MERGE_RESOLUTION|>--- conflicted
+++ resolved
@@ -8,11 +8,8 @@
 * `foreign_object.to_s` now uses `InteropLibrary#toDisplayString()` (and still `asString()` if `isString()`).
 * `foreign_object.inspect` has been improved to be more useful (include the language and meta object).
 * `foreign_object.class` now calls `getMetaObject()` (except for Java classes, same as before).
-<<<<<<< HEAD
 * Add basic support for Linux ARM64.
-=======
 * `foreign_object.name = value` will now call `Interoplibrary#writeMember("name", value)` instead of `invokeMember("name=", value)`.
->>>>>>> 0f6388fc
 
 Bug fixes:
 
