--- conflicted
+++ resolved
@@ -52,11 +52,8 @@
 * Fixed uninitialized variable warnings in core and lib (#1897).
 * Make `Thread#backtrace` support omit, length and range arguments.
 * Implemented `Range#%`.
-<<<<<<< HEAD
 * Fixed the type of the `flags` field of `rb_data_type_t` (#1911).
-=======
 * Implemented `rb_obj_is_proc` (#1908, @kipply, @XrXr). 
->>>>>>> f40ae0c7
 
 Changes:
 
