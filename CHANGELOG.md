--- conflicted
+++ resolved
@@ -6,11 +6,8 @@
 Bug fixes:
 
 * Fix error message when the method name is not a Symbol or String for `Kernel#respond_to?` (#2132, @ssnickolay)
-<<<<<<< HEAD
 * Fixed setting of special variables in enumerators and enumerables (#1484).
-=======
 * Fix status and output when SystemExit is subclassed and raised (#2128)
->>>>>>> 966952de
 
 Compatibility:
 
