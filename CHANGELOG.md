--- conflicted
+++ resolved
@@ -25,11 +25,8 @@
 * Add warning for `proc` without block (#2004, @ssnickolay).
 * Implemented `FrozenError#receiver`.
 * `Proc#<<` and `Proc#>>` raises TypeError if passed not callable object (#2004, @ssnickolay).
-<<<<<<< HEAD
 * Support time and date related messages for `Time` (#2166).
-=======
 * Updated `Dir.{glob,[]}` to raise `ArgumentError` for nul-separated strings.
->>>>>>> f284c989
 
 Performance:
 
