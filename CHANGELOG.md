# 20.0.0

New features:


Bug fixes:

* Fix `Tempfile#{size,length}` when the IO is not flushed (#1765, @rafaelfranca).
* Dump and load instance variables in subclasses of `Exception` (#1766, @rafaelfranca).
* Fix `Date._iso8601` and `Date._rfc3339` when the string is an invalid date (#1773, @rafaelfranca).
* Fail earlier for bad handle unwrapping (#1777, @chrisseaton).
* Match out of range ArgumentError message with MRI (#1774, @rafaelfranca)
* Raise Encoding::CompatibilityError with incompatible encodings on regexp (#1775, @rafaelfranca).
* Fixed interactions between attributes and instance variables in structs (#1776, @chrisseaton).
* Coercion fixes for `TCPServer.new` (#1780, @XrXr)
* Fix `Float#<=>` not calling `coerce` when `other` argument responds to it (#1783, @XrXr).
* Do not warn / crash when requiring a file that sets and trigger autoload on itself (#1779, @XrXr).
* Strip trailing whitespaces when BigDecimal gets a string (#1796, @XrXr).
* Default `close_others` in `Process.exec` to false like Ruby 2.6 (#1798, @XrXr).
* Don't clone methods when setting method to the same visibility (#1794, @XrXr).
* BigDecimal() deal with large rationals precisely (#1797, @XrXr).
* Make it possible to call `instance_exec` with `rb_block_call` (#1802, @XrXr).
* Struct.new: check for duplicate members (#1803, @XrXr).
* `Process::Status#to_i` return raw `waitpid(2)` status (#1800, @XrXr).
* Process#exec: set close-on-exec to false for fd redirection (#1805, @XrXr, @rafaelfranca).
* Building C extensions should now work with frozen string literals (#1786).
* Keep the Truffle working directory in sync with the native working directory.
* Rename `to_native` to `polyglot_to_native` to match `polyglot_pointer?` and `polyglot_address` methods. 
* Fixed missing partial evaluation boundary in `Array#{sort,sort!}` (#1727).
<<<<<<< HEAD
* Fixed the class of `self` and the wrapping `Module` for `Kernel#load(path, wrap=true)` (#1739).
=======
* Fixed missing polyglot type declaration for `RSTRING_PTR` to help with native/managed interop.
>>>>>>> f8b5adae

Compatibility:

* Implemented `String#start_with?(Regexp)` (#1771, @zhublik).
* Various improvements to `SignalException` and signal handling (#1790, @XrXr).
* Implemented `rb_utf8_str_new`, `rb_utf8_str_new_cstr`, `rb_utf8_str_new_static` (#1788, @chrisseaton).
* Implemented the `unit` argument of `Time.at` (#1791, @XrXr).
* Implemented `keyword_init: true` for `Struct.new` (#1789, @XrXr).
* Implemented `MatchData#dup` (#1792, @XrXr).
* Implemented a native storage strategy for arrays to allow better C extension compatibility.

Performance:

* Use a smaller limit for identity-based inline caches to improve warmup by avoiding too many deoptimizations.
* Long array strategies now correctly declare that they accept Integers, reducing deoptimisations and proomotions to Object arrays.
* Enable inline caching of symbol conversion for `rb_iv_get` and `rb_iv_set`.
* `rb_type` information is now cached on classes as a hidden variable to improve performance.
* Change to using thread local buffers for socket calls to reduce allocations.
* Refactor `IO.select` to reduce copying and optimisation boundaries.
* Refactor various `String` and `Rope` nodes to avoid Truffle performance warnings.

# 19.3.0

New features:

* Compilation of C extensions is now done with an internal LLVM toolchain producing both native code and bitcode. This means more C extensions should compile out of the box and this should resolve most linker-related issues.
* It is no longer necessary to install LLVM for installing C extensions on TruffleRuby.
* It is no longer necessary to install libc++ and libc++abi for installing C++ extensions on TruffleRuby.
* On macOS, it is no longer necessary to install the system headers package (#1417).
* License updated to EPL 2.0/GPL 2.0/LGPL 2.1 like recent JRuby.

Bug fixes:

* `rb_undef_method` now works for private methods (#1731, @cky).
* Fixed several issues when requiring C extensions concurrently (#1565).
* `self.method ||= value` with a private method now works correctly (#1673).
* Fixed `RegexpError: invalid multibyte escape` for binary regexps with a non-binary String (#1433).
* Arrays now report their methods to other languages for interopability (#1768).
* Installing `sassc` now works due to using the LLVM toolchain (#1753).
* Renamed `Truffle::Interop.respond_to?` to avoid conflict with Ruby's `respond_to?` (#1491).
* Warn only if `$VERBOSE` is `true` when a magic comment is ignored (#1757, @nirvdrum).
* Make C extensions use the same libssl as the one used for the openssl C extension (#1770).

Compatibility:

* `GC.stat` can now take an optional argument (#1716, @kirs).
* `Kernel#load` with `wrap` has been implemented (#1739).
* Implemented `Kernel#spawn` with `:chdir` (#1492).
* Implemented `rb_str_drop_bytes`, notably used by OpenSSL (#1740, @cky).
* Include executables of default gems, needed for `rails new` in Rails 6.
* Use compilation flags similar to MRI for C extension compilation.
* Warn for `gem update --system` as it is not fully supported yet and is often not needed.
* Pass `-undefined dynamic_lookup` to the linker on macOS like MRI.

Performance:

* Core methods are no longer always cloned, which reduces memory footprint and should improve warmup.
* Inline cache calls to `rb_intern()` with a constant name in C extensions.
* Improve allocation speed of native handles for C extensions.
* Improve the performance of `NIL_P` and `INT2FIX` in C extensions.
* Various fixes to improve Rack performance.
* Optimize `String#gsub(String)` by not creating a `Regexp` and using `String#index` instead.
* Fixed "FrameWithoutBoxing should not be materialized" compilation issue in `TryNode`.

# 19.2.0, August 2019

New features:

* `Fiddle` has been implemented.

Bug fixes:

* Set `RbConfig::CONFIG['ruby_version']` to the same value as the TruffleRuby version. This fixes reusing C extensions between different versions of TruffleRuby with Bundler (#1715).
* Fixed `Symbol#match` returning `MatchData` (#1706, @zhublik).
* Allow `Time#strftime` to be called with binary format strings.
* Do not modify the argument passed to `IO#write` when the encoding does not match (#1714).
* Use the class where the method was defined to check if an `UnboundMethod` can be used for `#define_method` (#1710).
* Fixed setting `$~` for `Enumerable` and `Enumerator::Lazy`'s `#grep` and `#grep_v`.
* Improved errors when interacting with single-threaded languages (#1709).

Compatibility:

* Added `Kernel#then` (#1703, @zhublik).
* `FFI::Struct#[]=` is now supported for inline character arrays.
* `blocking: true` is now supported for `FFI::Library#attach_function`.
* Implemented `Proc#>>` and `#<<` (#1688).
* `Thread.report_on_exception` is now `true` by default like MRI 2.5+.
* `BigDecimal` compatibility has been generally improved in several ways.

Changes:

* An interop read message sent to a `Proc` will no longer call the `Proc`.

Performance:

* Several `String` methods have been made faster by the usage of vector instructions
  when searching for a single-byte character in a String.
* Methods needing the caller frame are now better optimized.

# 19.1.0, June 2019

*Ruby is an experimental language in the GraalVM 19.1.0 release*

Bug fixes:

* Sharing for thread-safety of objects is now triggered later as intended, e.g., when a second `Thread` is started.
* Fixed `Array#to_h` so it doesn't set a default value (#1698).
* Removed extra `public` methods on `IO` (#1702).
* Fixed `Process.kill(signal, Process.pid)` when the signal is trapped as `:IGNORE` (#1702).
* Fixed `Addrinfo.new(String)` to reliably find the address family (#1702).
* Fixed argument checks in `BasicSocket#setsockopt` (#1460).
* Fixed `ObjectSpace.trace_object_allocations` (#1456).
* Fixed `BigDecimal#{clone,dup}` so it now just returns the receiver, per Ruby 2.5+ semantics (#1680).
* Fixed creating `BigDecimal` instances from non-finite `Float` values (#1685).
* Fixed `BigDecimal#inspect` output for non-finite values (e.g, NaN or -Infinity) (#1683).
* Fixed `BigDecimal#hash` to return the same value for two `BigDecimal` objects that are equal (#1656).
* Added missing `BigDecimal` constant definitions (#1684).
* Implemented `rb_eval_string_protect`.
* Fixed `rb_get_kwargs` to correctly handle optional and rest arguments.
* Calling `Kernel#raise` with a raised exception will no longer set the cause of the exception to itself (#1682).
* Return a `FFI::Function` correctly for functions returning a callback.
* Convert to intuitive Ruby exceptions when INVOKE fails (#1690).
* Implemented `FFI::Pointer#clear` (#1687).
* Procs will now yield to the block in their declaration context even when called with a block argument (#1657).
* Fixed problems with calling POSIX methods if `Symbol#[]` is redefined (#1665).
* Fixed sharing of `Array` and `Hash` elements for thread-safety of objects (#1601).
* Fixed concurrent modifications of `Gem::Specification::LOAD_CACHE` (#1601).
* Fix `TCPServer#accept` to set `#do_not_reverse_lookup` correctly on the created `TCPSocket`.

Compatibility:

* Exceptions from `coerce` are no longer rescued, like MRI.
* Implemented `Integer#{allbits?,anybits?,nobits?}`.
* `Integer#{ceil,floor,truncate}` now accept a precision and `Integer#round` accepts a rounding mode.
* Added missing `Enumerable#filter` and `Enumerator::Lazy#filter` aliases to the respective `select` method (#1610).
* Implemented more `Ripper` methods as no-ops (#1694, @Mogztter).
* Implemented `rb_enc_sprintf` (#1702).
* Implemented `ENV#{filter,filter!}` aliases for `select` and `select!`.
* Non-blocking `StringIO` and `Socket` APIs now support `exception: false` like MRI (#1702).
* Increased compatibility of `BigDecimal`.
* `String#-@` now performs string deduplication (#1608).
* `Hash#merge` now preserves the key order from the original hash for merged values (#1650).
* Coerce values given to `FFI::Pointer` methods.
* `FrozenError` is now defined and is used for `can't modify frozen` object exceptions.
* `StringIO` is now available by default like in MRI, because it is required by RubyGems.

Changes:

* Interactive sources (like the GraalVM polyglot shell) now all share the same binding (#1695).
* Hash code calculation has been improved to reduce hash collisions for `Hash` and other cases.

Performance:

* `eval(code, binding)` for a fixed `code` containing blocks is now much faster. This improves the performance of rendering `ERB` templates containing loops.
* `rb_str_cat` is faster due to the C string now being concatenated without first being converted to a Ruby string or having its encoding checked. As a side effect the behaviour of `rb_str_cat` should now more closely match that of MRI.

# 19.0.0, May 2019

*Ruby is an experimental language in the GraalVM 19.0.0 release*

Bug fixes:

* The debugger now sees global variables as the global scope.
* Temporary variables are no longer visible in the debugger.
* Setting breakpoints on some lines has been fixed.
* The OpenSSL C extension is now always recompiled, fixing various bugs when using the extension (e.g., when using Bundler in TravisCI) (#1676, #1627, #1632).
* Initialize `$0` when not run from the 'ruby' launcher, which is needed to `require` gems (#1653).

Compatibility:

* `do...end` blocks can now have `rescue/else/ensure` clauses like MRI (#1618).

Changes:

* `TruffleRuby.sulong?` has been replaced by `TruffleRuby.cexts?`, and `TruffleRuby.graal?` has been replaced by `TruffleRuby.jit?`. The old methods will continue to work for now, but will produce warnings, and will be removed at a future release.

# 1.0 RC 16, 19 April 2019

Bug fixes:

* Fixed `Hash#merge` with no arguments to return a new copy of the receiver (#1645).
* Fixed yield with a splat and keyword arguments (#1613).
* Fixed `rb_scan_args` to correctly handle kwargs in combination with optional args.
* Many fixes for `FFI::Pointer` to be more compatible with the `ffi` gem.

New features:

* Rounding modes have been implemented or improved for `Float`, `Rational`, `BigDecimal` (#1509).
* Support Homebrew installed in other prefixes than `/usr/local` (#1583).
* Added a pure-Ruby implementation of FFI which passes almost all Ruby FFI specs (#1529, #1524).

Changes:

* Support for the Darkfish theme for RDoc generation has been removed.

Compatibility:

* The `KeyError` raised from `ENV#fetch` and `Hash#fetch` now matches MRI's message formatting (#1633).
* Add the missing `key` and `receiver` values to `KeyError` raised from `ENV#fetch`.
* `String#unicode_normalize` has been moved to the core library like in MRI.
* `StringScanner` will now match a regexp beginning with `^` even when not scanning from the start of the string.
* `Module#define_method` is now public like in MRI.
* `Kernel#warn` now supports the `uplevel:` keyword argument.

# 1.0 RC 15, 5 April 2019

Bug fixes:

* Improved compatibility with MRI's `Float#to_s` formatting (#1626).
* Fixed `String#inspect` when the string uses a non-UTF-8 ASCII-compatible encoding and has non-ASCII characters.
* Fixed `puts` for strings with non-ASCII-compatible encodings.
* `rb_protect` now returns `Qnil` when an error occurs.
* Fixed a race condition when using the interpolate-once (`/o`) modifier in regular expressions.
* Calling `StringIO#close` multiple times no longer raises an exception (#1640).
* Fixed a bug in include file resolution when compiling C extensions.

New features:

* `Process.clock_getres` has been implemented.

Changes:

* `debug`, `profile`, `profiler`, which were already marked as unsupported, have been removed.
* Our experimental JRuby-compatible Java interop has been removed - use `Polyglot` and `Java` instead.
* The Trufle handle patches applied to `psych` C extension have now been removed.
* The `rb_tr_handle_*` functions have been removed as they are no longer used in any C extension patches.
* Underscores and dots in options have become hyphens, so `--exceptions.print_uncaught_java` is now `--exceptions-print-uncaught-java`, for example.
* The `rb_tr_handle_*` functions have been removed as they are no longer used in any C extension patches.

Bug fixes:

* `autoload :C, "path"; require "path"` now correctly triggers the autoload.
* Fixed `UDPSocket#bind` to specify family and socktype when resolving address.
* The `shell` standard library can now be `require`-d.
* Fixed a bug where `for` could result in a `NullPointerException` when trying to assign the iteration variable.
* Existing global variables can now become aliases of other global variables (#1590).

Compatibility:

* ERB now uses StringScanner and not the fallback, like on MRI. As a result `strscan` is required by `require 'erb'` (#1615).
* Yield different number of arguments for `Hash#each` and `Hash#each_pair` based on the block arity like MRI (#1629).
* Add support for the `base` keyword argument to `Dir.{[], glob}`.

# 1.0 RC 14, 18 March 2019

Updated to Ruby 2.6.2.

Bug fixes:

* Implement `rb_io_wait_writable` (#1586).
* Fixed error when using arrows keys first within `irb` or `pry` (#1478, #1486).
* Coerce the right hand side for all `BigDecimal` operations (#1598).
* Combining multiple `**` arguments containing duplicate keys produced an incorrect hash. This has now been fixed (#1469).
* `IO#read_nonblock` now returns the passed buffer object, if one is supplied.
* Worked out autoloading issue (#1614).

New features:

* Implemented `String#delete_prefix`, `#delete_suffix`, and related methods.
* Implemented `Dir.children` and `Dir#children`.
* Implemented `Integer#sqrt`.

Changes:

* `-Xoptions` has been removed - use `--help:languages` instead.
* `-Xlog=` has been removed - use `--log.level=` instead.
* `-J` has been removed - use `--vm.` instead.
* `-J-cp lib.jar` and so on have removed - use `--vm.cp=lib.jar` or `--vm.classpath=lib.jar` instead.
* `--jvm.` and `--native.` have been deprecated, use `--vm.` instead to pass VM options.
* `-Xoption=value` has been removed - use `--option=value` instead.
* The `-X` option now works as in MRI.
* `--help:debug` is now `--help:internal`.
* `ripper` is still not implemented, but the module now exists and has some methods that are implemented as no-ops.

# 1.0 RC 13, 5 March 2019

Note that as TruffleRuby RC 13 is built on Ruby 2.4.4 it is still vulnerable to CVE-2018-16395. This will be fixed in the next release.

New features:

* Host interop with Java now works on SubstrateVM too.

Bug fixes:

* Fixed `Enumerator::Lazy` which wrongly rescued `StandardError` (#1557).
* Fixed several problems with `Numeric#step` related to default arguments, infinite sequences, and bad argument types (#1520).
* Fixed incorrect raising of `ArgumentError` with `Range#step` when at least one component of the `Range` is `Float::INFINITY` (#1503).
* Fixed the wrong encoding being associated with certain forms of heredoc strings (#1563).
* Call `#coerce` on right hand operator if `BigDecimal` is the left hand operator (#1533, @Quintasan).
* Fixed return type of division of `Integer.MIN_VALUE` and `Long.MIN_VALUE` by -1 (#1581).
* `Exception#cause` is now correctly set for internal exceptions (#1560).
* `rb_num2ull` is now implemented as well as being declared in the `ruby.h` header (#1573).
* `rb_sym_to_s` is now implemented (#1575).
* `R_TYPE_P` now returns the type number for a wider set of Ruby objects (#1574).
* `rb_fix2str` has now been implemented.
* `rb_protect` will now work even if `NilClass#==` has been redefined.
* `BigDecimal` has been moved out of the `Truffle` module to match MRI.
* `StringIO#puts` now correctly handles `to_s` methods which do not return strings (#1577).
* `Array#each` now behaves like MRI when the array is modified (#1580).
* Clarified that `$SAFE` can never be set to a non-zero value.
* Fix compatibility with RubyGems 3 (#1558).
* `Kernel#respond_to?` now returns false if a method is protected and the `include_all` argument is false (#1568).

Changes:

* `TRUFFLERUBY_CEXT_ENABLED` is no longer supported and C extensions are now always built, regardless of the value of this environment variable.
* Getting a substring of a string created by a C extension now uses less memory as only the requested portion will be copied to a managed string.
* `-Xoptions` has been deprecated and will be removed - use `--help:languages` instead.
* `-Xlog=` has been deprecated and will be removed - use `--log.level=` instead.
* `-J` has been deprecated and will be removed - use `--jvm.` instead.
* `-J-cp lib.jar` and so on have been deprecated and will be removed - use `--jvm.cp=lib.jar` or `--jvm.classpath=lib.jar` instead.
* `-J-cmd`, `--jvm.cmd`, `JAVA_HOME`, `JAVACMD`, and `JAVA_OPTS` do not work in any released configuration of TruffleRuby, so have been removed.
* `-Xoption=value` has been deprecated and will be removed - use `--option=value` instead.
* `TracePoint` now raises an `ArgumentError` for unsupported events.
* `TracePoint.trace` and `TracePoint#inspect` have been implemented.

Compatibility:

* Improved the exception when an `-S` file isn't found.
* Removed the message from exceptions raised by bare `raise` to better match MRI (#1487).
* `TracePoint` now handles the `:class` event.

Performance:

* Sped up `String` handling in native extensions, quite substantially in some cases, by reducing conversions between native and managed strings and allowing for mutable metadata in native strings.

# 1.0 RC 12, 4 February 2019

Bug fixes:

* Fixed a bug with `String#lines` and similar methods with multibyte characters (#1543).
* Fixed an issue with `String#{encode,encode!}` double-processing strings using XML conversion options and a new destination encoding (#1545).
* Fixed a bug where a raised cloned exception would be caught as the original exception (#1542).
* Fixed a bug with `StringScanner` and patterns starting with `^` (#1544).
* Fixed `Enumerable::Lazy#uniq` with infinite streams (#1516).

Compatibility:

* Change to a new system for handling Ruby objects in C extensions which greatly increases compatibility with MRI.
* Implemented `BigDecimal#to_r` (#1521).
* `Symbol#to_proc` now returns `-1` like on MRI (#1462).

# 1.0 RC 11, 15 January 2019

New features:

* macOS clocks `CLOCK_MONOTONIC_RAW`, `_MONOTONIC_RAW_APPROX`, `_UPTIME_RAW`, `_UPTIME_RAW_APPROX`, and `_PROCESS_CPUTIME_ID` have been implemented (#1480).
* TruffleRuby now automatically detects native access and threading permissions from the `Context` API, and can run code with no permissions given (`Context.create()`).

Bug fixes:

* FFI::Pointer now does the correct range checks for signed and unsigned values.
* Allow signal `0` to be used with `Process.kill` (#1474).
* `IO#dup` now properly sets the new `IO` instance to be close-on-exec.
* `IO#reopen` now properly resets the receiver to be close-on-exec.
* `StringIO#set_encoding` no longer raises an exception if the underlying `String` is frozen (#1473).
* Fix handling of `Symbol` encodings in `Marshal#dump` and `Marshal#load` (#1530).

Compatibility:

* Implemented `Dir.each_child`.
* Adding missing support for the `close_others` option to `exec` and `spawn`.
* Implemented the missing `MatchData#named_captures` method (#1512).

Changes:

* `Process::CLOCK_` constants have been given the same value as in standard Ruby.

Performance:

* Sped up accesses to native memory through FFI::Pointer.
* All core files now make use of frozen `String` literals, reducing the number of `String` allocations for core methods.
* New -Xclone.disable option to disable all manual cloning.

# 1.0 RC 10, 5 December 2018

New features:

* The `nkf` and `kconv` standard libraries were added (#1439).
* `Mutex` and `ConditionVariable` have a new fast path for acquiring locks that are unlocked.
* `Queue` and `SizedQueue`, `#close` and `#closed?`, have been implemented.
* `Kernel#clone(freeze)` has been implemented (#1454).
* `Warning.warn` has been implemented (#1470).
* `Thread.report_on_exception` has been implemented (#1476).
* The emulation symbols for `Process.clock_gettime` have been implemented.

Bug fixes:

* Added `rb_eEncodingError` for C extensions (#1437).
* Fixed race condition when creating threads (#1445).
* Handle `exception: false` for IO#write_nonblock (#1457, @ioquatix).
* Fixed `Socket#connect_nonblock` for the `EISCONN` case (#1465, @ioquatix).
* `File.expand_path` now raises an exception for a non-absolute user-home.
* `ArgumentError` messages now better match MRI (#1467).
* Added support for `:float_millisecond`, `:millisecond`, and `:second` time units to `Process.clock_gettime` (#1468).
* Fixed backtrace of re-raised exceptions (#1459).
* Updated an exception message in Psych related to loading a non-existing class so that it now matches MRI.
* Fixed a JRuby-style Java interop compatibility issue seen in `test-unit`.
* Fixed problem with calling `warn` if `$stderr` has been reassigned.
* Fixed definition of `RB_ENCODING_GET_INLINED` (#1440).

Changes:

* Timezone messages are now logged at `CONFIG` level, use `-Xlog=CONFIG` to debug if the timezone is incorrectly shown as `UTC`.

# 1.0 RC 9, 5 November 2018

Security:

* CVE-2018-16396, *tainted flags are not propagated in Array#pack and String#unpack with some directives* has been mitigated by adding additional taint operations.

New features:

* LLVM for Oracle Linux 7 can now be installed without building from source.

Bug fixes:

* Times can now be created with UTC offsets in `+/-HH:MM:SS` format.
* `Proc#to_s` now has `ASCII-8BIT` as its encoding instead of the incorrect `UTF-8`.
* `String#%` now has the correct encoding for `UTF-8` and `US-ASCII` format strings, instead of the incorrect `ASCII-8BIT`.
* Updated `BigDecimal#to_s` to use `e` instead of `E` for exponent notation.
* Fixed `BigDecimal#to_s` to allow `f` as a format flag to indicate conventional floating point notation. Previously only `F` was allowed.

Changes:

* The supported version of LLVM for Oracle Linux has been updated from 3.8 to 4.0.
* `mysql2` is now patched to avoid a bug in passing `NULL` to `rb_scan_args`, and now passes the majority of its test suite.
* The post-install script now automatically detects if recompiling the OpenSSL C extension is needed. The post-install script should always be run in TravisCI as well, see `doc/user/standalone-distribution.md`.
* Detect when the system libssl is incompatible more accurately and add instructions on how to recompile the extension.

# 1.0 RC 8, 19 October 2018

New features:

* `Java.synchronized(object) { }` and `TruffleRuby.synchronized(object) { }` methods have been added.
* Added a `TruffleRuby::AtomicReference` class.
* Ubuntu 18.04 LTS is now supported.
* macOS 10.14 (Mojave) is now supported.

Changes:

* Random seeds now use Java's `NativePRNGNonBlocking`.
* The supported version of Fedora is now 28, upgraded from 25.
* The FFI gem has been updated from 1.9.18 to 1.9.25.
* JCodings has been updated from 1.0.30 to 1.0.40.
* Joni has been updated from 2.1.16 to 2.1.25.

Performance:

* Performance of setting the last exception on a thread has now been improved.

# 1.0 RC 7, 3 October 2018

New features:

* Useful `inspect` strings have been added for more foreign objects.
* The C extension API now defines a preprocessor macro `TRUFFLERUBY`.
* Added the rbconfig/sizeof native extension for better MRI compatibility.
* Support for `pg` 1.1. The extension now compiles successfully, but may still have issues with some datatypes.

Bug fixes:

* `readline` can now be interrupted by the interrupt signal (Ctrl+C). This fixes Ctrl+C to work in IRB.
* Better compatibility with C extensions due to a new "managed struct" type.
* Fixed compilation warnings which produced confusing messages for end users (#1422).
* Improved compatibility with Truffle polyglot STDIO.
* Fixed version check preventing TruffleRuby from working with Bundler 2.0 and later (#1413).
* Fixed problem with `Kernel.public_send` not tracking its caller properly (#1425).
* `rb_thread_call_without_gvl()` no longer holds the C-extensions lock.
* Fixed `caller_locations` when called inside `method_added`.
* Fixed `mon_initialize` when called inside `initialize_copy` (#1428).
* `Mutex` correctly raises a `TypeError` when trying to serialize with `Marshal.dump`.

Performance:

* Reduced memory footprint for private/internal AST nodes.
* Increased the number of cases in which string equality checks will become compile-time constants.
* Major performance improvement for exceptional paths where the rescue body does not access the exception object (e.g., `x.size rescue 0`).

Changes:

* Many clean-ups to our internal patching mechanism used to make some native extensions run on TruffleRuby.
* Removed obsoleted patches for Bundler compatibility now that Bundler 1.16.5 has built-in support for TruffleRuby.
* Reimplemented exceptions and other APIs that can return a backtrace to use Truffle's lazy stacktraces API.

# 1.0 RC 6, 3 September 2018

New features:

* `Polyglot.export` can now be used with primitives, and will now convert strings to Java, and `.import` will convert them from Java.
* Implemented `--encoding`, `--external-encoding`, `--internal-encoding`.
* `rb_object_tainted` and similar C functions have been implemented.
* `rb_struct_define_under` has been implemented.
* `RbConfig::CONFIG['sysconfdir']` has been implemented.
* `Etc` has been implemented (#1403).
* The `-Xcexts=false` option disables C extensions.
* Instrumentation such as the CPUSampler reports methods in a clearer way like `Foo#bar`, `Gem::Specification.each_spec`, `block in Foo#bar` instead of just `bar`, `each_spec`, `block in bar` (which is what MRI displays in backtraces).
* TruffleRuby is now usable as a JSR 223 (`javax.script`) language.
* A migration guide from JRuby (`doc/user/jruby-migration.md`) is now included.
* `kind_of?` works as an alias for `is_a?` on foreign objects.
* Boxed foreign strings unbox on `to_s`, `to_str`, and `inspect`.

Bug fixes:

* Fix false-positive circular warning during autoload.
* Fix Truffle::AtomicReference for `concurrent-ruby`.
* Correctly look up `llvm-link` along `clang` and `opt` so it is no longer needed to add LLVM to `PATH` on macOS for Homebrew and MacPorts.
* Fix `alias` to work when in a refinement module (#1394).
* `Array#reject!` no longer truncates the array if the block raises an exception for an element.
* WeakRef now has the same inheritance and methods as MRI's version.
* Support `-Wl` linker argument for C extensions. Fixes compilation of`mysql2` and `pg`.
* Using `Module#const_get` with a scoped argument will now correctly autoload the constant if needed.
* Loaded files are read as raw bytes, rather than as a UTF-8 string and then converted back into bytes.
* Return 'DEFAULT' for `Signal.trap(:INT) {}`. Avoids a backtrace when quitting a Sinatra server with Ctrl+C.
* Support `Signal.trap('PIPE', 'SYSTEM_DEFAULT')`, used by the gem `rouge` (#1411).
* Fix arity checks and handling of arity `-2` for `rb_define_method()`.
* Setting `$SAFE` to a negative value now raises a `SecurityError`.
* The offset of `DATA` is now correct in the presence of heredocs.
* Fix double-loading of the `json` gem, which led to duplicate constant definition warnings.
* Fix definition of `RB_NIL_P` to be early enough. Fixes compilation of `msgpack`.
* Fix compilation of megamorphic interop calls.
* `Kernel#singleton_methods` now correctly ignores prepended modules of non-singleton classes. Fixes loading `sass` when `activesupport` is loaded.
* Object identity numbers should never be negative.

Performance:

* Optimize keyword rest arguments (`def foo(**kwrest)`).
* Optimize rejected (non-Symbol keys) keyword arguments.
* Source `SecureRandom.random_bytes` from `/dev/urandom` rather than OpenSSL.
* C extension bitcode is no longer encoded as Base64 to pass it to Sulong.
* Faster `String#==` using vectorization.

Changes:

* Clarified that all sources that come in from the Polyglot API `eval` method will be treated as UTF-8, and cannot be re-interpreted as another encoding using a magic comment.
* The `-Xembedded` option can now be set set on the launcher command line.
* The `-Xplatform.native=false` option can now load the core library, by enabling `-Xpolyglot.stdio`.
* `$SAFE` and `Thread#safe_level` now cannot be set to `1` - raising an error rather than warning as before. `-Xsafe` allows it to be set, but there are still no checks.
* Foreign objects are now printed as `#<Foreign:system-identity-hash-code>`, except for foreign arrays which are now printed as `#<Foreign [elements...]>`.
* Foreign objects `to_s` now calls `inspect` rather than Java's `toString`.
* The embedded configuration (`-Xembedded`) now warns about features which may not work well embedded, such as signals.
* The `-Xsync.stdio` option has been removed - use standard Ruby `STDOUT.sync = true` in your program instead.

# 1.0 RC 5, 3 August 2018

New features:

* It is no longer needed to add LLVM (`/usr/local/opt/llvm@4/bin`) to `PATH` on macOS.
* Improve error message when LLVM, `clang` or `opt` is missing.
* Automatically find LLVM and libssl with MacPorts on macOS (#1386).
* `--log.ruby.level=` can be used to set the log level from any launcher.
* Add documentation about installing with Ruby managers/installers and how to run TruffleRuby in CI such as TravisCI (#1062, #1070).
* `String#unpack1` has been implemented.

Bug fixes:

* Allow any name for constants with `rb_const_get()`/`rb_const_set()` (#1380).
* Fix `defined?` with an autoload constant to not raise but return `nil` if the autoload fails (#1377).
* Binary Ruby Strings can now only be converted to Java Strings if they only contain US-ASCII characters. Otherwise, they would produce garbled Java Strings (#1376).
* `#autoload` now correctly calls `main.require(path)` dynamically.
* Hide internal file from user-level backtraces (#1375).
* Show caller information in warnings from the core library (#1375).
* `#require` and `#require_relative` should keep symlinks in `$"` and `__FILE__` (#1383).
* Random seeds now always come directly from `/dev/urandom` for MRI compatibility.
* SIGINFO, SIGEMT and SIGPWR are now defined (#1382).
* Optional and operator assignment expressions now return the value assigned, not the value returned by an assignment method (#1391).
* `WeakRef.new` will now return the correct type of object, even if `WeakRef` is subclassed (#1391).
* Resolving constants in prepended modules failed, this has now been fixed (#1391).
* Send and `Symbol#to_proc` now take account of refinements at their call sites (#1391).
* Better warning when the timezone cannot be found on WSL (#1393).
* Allow special encoding names in `String#force_encoding` and raise an exception on bad encoding names (#1397).
* Fix `Socket.getifaddrs` which would wrongly return an empty array (#1375).
* `Binding` now remembers the file and line at which it was created for `#eval`. This is notably used by `pry`'s `binding.pry`.
* Resolve symlinks in `GEM_HOME` and `GEM_PATH` to avoid related problems (#1383).
* Refactor and fix `#autoload` so other threads see the constant defined while the autoload is in progress (#1332).
* Strings backed by `NativeRope`s now make a copy of the rope when `dup`ed.
* `String#unpack` now taints return strings if the format was tainted, and now does not taint the return array if the format was tainted.
* Lots of fixes to `Array#pack` and `String#unpack` tainting, and a better implementation of `P` and `p`.
* Array literals could evaluate an element twice under some circumstances. This has now been fixed.

Performance:

* Optimize required and optional keyword arguments.
* `rb_enc_to_index` is now faster by eliminating an expensive look-up.

Changes:

* `-Xlog=` now needs log level names to be upper case.
* `-Dtruffleruby.log` and `TRUFFLERUBY_LOG` have been removed - use `-Dpolyglot.log.ruby.level`.
* The log format, handlers, etc are now managed by the Truffle logging system.
* The custom log levels `PERFORMANCE` and `PATCH` have been removed.

# 1.0 RC 4, 18 July 2018

*TruffleRuby was not updated in RC 4*

# 1.0 RC 3, 2 July 2018

New features:

* `is_a?` can be called on foreign objects.

Bug fixes:

* It is no longer needed to have `ruby` in `$PATH` to run the post-install hook.
* `Qnil`/`Qtrue`/`Qfalse`/`Qundef` can now be used as initial value for global variables in C extensions.
* Fixed error message when the runtime libssl has no SSLv2 support (on Ubuntu 16.04 for instance).
* `RbConfig::CONFIG['extra_bindirs']` is now a String as other RbConfig values.
* `SIGPIPE` is correctly caught on SubstrateVM, and the corresponding write() raises `Errno::EPIPE` when the read end of a pipe or socket is closed.
* Use the magic encoding comment for determining the source encoding when using eval().
* Fixed a couple bugs where the encoding was not preserved correctly.

Performance:

* Faster stat()-related calls, by returning the relevant field directly and avoiding extra allocations.
* `rb_str_new()`/`rb_str_new_cstr()` are much faster by avoiding extra copying and allocations.
* `String#{sub,sub!}` are faster in the common case of an empty replacement string.
* Eliminated many unnecessary memory copy operations when reading from `IO` with a delimiter (e.g., `IO#each`), leading to overall improved `IO` reading for common use cases such as iterating through lines in a `File`.
* Use the byte[] of the given Ruby String when calling eval() directly for parsing.

# 1.0 RC 2, 6 June 2018

New features:

* We are now compatible with Ruby 2.4.4.
* `object.class` on a Java `Class` object will give you an object on which you can call instance methods, rather than static methods which is what you get by default.
* The log level can now also be set with `-Dtruffleruby.log=info` or `TRUFFLERUBY_LOG=info`.
* `-Xbacktraces.raise` will print Ruby backtraces whenever an exception is raised.
* `Java.import name` imports Java classes as top-level constants.
* Coercion of foreign numbers to Ruby numbers now works.
* `to_s` works on all foreign objects and calls the Java `toString`.
* `to_str` will try to `UNBOX` and then re-try `to_str`, in order to provoke the unboxing of foreign strings.

Changes:

* The version string now mentions if you're running GraalVM Community Edition (`GraalVM CE`) or GraalVM Enterprise Edition (`GraalVM EE`).
* The inline JavaScript functionality `-Xinline_js` has been removed.
* Line numbers `< 0`, in the various eval methods, are now warned about, because we don't support these at all. Line numbers `> 1` are warned about (at the fine level) but they are shimmed by adding blank lines in front to get to the correct offset. Line numbers starting at `0` are also warned about at the fine level and set to `1` instead.
* The `erb` standard library has been patched to stop using a -1 line number.
* `-Xbacktraces.interleave_java` now includes all the trailing Java frames.
* Objects with a `[]` method, except for `Hash`, now do not return anything for `KEYS`, to avoid the impression that you could `READ` them. `KEYINFO` also returns nothing for these objects, except for `Array` where it returns information on indices.
* `String` now returns `false` for `HAS_KEYS`.
* The supported additional functionality module has been renamed from `Truffle` to `TruffleRuby`. Anything not documented in `doc/user/truffleruby-additions.md` should not be used.
* Imprecise wrong gem directory detection was replaced. TruffleRuby newly marks its gem directories with a marker file, and warns if you try to use TruffleRuby with a gem directory which is lacking the marker.

Bug fixes:

* TruffleRuby on SubstrateVM now correctly determines the system timezone.
* `Kernel#require_relative` now coerces the feature argument to a path and canonicalizes it before requiring, and it now uses the current directory as the directory for a synthetic file name from `#instance_eval`.

# 1.0 RC 1, 17 April 2018

New features:

* The Ruby version has been updated to version 2.3.7.

Security:

* CVE-2018-6914, CVE-2018-8779, CVE-2018-8780, CVE-2018-8777, CVE-2017-17742 and CVE-2018-8778 have been mitigated.

Changes:

* `RubyTruffleError` has been removed and uses replaced with standard exceptions.
* C++ libraries like `libc++` are now not needed if you don't run C++ extensions. `libc++abi` is now never needed. Documentation updated to make it more clear what the minimum requirements for pure Ruby, C extensions, and C++ extensions separately.
* C extensions are now built by default - `TRUFFLERUBY_CEXT_ENABLED` is assumed `true` unless set to `false`.
* The `KEYS` interop message now returns an array of Java strings, rather than Ruby strings. `KEYS` on an array no longer returns indices.
* `HAS_SIZE` now only returns `true` for `Array`.
* A method call on a foreign object that looks like an operator (the method name does not begin with a letter) will call `IS_BOXED` on the object and based on that will possibly `UNBOX` and convert to Ruby.
* Now using the native version of Psych.
* The supported version of LLVM on Oracle Linux has been dropped to 3.8.
* The supported version of Fedora has been dropped to 25, and the supported version of LLVM to 3.8, due to LLVM incompatibilities. The instructions for installing `libssl` have changed to match.

# 0.33, April 2018

New features:

* The Ruby version has been updated to version 2.3.6.
* Context pre-initialization with TruffleRuby `--native`, which significantly improves startup time and loads the `did_you_mean` gem ahead of time.
* The default VM is changed to SubstrateVM, where the startup is significantly better. Use `--jvm` option for full JVM VM.
* The `Truffle::Interop` module has been replaced with a new `Polyglot` module which is designed to use more idiomatic Ruby syntax rather than explicit methods. A [new document](doc/user/polyglot.md) describes polyglot programming at a higher level.
* The `REMOVABLE`, `MODIFIABLE` and `INSERTABLE` Truffle interop key info flags have been implemented.
* `equal?` on foreign objects will check if the underlying objects are equal if both are Java interop objects.
* `delete` on foreign objects will send `REMOVE`, `size` will send `GET_SIZE`, and `keys` will send `KEYS`. `respond_to?(:size)` will send `HAS_SIZE`, `respond_to?(:keys)` will send `HAS_KEYS`.
* Added a new Java-interop API similar to the one in the Nashorn JavaScript implementation, as also implemented by Graal.js. The `Java.type` method returns a Java class object on which you can use normal interop methods. Needs the `--jvm` flag to be used.
* Supported and tested versions of LLVM for different platforms have been more precisely [documented](doc/user/installing-llvm.md).

Changes:

* Interop semantics of `INVOKE`, `READ`, `WRITE`, `KEYS` and `KEY_INFO` have changed significantly, so that `INVOKE` maps to Ruby method calls, `READ` calls `[]` or returns (bound) `Method` objects, and `WRITE` calls `[]=`.

Performance:

* `Dir.glob` is much faster and more memory efficient in cases that can reduce to direct filename lookups.
* `SecureRandom` now defers loading OpenSSL until it's needed, reducing time to load `SecureRandom`.
* `Array#dup` and `Array#shift` have been made constant-time operations by sharing the array storage and keeping a starting index.

Bug fixes:

* Interop key-info works with non-string-like names.

Internal changes:

* Changes to the lexer and translator to reduce regular expression calls.
* Some JRuby sources have been updated to 9.1.13.0.

# 0.32, March 2018

New features:

* A new embedded configuration is used when TruffleRuby is used from another language or application. This disables features like signals which may conflict with the embedding application, and threads which may conflict with other languages, and enables features such as the use of polyglot IO streams.

Performance:

* Conversion of ASCII-only Ruby strings to Java strings is now faster.
* Several operations on multi-byte character strings are now faster.
* Native I/O reads are about 22% faster.

Bug fixes:

* The launcher accepts `--native` and similar options in  the `TRUFFLERUBYOPT` environment variable.

Internal changes:

* The launcher is now part of the TruffleRuby repository, rather than part of the GraalVM repository.
* `ArrayBuilderNode` now uses `ArrayStrategies` and `ArrayMirrors` to remove direct knowledge of array storage.
* `RStringPtr` and `RStringPtrEnd` now report as pointers for interop purposes, fixing several issues with `char *` usage in C extensions.<|MERGE_RESOLUTION|>--- conflicted
+++ resolved
@@ -27,11 +27,8 @@
 * Keep the Truffle working directory in sync with the native working directory.
 * Rename `to_native` to `polyglot_to_native` to match `polyglot_pointer?` and `polyglot_address` methods. 
 * Fixed missing partial evaluation boundary in `Array#{sort,sort!}` (#1727).
-<<<<<<< HEAD
 * Fixed the class of `self` and the wrapping `Module` for `Kernel#load(path, wrap=true)` (#1739).
-=======
 * Fixed missing polyglot type declaration for `RSTRING_PTR` to help with native/managed interop.
->>>>>>> f8b5adae
 
 Compatibility:
 
