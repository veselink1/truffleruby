--- conflicted
+++ resolved
@@ -42,11 +42,8 @@
 * Make `Array#concat` work with no or multiple arguments (#1519).
 * Fixed BigDecimal coerce initial argument using `to_str` (#1826).
 * Make `Enumerable#chunk` work without a block (#1518).
-<<<<<<< HEAD
 * Fixed issue with `SystemCallError.new` setting a backtrace.
-=======
 * Fixed `BigDecimal#to_s` formatting issue (#1711).
->>>>>>> 06045e01
 
 Compatibility:
 
