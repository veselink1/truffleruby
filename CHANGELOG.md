# 20.3.0

New features:


Bug fixes:

* Handle foreign null object as falsy value (#1902, @ssnickolay)
* Fixed return value of `Enumerable#first` (#2056, @LillianZ).

Compatibility:

* Run `at_exit` handlers even if parsing the main script fails (#2047).
* Load required libraries (`-r`) before parsing the main script (#2047).
* `String#split` supports block (#2052, @ssnickolay)
* Implemented `String#{grapheme_clusters, each_grapheme_cluster}`.
* Fix the caller location for `#method_added` (#2059).
<<<<<<< HEAD
* Fix issue with `Float#round` when `self` is `-0.0`.
* Fix `String#unpack` issue with `m0` format (#2065).
=======
* Fix issue with `File.absolute_path` returning a path to current directory (#2062).
>>>>>>> 3ce1171c

Performance:

* Calls with a literal block are no longer always split but instead the decision is made by the Truffle splitting heuristic.

# 20.2.0

New features:

* Updated to Ruby 2.6.6.
* Use `InteropLibrary#toDisplayString()` to better display objects from other languages.
* Implement writing to the top scope for global variables (#2024).
* `foreign_object.to_s` now uses `InteropLibrary#toDisplayString()` (and still `asString()` if `isString()`).
* `foreign_object.inspect` has been improved to be more useful (include the language and meta object).
* `foreign_object.class` now calls `getMetaObject()` (except for Java classes, same as before).
* Add basic support for Linux ARM64.
* `foreign_object.name = value` will now call `Interoplibrary#writeMember("name", value)` instead of `invokeMember("name=", value)`.
* Always show the Ruby core library files in backtraces (#1414).
* The Java stacktrace is now shown when sending SIGQUIT to the process, also on TruffleRuby Native, see [Debugging](doc/user/debugging.md) for details (#2041).
* Calls to foreign objects with a block argument will now pass the block as the last argument.
* `foreign.name` will now use `invokeMember` if invocable and if not use `readMember`, see `doc/contrib/interop_implicit_api.md` for details.
* `foreign.to_f` and `foreign.to_i` will now attempt to convert to Ruby `Float` and `Integer` (#2038).
* `foreign.equal?(other)` now uses `InteropLibrary#isIdentical(other)` and `foreign.object_id/__id__` now uses `InteropLibrary#identityHashCode()`.

Bug fixes:

* Fix `#class_exec`, `#module_exec`, `#instance_eval`, and `instance_exec` to use activated refinements (#1988, @ssnickolay).
* Fixed missing method error for FFI calls with `blocking: true` when interrupted.
* Use upgraded default gems when installed (#1956).
* Fixed `NameError` when requiring an autoload path that does not define the autoload constant (#1905).
* Thread local IO buffers are now allocated using a stack to ensure safe operating if a signal handler uses one during an IO operation.
* Fixed `TracePoint` thread-safety by storing the state on the Ruby `Thread` (like MRI) instead of inside the `TracePoint` instance.
* Make `require 'rubygems/package'` succeed and define `Gem::Deprecate` correctly (#2014).
* Fix `MBCLEN_CHARFOUND_P` error.
* Fix `rb_enc_str_new` when `NULL` encoding is given with a constant string.
* Fixed `rb_enc_precise_mbclen` to handle more inputs.
* The output for `--engine.TraceCompilation` is now significantly easier to read, by having shorter method names and source names (oracle/graal#2052).
* Fix indentation for squiggly heredoc with single quotes (#1564).
* Only print members which are readable for foreign `#inspect` (#2027).
* Fixed the return value of the first call to `Kernel#srand` in a Thread (#2028).
* Fix missing flushing when printing an exception at top-level with a custom backtrace, which caused no output being shown (#1750, #1895).
* Use the mode of the given `IO` for `IO#reopen(IO)` which is important for the 3 standard IOs (#2034).
* Fix potential deadlock when running finalizers (#2041).
* Let `require 'rubygems/specification'` work before `require 'rubygems'`.

Compatibility:

* Implement `UnboundMethod#bind_call`.
* Implemented `ObjectSpace::WeakMap` (#1385, #1958).
* Implemented `strtod` and `ruby_strtod` (#2007).
* Fix detection of `#find_type` in FFI to ignore `MakeMakefile#find_type` from `mkmf` (#1896, #2010).
* Implemented `rb_uv_to_utf8` (#1998, @skateman).
* Implemented `rb_str_cat_cstr`.
* Implemented `rb_fstring`.
* Support `#refine` for Module (#2021, @ssnickolay).
* Implemented `rb_ident_hash_new`.
* Improved the compatibility of `Symbol.all_symbols` (#2022, @chrisseaton).
* Implemented `rb_enc_str_buf_cat`.
* Implemented `rb_int_positive_pow`.
* Implemented `rb_usascii_str_new_lit`.
* Define `#getch` and `#getpass` on `StringIO` when `io/console` is required.
* Implemented `rb_uv_to_utf8` (#1998).
* Single character IDs now behave more like those in MRI to improve C extension compatibility, so `rb_funcall(a, '+', b)` will now do the same thing as in MRI.
* Removed extra public methods on `String`.
* Implemented `rb_array_sort` and `rb_array_sort_bang`.
* Do not create a finalizers `Thread` if there are other public languages, which is helpful for polyglot cases (#2035).
* Implemented `rb_enc_isalnum` and `rb_enc_isspace`.
* `RUBY_REVISION` is now the full commit hash used to build TruffleRuby, similar to MRI 2.7+.
* Implemented `rb_enc_mbc_to_codepoint`.
* Changed the lookup methods to achieve Refinements specification (#2033, @ssnickolay)
* Implemented `Digest::Instance#new` (#2040).
* Implemented `ONIGENC_MBC_CASE_FOLD`.
* Fixed `Thread#raise` to call the exception class' constructor with no arguments when given no message (#2045).
* Fixed `refine + super` compatibility (#2039, #2048, @ssnickolay)
* Make the top-level exception handler more compatible with MRI (#2047).
* Implemented `rb_enc_codelen`.
* Implemented `Ripper` by using the C extension (#1585).

Changes:

* RubyGems gem commands updated to use the `--no-document` option by default.

Performance:

* Enable lazy translation from the parser AST to the Truffle AST for user code by default. This should improve application startup time (#1992).
* `instance variable ... not initialized` and similar warnings are now optimized to have no peak performance impact if they are not printed (depends on `$VERBOSE`).
* Implement integer modular exponentiation using `BigInteger#mod_pow` (#1999, @skateman)
* Fixed a performance issue when computing many substrings of a given non-leaf `String` with non-US-ASCII characters.
* Speedup native handle to Ruby object lookup for C extensions.

# 20.1.0

New features:

* Nightly builds of TruffleRuby are now available, see the README for details (#1483).
* `||=` will not compile the right-hand-side if it's only executed once, to match the idiomatic lazy-initialisation use-case ([blog post](https://engineering.shopify.com/blogs/engineering/optimizing-ruby-lazy-initialization-in-truffleruby-with-deoptimization), #1887, @kipply).
* Added `--metrics-profile-require` option to profile searching, parsing, translating and loading files.
* Added support for captured variables for the Truffle instruments (e.g. Chrome debugger).

Bug fixes:

* Fixed `Exception#dup` to copy the `Exception#backtrace` string array.
* Fixed `rb_warn` and `rb_warning` when used as statements (#1886, @chrisseaton).
* Fixed `NameError.new` and `NoMethodError.new` `:receiver` argument.
* Correctly handle large numbers of arguments to `rb_funcall` (#1882).
* Added arity check to `Module#{include, prepend}`.
* Fix `OpenSSL::Digest.{digest,hexdigest,base64digest}` to handle `algorithm, data` arguments (#1889, @bdewater).
* Fixed `SystemCallError.new` parameter conversion.
* Fixed `File#{chmod, umask}` argument conversion check.
* Added warning in `Hash.[]` for non-array elements.
* Fixed `File.lchmod` to raise `NotImplementedError` when not available.
* `RSTRING_PTR()` now always returns a native pointer, resolving two bugs `memcpy`ing to (#1822) and from (#1772) Ruby Strings.
* Fixed issue with duping during splat (#1883).
* Fixed `Dir#children` implementation.
* Fixed `SignalException.new` error when bad parameter given.
* Added deprecation warning to `Kernel#=~`.
* Fixed `puts` for a foreign objects, e.g. `puts Polyglot.eval('js', '[]')` (#1881).
* Fixed `Exception#full_message` implementation.
* Updated `Kernel.Complex()` to handle the `exception: false` parameter.
* Fixed `Kernel#dup` to return self for `Complex` and `Rational` objects.
* Updated `Kernel.Float()` to handle the `exception: false` parameter.
* Fixed `String#unpack` `M` format (#1901).
* Fixed error when `SystemCallError` message contained non-ASCII characters.
* Fixed `rb_rescue` to allow null rescue methods. (#1909, @kipply).
* Fixed incorrect comparisons between bignums and doubles.
* Prevented some internal uses of `Kernel#caller_locations` to be overridden by user code (#1934).
* Fixed an issue caused by recursing inlining within `Regexp#quote` (#1927).
* Updated `Kernel.Float()` to return given string in error message (#1945).
* Parameters and arity of methods derived from `method_missing` should now match MRI (#1921).
* Fixed compile error in `RB_FLOAT_TYPE_P` macro (#1928).
* Fixed `Symbol#match` to call the block with the `MatchData` (#1933).
* Fixed `Digest::SHA2.hexdigest` error with long messages (#1922).
* Fixed `Date.parse` to dup the coerced string to not modify original (#1946).
* Update `Comparable` error messages for special constant values (#1941).
* Fixed `File.ftype` parameter conversion (#1961).
* Fixed `Digest::Instance#file` to not modify string literals (#1964).
* Make sure that string interpolation returns a `String`, and not a subclass (#1950).
* `alias_method` and `instance_methods` should now work correctly inside a refinement (#1942).
* Fixed `Regexp.union` parameter conversion (#1963).
* `IO#read(n)` no longer buffers more than needed, which could cause hanging if detecting readability via a native call such as `select(2)` (#1951).
* Fixed `Random::DEFAULT.seed` to be different on boot (#1965, @kipply)
* `rb_encoding->name` can now be read even if the `rb_encoding` is stored in native memory.
* Detect and cut off recursion when inspecting a foreign object, substituting an ellipsis instead.
* Fixed feature lookup order to check every `$LOAD_PATH` path entry for `.rb`, then every entry for native extension when `require` is called with no extension.
* Define the `_DARWIN_C_SOURCE` macro in extension makefiles (#1592).
* Change handling of var args in `rb_rescue2` to handle usage in C extensions (#1823).
* Fixed incorrect `Encoding::CompatibilityError` raised for some interpolated Regexps (#1967).
* Actually unset environment variables with a `nil` value for `Process.spawn` instead of setting them to an empty String.
* Core library methods part of the Native Image heap are no longer added in the compilation queue on the first call, but after they reach the thresholds like other methods.
* Fix `RbConfig::CONFIG['LIBRUBY_SO']` file extension.
* Fix `char`, `short`, `unsigned char`,  `unsigned int`, and `unsigned short` types in `Fiddle` (#1971).
* Fix `IO#select` to reallocate its buffer if it is interrupted by a signal.
* Fix issue where interpolated string matched `#` within string as being a variable (#1495).
* Fix `File.join` to raise error on strings with null bytes.
* Fix initialization of Ruby Thread for foreign thread created in Java.
* Fix registration of default specs in RubyGems (#1987).

Compatibility:

* The C API type `VALUE` is now defined as `unsigned long` as on MRI. This enables `switch (VALUE)` and other expressions which rely on `VALUE` being an integer type (#1409, #1541, #1675, #1917, #1954).
* Implemented `Float#{floor, ceil}` with `ndigits` argument.
* Implemented `Thread#fetch`.
* Implemented `Float#truncate` with `ndigits` argument.
* Made `String#{byteslice, slice, slice!}` and `Symbol#slice` compatible with endless ranges.
* Implemented "instance variable not initialized" warning.
* Make `Kernel#{caller, caller_locations}` and `Thread#backtrace_locations` compatible with endless ranges.
* Implemented `Dir#each_child`.
* Implemented `Kernel.{chomp, chop}` and `Kernel#{chomp, chop}`.
* Implemented `-p` and `-a`, and `-l` CLI options.
* Convert the argument to `File.realpath` with `#to_path` (#1894).
* `StringIO#binmode` now sets the external encoding to BINARY like MRI (#1898).
* `StringIO#inspect` should not include the contents of the `StringIO` (#1898).
* Implemented `rb_fd_*` functions (#1623).
* Fixed uninitialized variable warnings in core and lib (#1897).
* Make `Thread#backtrace` support omit, length and range arguments.
* Implemented `Range#%`.
* Fixed the type of the `flags` field of `rb_data_type_t` (#1911).
* Implemented `rb_obj_is_proc` (#1908, @kipply, @XrXr).
* Implemented C API macro `RARRAY_ASET()`.
* Implemented `num2short` (#1910, @kipply).
* `RSTRING_END()` now always returns a native pointer.
* Removed `register` specifier for `rb_mem_clear()` (#1924).
* Implemented `Thread::Backtrace::Locations#base_label` (#1920).
* Implemented `rb_mProcess` (#1936).
* Implemented `rb_gc_latest_gc_info` (#1937).
* Implemented `RBASIC_CLASS` (#1935).
* Yield 2 arguments for `Hash#map` if the arity of the block is > 1 (#1944).
* Add all `Errno` constants to match MRI, needed by recent RubyGems.
* Silence `ruby_dep` warnings since that gem is unmaintained.
* Clarify error message for not implemented `Process.daemon` (#1962).
* Allow multiple assignments in conditionals (#1513).
* Update `NoMethodError#message` to match MRI (#1957).
* Make `StringIO` work with `--enable-frozen-string-literal` (#1969).
* Support `NULL` for the status of `rb_protect()`.
* Ensure `BigDecimal#inspect` does not call `BigDecimal#to_s` to avoid behaviour change on `to_s` override (#1960).
* Define all C-API `rb_{c,m,e}*` constants as C global variables (#1541).
* Raise `ArgumentError` for `Socket.unpack_sockaddr_un` if the socket family is incorrect.
* Implemented `RTYPEDDATA_*()` macros and `rb_str_tmp_new()` (#1975).
* Implemented `rb_set_end_proc` (#1959).
* Implemented `rb_to_symbol`.
* Implemented `rb_class_instance_methods`, `rb_class_public_instance_methods`, `rb_class_protected_instance_methods`, and `rb_class_private_instance_methods`.
* Implemented `rb_tracepoint_new`, `rb_tracepoint_disable`, `rb_tracepoint_enable`, and `rb_tracepoint_enabled_p` (#1450).
* Implemented `RbConfig::CONFIG['AR']` and `RbConfig::CONFIG['STRIP']` (#1973).
* Not yet implemented C API functions are now correctly detected as missing via `mkmf`'s `have_func` (#1980).
* Accept `RUBY_INTERNAL_EVENT_{NEWOBJ,FREEOBJ}` events but warn they are not triggered (#1978, #1983).
* `IO.copy_stream(in, STDOUT)` now writes to `STDOUT` without buffering like MRI.
* Implemented `RbConfig['vendordir']`.
* Implemented `Enumerator::ArithmeticSequence`.
* Support `(struct RBasic *)->flags` and `->klass` from `ruby.h` (#1891, #1884, #1978).

Changes:

* `TRUFFLERUBY_RESILIENT_GEM_HOME` has been removed. Unset `GEM_HOME` and `GEM_PATH` instead if you need to.
* The deprecated `Truffle::System.full_memory_barrier`, `Truffle::Primitive.logical_processors`, and  `Truffle::AtomicReference` have been removed.
* The implicit interface for allowing Ruby objects to behave as polyglot arrays with `#size`, `#[]` methods has been removed and replaced with an explicit interface where each method starts with `polyglot_*`.
* Hash keys are no longer reported as polyglot members.
* All remaining implicit polyglot behaviour for `#[]` method was replaced with `polyglot_*` methods.
* Rename dynamic API to match InteropLibrary. All the methods keep the name as it is in InteropLibrary with the following changes: use snake_case, add `polyglot_` prefix, drop `get` and `is` prefix, append `?` on all predicates.
* Split `Truffle::Interop.write` into `.write_array_element` and `.write_member` methods.
* Rename `Truffle::Interop.size` to `.array_size`.
* Rename `Truffle::Interop.is_boolean?` to `.boolean?`.
* Split `Truffle::Interop.read` into `.read_member` and `.read_array_element`.
* Drop `is_` prefix in `Truffle::Interop.is_array_element_*` predicates.
* `Truffle::Interop.hash_keys_as_members` has been added to treat a Ruby Hash as a polyglot object with the Hash keys as members.

Performance:

* Optimized `RSTRING_PTR()` accesses by going to native directly, optimized various core methods, use Mode=latency and tune GC heap size for Bundler. This speeds up `bundle install` from 84s to 19s for a small Gemfile with 6 gems (#1398).
* Fixed memory footprint issue due to large compilation on Native Image, notably during `bundle install` (#1893).
* `ArrayBuilderNode` now uses a new Truffle library for manipulating array stores.
* Ruby objects passed to C extensions are now converted less often to native handles.
* Calling blocking system calls and running C code with unblocking actions has been refactored to remove some optimisation boundaries.
* `return` expressions are now rewritten as implicit return expressions where control flow allows this to be safely done as a tail optimisation. This can improve interpreter performance by up to 50% in some benchmarks, and can be applied to approximately 80% of return nodes seen in Rails and its dependencies (#1977).
* The old array strategy code has been removed and all remaining nodes converted to the new `ArrayStoreLibrary`.
* Updated `nil` to be a global immutable singleton (#1835).

# 20.0.0

New features:

* Enable and document `--coverage` option (#1840, @chrisseaton).
* Update the internal LLVM toolchain to LLVM 9 and reduce its download size.
* Updated to Ruby 2.6.5 (#1749).
* Automatically set `PKG_CONFIG_PATH` as needed for compiling OpenSSL on macOS (#1830).

Bug fixes:

* Fix `Tempfile#{size,length}` when the IO is not flushed (#1765, @rafaelfranca).
* Dump and load instance variables in subclasses of `Exception` (#1766, @rafaelfranca).
* Fix `Date._iso8601` and `Date._rfc3339` when the string is an invalid date (#1773, @rafaelfranca).
* Fail earlier for bad handle unwrapping (#1777, @chrisseaton).
* Match out of range `ArgumentError` message with MRI (#1774, @rafaelfranca).
* Raise `Encoding::CompatibilityError` with incompatible encodings on `Regexp` (#1775, @rafaelfranca).
* Fixed interactions between attributes and instance variables in `Struct` (#1776, @chrisseaton).
* Coercion fixes for `TCPServer.new` (#1780, @XrXr).
* Fix `Float#<=>` not calling `coerce` when `other` argument responds to it (#1783, @XrXr).
* Do not warn / crash when requiring a file that sets and trigger autoload on itself (#1779, @XrXr).
* Strip trailing whitespaces when creating a `BigDecimal` with a `String` (#1796, @XrXr).
* Default `close_others` in `Process.exec` to `false` like Ruby 2.6 (#1798, @XrXr).
* Don't clone methods when setting method to the same visibility (#1794, @XrXr).
* `BigDecimal()` deal with large rationals precisely (#1797, @XrXr).
* Make it possible to call `instance_exec` with `rb_block_call` (#1802, @XrXr).
* Check for duplicate members in `Struct.new` (#1803, @XrXr).
* `Process::Status#to_i` return raw `waitpid(2)` status (#1800, @XrXr).
* `Process#exec`: set close-on-exec to false for fd redirection (#1805, @XrXr, @rafaelfranca).
* Building C extensions should now work with frozen string literals (#1786).
* Keep the Truffle working directory in sync with the native working directory.
* Rename `to_native` to `polyglot_to_native` to match `polyglot_pointer?` and `polyglot_address` methods.
* Fixed missing partial evaluation boundary in `Array#{sort,sort!}` (#1727).
* Fixed the class of `self` and the wrapping `Module` for `Kernel#load(path, wrap=true)` (#1739).
* Fixed missing polyglot type declaration for `RSTRING_PTR` to help with native/managed interop.
* Fixed `Module#to_s` and `Module#inspect` to not return an extra `#<Class:` for singleton classes.
* Arrays backed by native storage now allocate the correct amount of memory (#1828).
* Fixed issue in `ConditionVariable#wait` that could lose a `ConditionVariable#signal`.
* Do not expose TruffleRuby-specific method `Array#swap` (#1816).
* Fixed `#inspect` on broken UTF-8 sequences (#1842, @chrisseaton).
* `Truffle::Interop.keys` should report methods of `String` and `Symbol` (#1817).
* `Kernel#sprintf` encoding validity has been fixed (#1852, @XrXr).
* Fixed `ArrayIndexOutOfBoundsException` in `File.fnmatch` (#1845).
* Make `String#concat` work with no or multiple arguments (#1519).
* Make `Array#concat` work with no or multiple arguments (#1519).
* Coerce `BigDecimal(arg)` using `to_str` (#1826).
* Fixed `NameError#dup`, `NoMethodError#dup`, and `SystemCallError#dup` to copy internal fields.
* Make `Enumerable#chunk` work without a block (#1518).
* Fixed issue with `SystemCallError.new` setting a backtrace too early.
* Fixed `BigDecimal#to_s` formatting issue (#1711).
* Run `END` keyword block only once at exit.
* Implement `Numeric#clone` to return `self`.
* Fixed `Symbol#to_proc` to create a `Proc` with `nil` `source_location` (#1663).
* Make `GC.start` work with keyword arguments.
* Fixed `Kernel#clone` for `nil`, `true`, `false`, `Integer`, and `Symbol`.
* Make top-level methods available in `Context#getBindings()` (#1838).
* Made `Kernel#caller_locations` accept a range argument, and return `nil` when appropriate.
* Made `rb_respond_to` work with primitives (#1869, @chrisseaton).
* Fixed issue with missing backtrace for `rescue $ERROR_INFO` (#1660).
* Fixed `Struct#hash` for `keyword_init: true` `Struct`.
* Fixed `String#{upcase!,downcase!,swapcase!}(:ascii)` for non-ASCII-compatible encodings like UTF-16.
* Fixed `String#capitalize!` for strings that weren't full ASCII.
* Fixed enumeration issue in `ENV.{select, filter}`.
* Fixed `Complex` and `Rational` should be frozen after initializing.
* Fixed `printf` should raise error when not enough arguments for positional argument.
* Removed "shadowing outer local variable" warning.
* Fixed parameter conversion to `String` in ENV methods.
* Fixed deprecation warning when `ENV.index` is called.
* Fixed issue with `ENV.each_key`.
* Fixed `ENV.replace` implementation.
* Fixed `ENV.udpate` implementation.
* Fixed argument handling in `Kernel.printf`.
* Fixed character length after conversion to binary from a non-US-ASCII String.
* Fixed issue with installing latest bundler (#1880).
* Fixed type conversion for `Numeric#step` `step` parameter.
* Fixed `Kernel#Integer` conversion.
* Fixed `IO.try_convert` parameter conversion.
* Fixed linking of always-inline C API functions with `-std=gnu90` (#1837, #1879).
* Avoid race conditions during `gem install` by using a single download thread.
* Do not use gems precompiled for MRI on TruffleRuby (#1837).
* Fixed printing foreign arrays that were also pointers (#1679).
* Fixed `nil#=~` to not warn.
* Fixed `Enumerable#collect` to give user block arity in the block passed to `Enumerable#each`.

Compatibility:

* Implemented `String#start_with?(Regexp)` (#1771, @zhublik).
* Various improvements to `SignalException` and signal handling (#1790, @XrXr).
* Implemented `rb_utf8_str_new`, `rb_utf8_str_new_cstr`, `rb_utf8_str_new_static` (#1788, @chrisseaton).
* Implemented the `unit` argument of `Time.at` (#1791, @XrXr).
* Implemented `keyword_init: true` for `Struct.new` (#1789, @XrXr).
* Implemented `MatchData#dup` (#1792, @XrXr).
* Implemented a native storage strategy for `Array` to allow better C extension compatibility.
* Implemented `rb_check_symbol_cstr` (#1814).
* Implemented `rb_hash_start` (#1841, @XrXr).
* JCodings has been updated from 1.0.42 to 1.0.45.
* Joni has been updated from 2.1.25 to 2.1.30.
* Implemented `Method#<<` and `Method#>>` (#1821).
* The `.bundle` file extension is now used for C extensions on macOS (#1819, #1837).
* Implemented `Comparable#clamp` (#1517).
* Implemented `rb_gc_register_mark_object` and `rb_enc_str_asciionly_p` (#1856, @chrisseaton).
* Implemented `rb_io_set_nonblock` (#1741).
* Include the major kernel version in `RUBY_PLATFORM` on macOS like MRI (#1860, @eightbitraptor).
* Implemented `Enumerator::Chain`, `Enumerator#+`, and `Enumerable#chain` (#1859, #1858).
* Implemented `Thread#backtrace_locations` and `Exception#backtrace_locations` (#1556).
* Implemented `rb_module_new`, `rb_define_class_id`, `rb_define_module_id`, (#1876, @XrXr, @chrisseaton).
* Implemented `-n` CLI option (#1532).
* Cache the `Symbol` of method names in call nodes only when needed (#1872).
* Implemented `rb_get_alloc_func` and related functions (#1874, @XrXr).
* Implemented `rb_module_new`, `rb_define_class_id`, `rb_define_module_id`, (#1876, @chrisseaton).
* Implemented `ENV.slice`.
* Support for the Darkfish theme for RDoc generation has been added back.
* Implemented `Kernel#system` `exception: true` option.
* Implemented `Random.bytes`.
* Implemented `Random.random_number`.
* Added the ability to parse endless ranges.
* Made `Range#{to_a, step, each, bsearch, step, last, max, min, to_s, ==}` compatible with endless ranges.
* Made `Array#{[], []=, values_at, fill, slice!}` compatible with endless ranges.
* Defined `Array#{min, max}` methods.

Performance:

* Use a smaller limit for identity-based inline caches to improve warmup by avoiding too many deoptimizations.
* `long[]` array storage now correctly declare that they accept `int` values, reducing deoptimisations and promotions to `Object[]` storage.
* Enable inline caching of `Symbol` conversion for `rb_iv_get` and `rb_iv_set`.
* `rb_type` information is now cached on classes as a hidden variable to improve performance.
* Change to using thread local buffers for socket calls to reduce allocations.
* Refactor `IO.select` to reduce copying and optimisation boundaries.
* Refactor various `String` and `Rope` nodes to avoid Truffle performance warnings.
* Reading caller frames should now work in more cases without deoptimisation.

# 19.3.0

New features:

* Compilation of C extensions is now done with an internal LLVM toolchain producing both native code and bitcode. This means more C extensions should compile out of the box and this should resolve most linker-related issues.
* It is no longer necessary to install LLVM for installing C extensions on TruffleRuby.
* It is no longer necessary to install libc++ and libc++abi for installing C++ extensions on TruffleRuby.
* On macOS, it is no longer necessary to install the system headers package (#1417).
* License updated to EPL 2.0/GPL 2.0/LGPL 2.1 like recent JRuby.

Bug fixes:

* `rb_undef_method` now works for private methods (#1731, @cky).
* Fixed several issues when requiring C extensions concurrently (#1565).
* `self.method ||= value` with a private method now works correctly (#1673).
* Fixed `RegexpError: invalid multibyte escape` for binary regexps with a non-binary String (#1433).
* Arrays now report their methods to other languages for interopability (#1768).
* Installing `sassc` now works due to using the LLVM toolchain (#1753).
* Renamed `Truffle::Interop.respond_to?` to avoid conflict with Ruby's `respond_to?` (#1491).
* Warn only if `$VERBOSE` is `true` when a magic comment is ignored (#1757, @nirvdrum).
* Make C extensions use the same libssl as the one used for the openssl C extension (#1770).

Compatibility:

* `GC.stat` can now take an optional argument (#1716, @kirs).
* `Kernel#load` with `wrap` has been implemented (#1739).
* Implemented `Kernel#spawn` with `:chdir` (#1492).
* Implemented `rb_str_drop_bytes`, notably used by OpenSSL (#1740, @cky).
* Include executables of default gems, needed for `rails new` in Rails 6.
* Use compilation flags similar to MRI for C extension compilation.
* Warn for `gem update --system` as it is not fully supported yet and is often not needed.
* Pass `-undefined dynamic_lookup` to the linker on macOS like MRI.

Performance:

* Core methods are no longer always cloned, which reduces memory footprint and should improve warmup.
* Inline cache calls to `rb_intern()` with a constant name in C extensions.
* Improve allocation speed of native handles for C extensions.
* Improve the performance of `NIL_P` and `INT2FIX` in C extensions.
* Various fixes to improve Rack performance.
* Optimize `String#gsub(String)` by not creating a `Regexp` and using `String#index` instead.
* Fixed "FrameWithoutBoxing should not be materialized" compilation issue in `TryNode`.

# 19.2.0, August 2019

New features:

* `Fiddle` has been implemented.

Bug fixes:

* Set `RbConfig::CONFIG['ruby_version']` to the same value as the TruffleRuby version. This fixes reusing C extensions between different versions of TruffleRuby with Bundler (#1715).
* Fixed `Symbol#match` returning `MatchData` (#1706, @zhublik).
* Allow `Time#strftime` to be called with binary format strings.
* Do not modify the argument passed to `IO#write` when the encoding does not match (#1714).
* Use the class where the method was defined to check if an `UnboundMethod` can be used for `#define_method` (#1710).
* Fixed setting `$~` for `Enumerable` and `Enumerator::Lazy`'s `#grep` and `#grep_v`.
* Improved errors when interacting with single-threaded languages (#1709).

Compatibility:

* Added `Kernel#then` (#1703, @zhublik).
* `FFI::Struct#[]=` is now supported for inline character arrays.
* `blocking: true` is now supported for `FFI::Library#attach_function`.
* Implemented `Proc#>>` and `#<<` (#1688).
* `Thread.report_on_exception` is now `true` by default like MRI 2.5+.
* `BigDecimal` compatibility has been generally improved in several ways.

Changes:

* An interop read message sent to a `Proc` will no longer call the `Proc`.

Performance:

* Several `String` methods have been made faster by the usage of vector instructions
  when searching for a single-byte character in a String.
* Methods needing the caller frame are now better optimized.

# 19.1.0, June 2019

*Ruby is an experimental language in the GraalVM 19.1.0 release*

Bug fixes:

* Sharing for thread-safety of objects is now triggered later as intended, e.g., when a second `Thread` is started.
* Fixed `Array#to_h` so it doesn't set a default value (#1698).
* Removed extra `public` methods on `IO` (#1702).
* Fixed `Process.kill(signal, Process.pid)` when the signal is trapped as `:IGNORE` (#1702).
* Fixed `Addrinfo.new(String)` to reliably find the address family (#1702).
* Fixed argument checks in `BasicSocket#setsockopt` (#1460).
* Fixed `ObjectSpace.trace_object_allocations` (#1456).
* Fixed `BigDecimal#{clone,dup}` so it now just returns the receiver, per Ruby 2.5+ semantics (#1680).
* Fixed creating `BigDecimal` instances from non-finite `Float` values (#1685).
* Fixed `BigDecimal#inspect` output for non-finite values (e.g, NaN or -Infinity) (#1683).
* Fixed `BigDecimal#hash` to return the same value for two `BigDecimal` objects that are equal (#1656).
* Added missing `BigDecimal` constant definitions (#1684).
* Implemented `rb_eval_string_protect`.
* Fixed `rb_get_kwargs` to correctly handle optional and rest arguments.
* Calling `Kernel#raise` with a raised exception will no longer set the cause of the exception to itself (#1682).
* Return a `FFI::Function` correctly for functions returning a callback.
* Convert to intuitive Ruby exceptions when INVOKE fails (#1690).
* Implemented `FFI::Pointer#clear` (#1687).
* Procs will now yield to the block in their declaration context even when called with a block argument (#1657).
* Fixed problems with calling POSIX methods if `Symbol#[]` is redefined (#1665).
* Fixed sharing of `Array` and `Hash` elements for thread-safety of objects (#1601).
* Fixed concurrent modifications of `Gem::Specification::LOAD_CACHE` (#1601).
* Fix `TCPServer#accept` to set `#do_not_reverse_lookup` correctly on the created `TCPSocket`.

Compatibility:

* Exceptions from `coerce` are no longer rescued, like MRI.
* Implemented `Integer#{allbits?,anybits?,nobits?}`.
* `Integer#{ceil,floor,truncate}` now accept a precision and `Integer#round` accepts a rounding mode.
* Added missing `Enumerable#filter` and `Enumerator::Lazy#filter` aliases to the respective `select` method (#1610).
* Implemented more `Ripper` methods as no-ops (#1694, @Mogztter).
* Implemented `rb_enc_sprintf` (#1702).
* Implemented `ENV#{filter,filter!}` aliases for `select` and `select!`.
* Non-blocking `StringIO` and `Socket` APIs now support `exception: false` like MRI (#1702).
* Increased compatibility of `BigDecimal`.
* `String#-@` now performs string deduplication (#1608).
* `Hash#merge` now preserves the key order from the original hash for merged values (#1650).
* Coerce values given to `FFI::Pointer` methods.
* `FrozenError` is now defined and is used for `can't modify frozen` object exceptions.
* `StringIO` is now available by default like in MRI, because it is required by RubyGems.

Changes:

* Interactive sources (like the GraalVM polyglot shell) now all share the same binding (#1695).
* Hash code calculation has been improved to reduce hash collisions for `Hash` and other cases.

Performance:

* `eval(code, binding)` for a fixed `code` containing blocks is now much faster. This improves the performance of rendering `ERB` templates containing loops.
* `rb_str_cat` is faster due to the C string now being concatenated without first being converted to a Ruby string or having its encoding checked. As a side effect the behaviour of `rb_str_cat` should now more closely match that of MRI.

# 19.0.0, May 2019

*Ruby is an experimental language in the GraalVM 19.0.0 release*

Bug fixes:

* The debugger now sees global variables as the global scope.
* Temporary variables are no longer visible in the debugger.
* Setting breakpoints on some lines has been fixed.
* The OpenSSL C extension is now always recompiled, fixing various bugs when using the extension (e.g., when using Bundler in TravisCI) (#1676, #1627, #1632).
* Initialize `$0` when not run from the 'ruby' launcher, which is needed to `require` gems (#1653).

Compatibility:

* `do...end` blocks can now have `rescue/else/ensure` clauses like MRI (#1618).

Changes:

* `TruffleRuby.sulong?` has been replaced by `TruffleRuby.cexts?`, and `TruffleRuby.graal?` has been replaced by `TruffleRuby.jit?`. The old methods will continue to work for now, but will produce warnings, and will be removed at a future release.

# 1.0 RC 16, 19 April 2019

Bug fixes:

* Fixed `Hash#merge` with no arguments to return a new copy of the receiver (#1645).
* Fixed yield with a splat and keyword arguments (#1613).
* Fixed `rb_scan_args` to correctly handle kwargs in combination with optional args.
* Many fixes for `FFI::Pointer` to be more compatible with the `ffi` gem.

New features:

* Rounding modes have been implemented or improved for `Float`, `Rational`, `BigDecimal` (#1509).
* Support Homebrew installed in other prefixes than `/usr/local` (#1583).
* Added a pure-Ruby implementation of FFI which passes almost all Ruby FFI specs (#1529, #1524).

Changes:

* Support for the Darkfish theme for RDoc generation has been removed.

Compatibility:

* The `KeyError` raised from `ENV#fetch` and `Hash#fetch` now matches MRI's message formatting (#1633).
* Add the missing `key` and `receiver` values to `KeyError` raised from `ENV#fetch`.
* `String#unicode_normalize` has been moved to the core library like in MRI.
* `StringScanner` will now match a regexp beginning with `^` even when not scanning from the start of the string.
* `Module#define_method` is now public like in MRI.
* `Kernel#warn` now supports the `uplevel:` keyword argument.

# 1.0 RC 15, 5 April 2019

Bug fixes:

* Improved compatibility with MRI's `Float#to_s` formatting (#1626).
* Fixed `String#inspect` when the string uses a non-UTF-8 ASCII-compatible encoding and has non-ASCII characters.
* Fixed `puts` for strings with non-ASCII-compatible encodings.
* `rb_protect` now returns `Qnil` when an error occurs.
* Fixed a race condition when using the interpolate-once (`/o`) modifier in regular expressions.
* Calling `StringIO#close` multiple times no longer raises an exception (#1640).
* Fixed a bug in include file resolution when compiling C extensions.

New features:

* `Process.clock_getres` has been implemented.

Changes:

* `debug`, `profile`, `profiler`, which were already marked as unsupported, have been removed.
* Our experimental JRuby-compatible Java interop has been removed - use `Polyglot` and `Java` instead.
* The Trufle handle patches applied to `psych` C extension have now been removed.
* The `rb_tr_handle_*` functions have been removed as they are no longer used in any C extension patches.
* Underscores and dots in options have become hyphens, so `--exceptions.print_uncaught_java` is now `--exceptions-print-uncaught-java`, for example.
* The `rb_tr_handle_*` functions have been removed as they are no longer used in any C extension patches.

Bug fixes:

* `autoload :C, "path"; require "path"` now correctly triggers the autoload.
* Fixed `UDPSocket#bind` to specify family and socktype when resolving address.
* The `shell` standard library can now be `require`-d.
* Fixed a bug where `for` could result in a `NullPointerException` when trying to assign the iteration variable.
* Existing global variables can now become aliases of other global variables (#1590).

Compatibility:

* ERB now uses StringScanner and not the fallback, like on MRI. As a result `strscan` is required by `require 'erb'` (#1615).
* Yield different number of arguments for `Hash#each` and `Hash#each_pair` based on the block arity like MRI (#1629).
* Add support for the `base` keyword argument to `Dir.{[], glob}`.

# 1.0 RC 14, 18 March 2019

Updated to Ruby 2.6.2.

Bug fixes:

* Implement `rb_io_wait_writable` (#1586).
* Fixed error when using arrows keys first within `irb` or `pry` (#1478, #1486).
* Coerce the right hand side for all `BigDecimal` operations (#1598).
* Combining multiple `**` arguments containing duplicate keys produced an incorrect hash. This has now been fixed (#1469).
* `IO#read_nonblock` now returns the passed buffer object, if one is supplied.
* Worked out autoloading issue (#1614).

New features:

* Implemented `String#delete_prefix`, `#delete_suffix`, and related methods.
* Implemented `Dir.children` and `Dir#children`.
* Implemented `Integer#sqrt`.

Changes:

* `-Xoptions` has been removed - use `--help:languages` instead.
* `-Xlog=` has been removed - use `--log.level=` instead.
* `-J` has been removed - use `--vm.` instead.
* `-J-cp lib.jar` and so on have removed - use `--vm.cp=lib.jar` or `--vm.classpath=lib.jar` instead.
* `--jvm.` and `--native.` have been deprecated, use `--vm.` instead to pass VM options.
* `-Xoption=value` has been removed - use `--option=value` instead.
* The `-X` option now works as in MRI.
* `--help:debug` is now `--help:internal`.
* `ripper` is still not implemented, but the module now exists and has some methods that are implemented as no-ops.

# 1.0 RC 13, 5 March 2019

Note that as TruffleRuby RC 13 is built on Ruby 2.4.4 it is still vulnerable to CVE-2018-16395. This will be fixed in the next release.

New features:

* Host interop with Java now works on SubstrateVM too.

Bug fixes:

* Fixed `Enumerator::Lazy` which wrongly rescued `StandardError` (#1557).
* Fixed several problems with `Numeric#step` related to default arguments, infinite sequences, and bad argument types (#1520).
* Fixed incorrect raising of `ArgumentError` with `Range#step` when at least one component of the `Range` is `Float::INFINITY` (#1503).
* Fixed the wrong encoding being associated with certain forms of heredoc strings (#1563).
* Call `#coerce` on right hand operator if `BigDecimal` is the left hand operator (#1533, @Quintasan).
* Fixed return type of division of `Integer.MIN_VALUE` and `Long.MIN_VALUE` by -1 (#1581).
* `Exception#cause` is now correctly set for internal exceptions (#1560).
* `rb_num2ull` is now implemented as well as being declared in the `ruby.h` header (#1573).
* `rb_sym_to_s` is now implemented (#1575).
* `R_TYPE_P` now returns the type number for a wider set of Ruby objects (#1574).
* `rb_fix2str` has now been implemented.
* `rb_protect` will now work even if `NilClass#==` has been redefined.
* `BigDecimal` has been moved out of the `Truffle` module to match MRI.
* `StringIO#puts` now correctly handles `to_s` methods which do not return strings (#1577).
* `Array#each` now behaves like MRI when the array is modified (#1580).
* Clarified that `$SAFE` can never be set to a non-zero value.
* Fix compatibility with RubyGems 3 (#1558).
* `Kernel#respond_to?` now returns false if a method is protected and the `include_all` argument is false (#1568).

Changes:

* `TRUFFLERUBY_CEXT_ENABLED` is no longer supported and C extensions are now always built, regardless of the value of this environment variable.
* Getting a substring of a string created by a C extension now uses less memory as only the requested portion will be copied to a managed string.
* `-Xoptions` has been deprecated and will be removed - use `--help:languages` instead.
* `-Xlog=` has been deprecated and will be removed - use `--log.level=` instead.
* `-J` has been deprecated and will be removed - use `--jvm.` instead.
* `-J-cp lib.jar` and so on have been deprecated and will be removed - use `--jvm.cp=lib.jar` or `--jvm.classpath=lib.jar` instead.
* `-J-cmd`, `--jvm.cmd`, `JAVA_HOME`, `JAVACMD`, and `JAVA_OPTS` do not work in any released configuration of TruffleRuby, so have been removed.
* `-Xoption=value` has been deprecated and will be removed - use `--option=value` instead.
* `TracePoint` now raises an `ArgumentError` for unsupported events.
* `TracePoint.trace` and `TracePoint#inspect` have been implemented.

Compatibility:

* Improved the exception when an `-S` file isn't found.
* Removed the message from exceptions raised by bare `raise` to better match MRI (#1487).
* `TracePoint` now handles the `:class` event.

Performance:

* Sped up `String` handling in native extensions, quite substantially in some cases, by reducing conversions between native and managed strings and allowing for mutable metadata in native strings.

# 1.0 RC 12, 4 February 2019

Bug fixes:

* Fixed a bug with `String#lines` and similar methods with multibyte characters (#1543).
* Fixed an issue with `String#{encode,encode!}` double-processing strings using XML conversion options and a new destination encoding (#1545).
* Fixed a bug where a raised cloned exception would be caught as the original exception (#1542).
* Fixed a bug with `StringScanner` and patterns starting with `^` (#1544).
* Fixed `Enumerable::Lazy#uniq` with infinite streams (#1516).

Compatibility:

* Change to a new system for handling Ruby objects in C extensions which greatly increases compatibility with MRI.
* Implemented `BigDecimal#to_r` (#1521).
* `Symbol#to_proc` now returns `-1` like on MRI (#1462).

# 1.0 RC 11, 15 January 2019

New features:

* macOS clocks `CLOCK_MONOTONIC_RAW`, `_MONOTONIC_RAW_APPROX`, `_UPTIME_RAW`, `_UPTIME_RAW_APPROX`, and `_PROCESS_CPUTIME_ID` have been implemented (#1480).
* TruffleRuby now automatically detects native access and threading permissions from the `Context` API, and can run code with no permissions given (`Context.create()`).

Bug fixes:

* FFI::Pointer now does the correct range checks for signed and unsigned values.
* Allow signal `0` to be used with `Process.kill` (#1474).
* `IO#dup` now properly sets the new `IO` instance to be close-on-exec.
* `IO#reopen` now properly resets the receiver to be close-on-exec.
* `StringIO#set_encoding` no longer raises an exception if the underlying `String` is frozen (#1473).
* Fix handling of `Symbol` encodings in `Marshal#dump` and `Marshal#load` (#1530).

Compatibility:

* Implemented `Dir.each_child`.
* Adding missing support for the `close_others` option to `exec` and `spawn`.
* Implemented the missing `MatchData#named_captures` method (#1512).

Changes:

* `Process::CLOCK_` constants have been given the same value as in standard Ruby.

Performance:

* Sped up accesses to native memory through FFI::Pointer.
* All core files now make use of frozen `String` literals, reducing the number of `String` allocations for core methods.
* New -Xclone.disable option to disable all manual cloning.

# 1.0 RC 10, 5 December 2018

New features:

* The `nkf` and `kconv` standard libraries were added (#1439).
* `Mutex` and `ConditionVariable` have a new fast path for acquiring locks that are unlocked.
* `Queue` and `SizedQueue`, `#close` and `#closed?`, have been implemented.
* `Kernel#clone(freeze)` has been implemented (#1454).
* `Warning.warn` has been implemented (#1470).
* `Thread.report_on_exception` has been implemented (#1476).
* The emulation symbols for `Process.clock_gettime` have been implemented.

Bug fixes:

* Added `rb_eEncodingError` for C extensions (#1437).
* Fixed race condition when creating threads (#1445).
* Handle `exception: false` for IO#write_nonblock (#1457, @ioquatix).
* Fixed `Socket#connect_nonblock` for the `EISCONN` case (#1465, @ioquatix).
* `File.expand_path` now raises an exception for a non-absolute user-home.
* `ArgumentError` messages now better match MRI (#1467).
* Added support for `:float_millisecond`, `:millisecond`, and `:second` time units to `Process.clock_gettime` (#1468).
* Fixed backtrace of re-raised exceptions (#1459).
* Updated an exception message in Psych related to loading a non-existing class so that it now matches MRI.
* Fixed a JRuby-style Java interop compatibility issue seen in `test-unit`.
* Fixed problem with calling `warn` if `$stderr` has been reassigned.
* Fixed definition of `RB_ENCODING_GET_INLINED` (#1440).

Changes:

* Timezone messages are now logged at `CONFIG` level, use `-Xlog=CONFIG` to debug if the timezone is incorrectly shown as `UTC`.

# 1.0 RC 9, 5 November 2018

Security:

* CVE-2018-16396, *tainted flags are not propagated in Array#pack and String#unpack with some directives* has been mitigated by adding additional taint operations.

New features:

* LLVM for Oracle Linux 7 can now be installed without building from source.

Bug fixes:

* Times can now be created with UTC offsets in `+/-HH:MM:SS` format.
* `Proc#to_s` now has `ASCII-8BIT` as its encoding instead of the incorrect `UTF-8`.
* `String#%` now has the correct encoding for `UTF-8` and `US-ASCII` format strings, instead of the incorrect `ASCII-8BIT`.
* Updated `BigDecimal#to_s` to use `e` instead of `E` for exponent notation.
* Fixed `BigDecimal#to_s` to allow `f` as a format flag to indicate conventional floating point notation. Previously only `F` was allowed.

Changes:

* The supported version of LLVM for Oracle Linux has been updated from 3.8 to 4.0.
* `mysql2` is now patched to avoid a bug in passing `NULL` to `rb_scan_args`, and now passes the majority of its test suite.
* The post-install script now automatically detects if recompiling the OpenSSL C extension is needed. The post-install script should always be run in TravisCI as well, see `doc/user/standalone-distribution.md`.
* Detect when the system libssl is incompatible more accurately and add instructions on how to recompile the extension.

# 1.0 RC 8, 19 October 2018

New features:

* `Java.synchronized(object) { }` and `TruffleRuby.synchronized(object) { }` methods have been added.
* Added a `TruffleRuby::AtomicReference` class.
* Ubuntu 18.04 LTS is now supported.
* macOS 10.14 (Mojave) is now supported.

Changes:

* Random seeds now use Java's `NativePRNGNonBlocking`.
* The supported version of Fedora is now 28, upgraded from 25.
* The FFI gem has been updated from 1.9.18 to 1.9.25.
* JCodings has been updated from 1.0.30 to 1.0.40.
* Joni has been updated from 2.1.16 to 2.1.25.

Performance:

* Performance of setting the last exception on a thread has now been improved.

# 1.0 RC 7, 3 October 2018

New features:

* Useful `inspect` strings have been added for more foreign objects.
* The C extension API now defines a preprocessor macro `TRUFFLERUBY`.
* Added the rbconfig/sizeof native extension for better MRI compatibility.
* Support for `pg` 1.1. The extension now compiles successfully, but may still have issues with some datatypes.

Bug fixes:

* `readline` can now be interrupted by the interrupt signal (Ctrl+C). This fixes Ctrl+C to work in IRB.
* Better compatibility with C extensions due to a new "managed struct" type.
* Fixed compilation warnings which produced confusing messages for end users (#1422).
* Improved compatibility with Truffle polyglot STDIO.
* Fixed version check preventing TruffleRuby from working with Bundler 2.0 and later (#1413).
* Fixed problem with `Kernel.public_send` not tracking its caller properly (#1425).
* `rb_thread_call_without_gvl()` no longer holds the C-extensions lock.
* Fixed `caller_locations` when called inside `method_added`.
* Fixed `mon_initialize` when called inside `initialize_copy` (#1428).
* `Mutex` correctly raises a `TypeError` when trying to serialize with `Marshal.dump`.

Performance:

* Reduced memory footprint for private/internal AST nodes.
* Increased the number of cases in which string equality checks will become compile-time constants.
* Major performance improvement for exceptional paths where the rescue body does not access the exception object (e.g., `x.size rescue 0`).

Changes:

* Many clean-ups to our internal patching mechanism used to make some native extensions run on TruffleRuby.
* Removed obsoleted patches for Bundler compatibility now that Bundler 1.16.5 has built-in support for TruffleRuby.
* Reimplemented exceptions and other APIs that can return a backtrace to use Truffle's lazy stacktraces API.

# 1.0 RC 6, 3 September 2018

New features:

* `Polyglot.export` can now be used with primitives, and will now convert strings to Java, and `.import` will convert them from Java.
* Implemented `--encoding`, `--external-encoding`, `--internal-encoding`.
* `rb_object_tainted` and similar C functions have been implemented.
* `rb_struct_define_under` has been implemented.
* `RbConfig::CONFIG['sysconfdir']` has been implemented.
* `Etc` has been implemented (#1403).
* The `-Xcexts=false` option disables C extensions.
* Instrumentation such as the CPUSampler reports methods in a clearer way like `Foo#bar`, `Gem::Specification.each_spec`, `block in Foo#bar` instead of just `bar`, `each_spec`, `block in bar` (which is what MRI displays in backtraces).
* TruffleRuby is now usable as a JSR 223 (`javax.script`) language.
* A migration guide from JRuby (`doc/user/jruby-migration.md`) is now included.
* `kind_of?` works as an alias for `is_a?` on foreign objects.
* Boxed foreign strings unbox on `to_s`, `to_str`, and `inspect`.

Bug fixes:

* Fix false-positive circular warning during autoload.
* Fix Truffle::AtomicReference for `concurrent-ruby`.
* Correctly look up `llvm-link` along `clang` and `opt` so it is no longer needed to add LLVM to `PATH` on macOS for Homebrew and MacPorts.
* Fix `alias` to work when in a refinement module (#1394).
* `Array#reject!` no longer truncates the array if the block raises an exception for an element.
* WeakRef now has the same inheritance and methods as MRI's version.
* Support `-Wl` linker argument for C extensions. Fixes compilation of`mysql2` and `pg`.
* Using `Module#const_get` with a scoped argument will now correctly autoload the constant if needed.
* Loaded files are read as raw bytes, rather than as a UTF-8 string and then converted back into bytes.
* Return 'DEFAULT' for `Signal.trap(:INT) {}`. Avoids a backtrace when quitting a Sinatra server with Ctrl+C.
* Support `Signal.trap('PIPE', 'SYSTEM_DEFAULT')`, used by the gem `rouge` (#1411).
* Fix arity checks and handling of arity `-2` for `rb_define_method()`.
* Setting `$SAFE` to a negative value now raises a `SecurityError`.
* The offset of `DATA` is now correct in the presence of heredocs.
* Fix double-loading of the `json` gem, which led to duplicate constant definition warnings.
* Fix definition of `RB_NIL_P` to be early enough. Fixes compilation of `msgpack`.
* Fix compilation of megamorphic interop calls.
* `Kernel#singleton_methods` now correctly ignores prepended modules of non-singleton classes. Fixes loading `sass` when `activesupport` is loaded.
* Object identity numbers should never be negative.

Performance:

* Optimize keyword rest arguments (`def foo(**kwrest)`).
* Optimize rejected (non-Symbol keys) keyword arguments.
* Source `SecureRandom.random_bytes` from `/dev/urandom` rather than OpenSSL.
* C extension bitcode is no longer encoded as Base64 to pass it to Sulong.
* Faster `String#==` using vectorization.

Changes:

* Clarified that all sources that come in from the Polyglot API `eval` method will be treated as UTF-8, and cannot be re-interpreted as another encoding using a magic comment.
* The `-Xembedded` option can now be set set on the launcher command line.
* The `-Xplatform.native=false` option can now load the core library, by enabling `-Xpolyglot.stdio`.
* `$SAFE` and `Thread#safe_level` now cannot be set to `1` - raising an error rather than warning as before. `-Xsafe` allows it to be set, but there are still no checks.
* Foreign objects are now printed as `#<Foreign:system-identity-hash-code>`, except for foreign arrays which are now printed as `#<Foreign [elements...]>`.
* Foreign objects `to_s` now calls `inspect` rather than Java's `toString`.
* The embedded configuration (`-Xembedded`) now warns about features which may not work well embedded, such as signals.
* The `-Xsync.stdio` option has been removed - use standard Ruby `STDOUT.sync = true` in your program instead.

# 1.0 RC 5, 3 August 2018

New features:

* It is no longer needed to add LLVM (`/usr/local/opt/llvm@4/bin`) to `PATH` on macOS.
* Improve error message when LLVM, `clang` or `opt` is missing.
* Automatically find LLVM and libssl with MacPorts on macOS (#1386).
* `--log.ruby.level=` can be used to set the log level from any launcher.
* Add documentation about installing with Ruby managers/installers and how to run TruffleRuby in CI such as TravisCI (#1062, #1070).
* `String#unpack1` has been implemented.

Bug fixes:

* Allow any name for constants with `rb_const_get()`/`rb_const_set()` (#1380).
* Fix `defined?` with an autoload constant to not raise but return `nil` if the autoload fails (#1377).
* Binary Ruby Strings can now only be converted to Java Strings if they only contain US-ASCII characters. Otherwise, they would produce garbled Java Strings (#1376).
* `#autoload` now correctly calls `main.require(path)` dynamically.
* Hide internal file from user-level backtraces (#1375).
* Show caller information in warnings from the core library (#1375).
* `#require` and `#require_relative` should keep symlinks in `$"` and `__FILE__` (#1383).
* Random seeds now always come directly from `/dev/urandom` for MRI compatibility.
* SIGINFO, SIGEMT and SIGPWR are now defined (#1382).
* Optional and operator assignment expressions now return the value assigned, not the value returned by an assignment method (#1391).
* `WeakRef.new` will now return the correct type of object, even if `WeakRef` is subclassed (#1391).
* Resolving constants in prepended modules failed, this has now been fixed (#1391).
* Send and `Symbol#to_proc` now take account of refinements at their call sites (#1391).
* Better warning when the timezone cannot be found on WSL (#1393).
* Allow special encoding names in `String#force_encoding` and raise an exception on bad encoding names (#1397).
* Fix `Socket.getifaddrs` which would wrongly return an empty array (#1375).
* `Binding` now remembers the file and line at which it was created for `#eval`. This is notably used by `pry`'s `binding.pry`.
* Resolve symlinks in `GEM_HOME` and `GEM_PATH` to avoid related problems (#1383).
* Refactor and fix `#autoload` so other threads see the constant defined while the autoload is in progress (#1332).
* Strings backed by `NativeRope`s now make a copy of the rope when `dup`ed.
* `String#unpack` now taints return strings if the format was tainted, and now does not taint the return array if the format was tainted.
* Lots of fixes to `Array#pack` and `String#unpack` tainting, and a better implementation of `P` and `p`.
* Array literals could evaluate an element twice under some circumstances. This has now been fixed.

Performance:

* Optimize required and optional keyword arguments.
* `rb_enc_to_index` is now faster by eliminating an expensive look-up.

Changes:

* `-Xlog=` now needs log level names to be upper case.
* `-Dtruffleruby.log` and `TRUFFLERUBY_LOG` have been removed - use `-Dpolyglot.log.ruby.level`.
* The log format, handlers, etc are now managed by the Truffle logging system.
* The custom log levels `PERFORMANCE` and `PATCH` have been removed.

# 1.0 RC 4, 18 July 2018

*TruffleRuby was not updated in RC 4*

# 1.0 RC 3, 2 July 2018

New features:

* `is_a?` can be called on foreign objects.

Bug fixes:

* It is no longer needed to have `ruby` in `$PATH` to run the post-install hook.
* `Qnil`/`Qtrue`/`Qfalse`/`Qundef` can now be used as initial value for global variables in C extensions.
* Fixed error message when the runtime libssl has no SSLv2 support (on Ubuntu 16.04 for instance).
* `RbConfig::CONFIG['extra_bindirs']` is now a String as other RbConfig values.
* `SIGPIPE` is correctly caught on SubstrateVM, and the corresponding write() raises `Errno::EPIPE` when the read end of a pipe or socket is closed.
* Use the magic encoding comment for determining the source encoding when using eval().
* Fixed a couple bugs where the encoding was not preserved correctly.

Performance:

* Faster stat()-related calls, by returning the relevant field directly and avoiding extra allocations.
* `rb_str_new()`/`rb_str_new_cstr()` are much faster by avoiding extra copying and allocations.
* `String#{sub,sub!}` are faster in the common case of an empty replacement string.
* Eliminated many unnecessary memory copy operations when reading from `IO` with a delimiter (e.g., `IO#each`), leading to overall improved `IO` reading for common use cases such as iterating through lines in a `File`.
* Use the byte[] of the given Ruby String when calling eval() directly for parsing.

# 1.0 RC 2, 6 June 2018

New features:

* We are now compatible with Ruby 2.4.4.
* `object.class` on a Java `Class` object will give you an object on which you can call instance methods, rather than static methods which is what you get by default.
* The log level can now also be set with `-Dtruffleruby.log=info` or `TRUFFLERUBY_LOG=info`.
* `-Xbacktraces.raise` will print Ruby backtraces whenever an exception is raised.
* `Java.import name` imports Java classes as top-level constants.
* Coercion of foreign numbers to Ruby numbers now works.
* `to_s` works on all foreign objects and calls the Java `toString`.
* `to_str` will try to `UNBOX` and then re-try `to_str`, in order to provoke the unboxing of foreign strings.

Changes:

* The version string now mentions if you're running GraalVM Community Edition (`GraalVM CE`) or GraalVM Enterprise Edition (`GraalVM EE`).
* The inline JavaScript functionality `-Xinline_js` has been removed.
* Line numbers `< 0`, in the various eval methods, are now warned about, because we don't support these at all. Line numbers `> 1` are warned about (at the fine level) but they are shimmed by adding blank lines in front to get to the correct offset. Line numbers starting at `0` are also warned about at the fine level and set to `1` instead.
* The `erb` standard library has been patched to stop using a -1 line number.
* `-Xbacktraces.interleave_java` now includes all the trailing Java frames.
* Objects with a `[]` method, except for `Hash`, now do not return anything for `KEYS`, to avoid the impression that you could `READ` them. `KEYINFO` also returns nothing for these objects, except for `Array` where it returns information on indices.
* `String` now returns `false` for `HAS_KEYS`.
* The supported additional functionality module has been renamed from `Truffle` to `TruffleRuby`. Anything not documented in `doc/user/truffleruby-additions.md` should not be used.
* Imprecise wrong gem directory detection was replaced. TruffleRuby newly marks its gem directories with a marker file, and warns if you try to use TruffleRuby with a gem directory which is lacking the marker.

Bug fixes:

* TruffleRuby on SubstrateVM now correctly determines the system timezone.
* `Kernel#require_relative` now coerces the feature argument to a path and canonicalizes it before requiring, and it now uses the current directory as the directory for a synthetic file name from `#instance_eval`.

# 1.0 RC 1, 17 April 2018

New features:

* The Ruby version has been updated to version 2.3.7.

Security:

* CVE-2018-6914, CVE-2018-8779, CVE-2018-8780, CVE-2018-8777, CVE-2017-17742 and CVE-2018-8778 have been mitigated.

Changes:

* `RubyTruffleError` has been removed and uses replaced with standard exceptions.
* C++ libraries like `libc++` are now not needed if you don't run C++ extensions. `libc++abi` is now never needed. Documentation updated to make it more clear what the minimum requirements for pure Ruby, C extensions, and C++ extensions separately.
* C extensions are now built by default - `TRUFFLERUBY_CEXT_ENABLED` is assumed `true` unless set to `false`.
* The `KEYS` interop message now returns an array of Java strings, rather than Ruby strings. `KEYS` on an array no longer returns indices.
* `HAS_SIZE` now only returns `true` for `Array`.
* A method call on a foreign object that looks like an operator (the method name does not begin with a letter) will call `IS_BOXED` on the object and based on that will possibly `UNBOX` and convert to Ruby.
* Now using the native version of Psych.
* The supported version of LLVM on Oracle Linux has been dropped to 3.8.
* The supported version of Fedora has been dropped to 25, and the supported version of LLVM to 3.8, due to LLVM incompatibilities. The instructions for installing `libssl` have changed to match.

# 0.33, April 2018

New features:

* The Ruby version has been updated to version 2.3.6.
* Context pre-initialization with TruffleRuby `--native`, which significantly improves startup time and loads the `did_you_mean` gem ahead of time.
* The default VM is changed to SubstrateVM, where the startup is significantly better. Use `--jvm` option for full JVM VM.
* The `Truffle::Interop` module has been replaced with a new `Polyglot` module which is designed to use more idiomatic Ruby syntax rather than explicit methods. A [new document](doc/user/polyglot.md) describes polyglot programming at a higher level.
* The `REMOVABLE`, `MODIFIABLE` and `INSERTABLE` Truffle interop key info flags have been implemented.
* `equal?` on foreign objects will check if the underlying objects are equal if both are Java interop objects.
* `delete` on foreign objects will send `REMOVE`, `size` will send `GET_SIZE`, and `keys` will send `KEYS`. `respond_to?(:size)` will send `HAS_SIZE`, `respond_to?(:keys)` will send `HAS_KEYS`.
* Added a new Java-interop API similar to the one in the Nashorn JavaScript implementation, as also implemented by Graal.js. The `Java.type` method returns a Java class object on which you can use normal interop methods. Needs the `--jvm` flag to be used.
* Supported and tested versions of LLVM for different platforms have been more precisely [documented](doc/user/installing-llvm.md).

Changes:

* Interop semantics of `INVOKE`, `READ`, `WRITE`, `KEYS` and `KEY_INFO` have changed significantly, so that `INVOKE` maps to Ruby method calls, `READ` calls `[]` or returns (bound) `Method` objects, and `WRITE` calls `[]=`.

Performance:

* `Dir.glob` is much faster and more memory efficient in cases that can reduce to direct filename lookups.
* `SecureRandom` now defers loading OpenSSL until it's needed, reducing time to load `SecureRandom`.
* `Array#dup` and `Array#shift` have been made constant-time operations by sharing the array storage and keeping a starting index.

Bug fixes:

* Interop key-info works with non-string-like names.

Internal changes:

* Changes to the lexer and translator to reduce regular expression calls.
* Some JRuby sources have been updated to 9.1.13.0.

# 0.32, March 2018

New features:

* A new embedded configuration is used when TruffleRuby is used from another language or application. This disables features like signals which may conflict with the embedding application, and threads which may conflict with other languages, and enables features such as the use of polyglot IO streams.

Performance:

* Conversion of ASCII-only Ruby strings to Java strings is now faster.
* Several operations on multi-byte character strings are now faster.
* Native I/O reads are about 22% faster.

Bug fixes:

* The launcher accepts `--native` and similar options in  the `TRUFFLERUBYOPT` environment variable.

Internal changes:

* The launcher is now part of the TruffleRuby repository, rather than part of the GraalVM repository.
* `ArrayBuilderNode` now uses `ArrayStrategies` and `ArrayMirrors` to remove direct knowledge of array storage.
* `RStringPtr` and `RStringPtrEnd` now report as pointers for interop purposes, fixing several issues with `char *` usage in C extensions.<|MERGE_RESOLUTION|>--- conflicted
+++ resolved
@@ -15,12 +15,9 @@
 * `String#split` supports block (#2052, @ssnickolay)
 * Implemented `String#{grapheme_clusters, each_grapheme_cluster}`.
 * Fix the caller location for `#method_added` (#2059).
-<<<<<<< HEAD
 * Fix issue with `Float#round` when `self` is `-0.0`.
 * Fix `String#unpack` issue with `m0` format (#2065).
-=======
 * Fix issue with `File.absolute_path` returning a path to current directory (#2062).
->>>>>>> 3ce1171c
 
 Performance:
 
