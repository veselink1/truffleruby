--- conflicted
+++ resolved
@@ -17,12 +17,8 @@
 
 matrix:
   allow_failures:
-<<<<<<< HEAD
     - env: TARGET='spec:ci_interpreted_ir_travis'
-=======
-    - env: TARGET='spec:ir'
     - jdk: oraclejdk8
->>>>>>> a1dddbc8
 
 script: "ant $TARGET"
 install: /bin/true
