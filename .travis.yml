--- conflicted
+++ resolved
@@ -58,15 +58,12 @@
       - JT=check_ambiguous_arguments
       - SKIP_BUILD=true
       jdk: oraclejdk8
-<<<<<<< HEAD
-=======
     - env:
       - USE_BUILD_PACK=yes
       - JT='test fast'
       jdk: oraclejdk8
     - env: JT='test mri'
       jdk: oraclejdk8
->>>>>>> 20fe66bc
   allow_failures:
     - env: JT='test mri'
       jdk: oraclejdk8
