--- conflicted
+++ resolved
@@ -18,18 +18,13 @@
 import com.oracle.truffle.api.nodes.Node;
 import com.oracle.truffle.api.source.LineLocation;
 import com.oracle.truffle.api.source.Source;
-<<<<<<< HEAD
 import com.oracle.truffle.tools.LineToProbesMap;
-=======
-import com.oracle.truffle.api.tools.LineToProbesMap;
 import org.jruby.truffle.nodes.RubyGuards;
 import org.jruby.truffle.nodes.core.BindingNodes;
 import org.jruby.truffle.nodes.core.ProcNodes;
->>>>>>> 34c3d90f
 import org.jruby.truffle.runtime.RubyArguments;
 import org.jruby.truffle.runtime.RubyContext;
 import org.jruby.truffle.runtime.core.RubyBasicObject;
-import org.jruby.truffle.runtime.core.RubyProc;
 
 import java.util.ArrayList;
 import java.util.HashMap;
@@ -51,23 +46,12 @@
         lineToProbesMap.install();
     }
 
-<<<<<<< HEAD
-    public synchronized void attach(String file, int line, final RubyProc block) {
+    public synchronized void attach(String file, int line, final RubyBasicObject block) {
+        assert RubyGuards.isRubyProc(block);
+
         final String info = String.format("Truffle::Primitive.attach@%s:%d", file, line);
 
         final Instrument instrument = Instrument.create(new AdvancedInstrumentResultListener() {
-=======
-    public synchronized void attach(String file, int line, final RubyBasicObject block) {
-        assert RubyGuards.isRubyProc(block);
-
-        final Instrument instrument = Instrument.create(new StandardInstrumentListener() {
-
-            @Override
-            public void enter(Probe probe, Node node, VirtualFrame frame) {
-                final RubyBasicObject binding = BindingNodes.createRubyBinding(context.getCoreLibrary().getBindingClass(), RubyArguments.getSelf(frame.getArguments()), frame.materialize());
-                ProcNodes.rootCall(block, binding);
-            }
->>>>>>> 34c3d90f
 
             @Override
             public void notifyResult(Node node, VirtualFrame virtualFrame, Object o) {
@@ -87,7 +71,7 @@
 
                     @Override
                     public Object executeRoot(Node node, VirtualFrame frame) {
-                        final RubyBinding binding = new RubyBinding(
+                        final RubyBasicObject binding = BindingNodes.createRubyBinding(
                                 context.getCoreLibrary().getBindingClass(),
                                 RubyArguments.getSelf(frame.getArguments()),
                                 frame.materialize());
@@ -95,7 +79,7 @@
                         if (callNode == null) {
                             CompilerDirectives.transferToInterpreterAndInvalidate();
 
-                            callNode = insert(Truffle.getRuntime().createDirectCallNode(block.getCallTargetForBlocks()));
+                            callNode = insert(Truffle.getRuntime().createDirectCallNode(ProcNodes.getCallTargetForBlocks(block)));
 
                             if (callNode.isCallTargetCloningAllowed()) {
                                 callNode.cloneCallTarget();
@@ -107,10 +91,10 @@
                         }
 
                         callNode.call(frame, RubyArguments.pack(
-                                block.getMethod(),
-                                block.getDeclarationFrame(),
-                                block.getSelfCapturedInScope(),
-                                block.getBlockCapturedInScope(),
+                                ProcNodes.getMethod(block),
+                                ProcNodes.getDeclarationFrame(block),
+                                ProcNodes.getSelfCapturedInScope(block),
+                                ProcNodes.getBlockCapturedInScope(block),
                                 new Object[]{binding}));
 
                         return null;
