/*
 * Copyright (c) 2013, 2015 Oracle and/or its affiliates. All rights reserved. This
 * code is released under a tri EPL/GPL/LGPL license. You can use it,
 * redistribute it and/or modify it under the terms of the:
 *
 * Eclipse Public License version 1.0
 * GNU General Public License version 2
 * GNU Lesser General Public License version 2.1
 */
package org.jruby.truffle.translator;

import com.oracle.truffle.api.Truffle;
import com.oracle.truffle.api.frame.FrameSlot;
import com.oracle.truffle.api.nodes.NodeUtil;
import com.oracle.truffle.api.object.DynamicObject;
import com.oracle.truffle.api.source.Source;
import com.oracle.truffle.api.source.SourceSection;

import org.joni.NameEntry;
import org.joni.Regex;
import org.joni.Syntax;
import org.jruby.ast.visitor.NodeVisitor;
import org.jruby.common.IRubyWarnings;
import org.jruby.lexer.yacc.InvalidSourcePosition;
import org.jruby.parser.ParserSupport;
import org.jruby.runtime.ArgumentDescriptor;
import org.jruby.runtime.Helpers;
import org.jruby.truffle.nodes.RubyNode;
import org.jruby.truffle.nodes.RubyRootNode;
import org.jruby.truffle.nodes.ThreadLocalObjectNode;
import org.jruby.truffle.nodes.arguments.IsRubiniusUndefinedNode;
import org.jruby.truffle.nodes.cast.*;
import org.jruby.truffle.nodes.coerce.ToProcNodeGen;
import org.jruby.truffle.nodes.constants.ReadConstantWithLexicalScopeNode;
import org.jruby.truffle.nodes.constants.ReadLiteralConstantNode;
import org.jruby.truffle.nodes.constants.WriteConstantNode;
import org.jruby.truffle.nodes.control.*;
import org.jruby.truffle.nodes.core.*;
import org.jruby.truffle.nodes.core.ModuleNodesFactory.AliasMethodNodeFactory;
import org.jruby.truffle.nodes.core.ModuleNodesFactory.UndefMethodNodeFactory;
import org.jruby.truffle.nodes.core.ProcNodes.Type;
import org.jruby.truffle.nodes.core.array.*;
import org.jruby.truffle.nodes.core.fixnum.FixnumLiteralNode;
import org.jruby.truffle.nodes.core.hash.ConcatHashLiteralNode;
import org.jruby.truffle.nodes.core.hash.HashLiteralNode;
import org.jruby.truffle.nodes.core.hash.HashNodesFactory;
import org.jruby.truffle.nodes.debug.AssertConstantNodeGen;
import org.jruby.truffle.nodes.debug.AssertNotCompiledNodeGen;
import org.jruby.truffle.nodes.defined.DefinedNode;
import org.jruby.truffle.nodes.defined.DefinedWrapperNode;
import org.jruby.truffle.nodes.dispatch.RubyCallNode;
import org.jruby.truffle.nodes.exceptions.*;
import org.jruby.truffle.nodes.globals.*;
import org.jruby.truffle.nodes.literal.BooleanLiteralNode;
import org.jruby.truffle.nodes.literal.FloatLiteralNode;
import org.jruby.truffle.nodes.literal.LiteralNode;
import org.jruby.truffle.nodes.literal.StringLiteralNode;
import org.jruby.truffle.nodes.locals.*;
import org.jruby.truffle.nodes.methods.*;
import org.jruby.truffle.nodes.objects.*;
import org.jruby.truffle.nodes.rubinius.RubiniusLastStringReadNode;
import org.jruby.truffle.nodes.rubinius.RubiniusPrimitiveConstructor;
import org.jruby.truffle.nodes.rubinius.RubiniusSingleBlockArgNode;
import org.jruby.truffle.nodes.yield.YieldNode;
import org.jruby.truffle.runtime.ConstantReplacer;
import org.jruby.truffle.runtime.LexicalScope;
import org.jruby.truffle.runtime.ReturnID;
import org.jruby.truffle.runtime.RubyContext;
import org.jruby.truffle.runtime.control.RaiseException;
import org.jruby.truffle.runtime.core.CoreLibrary;
import org.jruby.truffle.runtime.layouts.Layouts;
import org.jruby.truffle.runtime.methods.Arity;
import org.jruby.truffle.runtime.methods.SharedMethodInfo;
import org.jruby.truffle.translator.TranslatorEnvironment.BreakID;
import org.jruby.util.ByteList;
import org.jruby.util.KeyValuePair;

import java.math.BigInteger;
import java.nio.charset.StandardCharsets;
import java.util.*;

import org.jruby.truffle.runtime.core.StringOperations;

/**
 * A JRuby parser node visitor which translates JRuby AST nodes into truffle Nodes. Therefore there is some namespace
 * contention here! We make all references to JRuby explicit.
 */
public class BodyTranslator extends Translator {

    protected final BodyTranslator parent;
    protected final TranslatorEnvironment environment;

    public boolean translatingForStatement = false;
    private boolean translatingNextExpression = false;
    private boolean translatingWhile = false;
    protected String currentCallMethodName = null;

    private boolean privately = false;

    protected boolean usesRubiniusPrimitive = false;

    private static final Set<String> THREAD_LOCAL_GLOBAL_VARIABLES = new HashSet<>(
            Arrays.asList("$~", "$1", "$2", "$3", "$4", "$5", "$6", "$7", "$8", "$9", "$!", "$?")); // "$_"

    private static final Set<String> READ_ONLY_GLOBAL_VARIABLES = new HashSet<String>(
            Arrays.asList("$:", "$LOAD_PATH", "$-I", "$\"", "$LOADED_FEATURES", "$<", "$FILENAME", "$?", "$-a", "$-l", "$-p", "$!"));

    private static final Map<String, String> GLOBAL_VARIABLE_ALIASES = new HashMap<String, String>();
    static {
        Map<String, String> m = GLOBAL_VARIABLE_ALIASES;
        m.put("$-I", "$LOAD_PATH");
        m.put("$:", "$LOAD_PATH");
        m.put("$-d", "$DEBUG");
        m.put("$-v", "$VERBOSE");
        m.put("$-w", "$VERBOSE");
        m.put("$-0", "$/");
        m.put("$RS", "$/");
        m.put("$INPUT_RECORD_SEPARATOR", "$/");
        m.put("$>", "$stdout");
        m.put("$PROGRAM_NAME", "$0");
    }

    public BodyTranslator(com.oracle.truffle.api.nodes.Node currentNode, RubyContext context, BodyTranslator parent, TranslatorEnvironment environment, Source source, boolean topLevel) {
        super(currentNode, context, source);
        this.parent = parent;
        this.environment = environment;
    }

    private DynamicObject translateNameNodeToSymbol(org.jruby.ast.Node node) {
        return context.getSymbol(((org.jruby.ast.LiteralNode) node).getName());
    }

    @Override
    public RubyNode visitAliasNode(org.jruby.ast.AliasNode node) {
        final SourceSection sourceSection = translate(node.getPosition());

        final DynamicObject oldName = translateNameNodeToSymbol(node.getOldName());
        final DynamicObject newName = translateNameNodeToSymbol(node.getNewName());

        final RubyNode ret = AliasMethodNodeFactory.create(context, sourceSection,
                new RaiseIfFrozenNode(new GetDefaultDefineeNode(context, sourceSection)),
                new LiteralNode(context, sourceSection, newName),
                new LiteralNode(context, sourceSection, oldName));
        return addNewlineIfNeeded(node, ret);
    }

    @Override
    public RubyNode visitAndNode(org.jruby.ast.AndNode node) {
        final SourceSection sourceSection = translate(node.getPosition());

        final RubyNode x = translateNodeOrNil(sourceSection, node.getFirstNode());
        final RubyNode y = translateNodeOrNil(sourceSection, node.getSecondNode());

        final RubyNode ret = new AndNode(context, sourceSection, x, y);
        return addNewlineIfNeeded(node, ret);
    }

    @Override
    public RubyNode visitArgsCatNode(org.jruby.ast.ArgsCatNode node) {
        final List<org.jruby.ast.Node> nodes = new ArrayList<>();
        collectArgsCatNodes(nodes, node);

        final List<RubyNode> translatedNodes = new ArrayList<>();

        for (org.jruby.ast.Node catNode : nodes) {
            translatedNodes.add(catNode.accept(this));
        }

        final RubyNode ret = new ArrayConcatNode(context, translate(node.getPosition()), translatedNodes.toArray(new RubyNode[translatedNodes.size()]));
        return addNewlineIfNeeded(node, ret);
    }

    // ArgsCatNodes can be nested - this collects them into a flat list of children
    private void collectArgsCatNodes(List<org.jruby.ast.Node> nodes, org.jruby.ast.ArgsCatNode node) {
        if (node.getFirstNode() instanceof org.jruby.ast.ArgsCatNode) {
            collectArgsCatNodes(nodes, (org.jruby.ast.ArgsCatNode) node.getFirstNode());
        } else {
            nodes.add(node.getFirstNode());
        }

        if (node.getSecondNode() instanceof org.jruby.ast.ArgsCatNode) {
            collectArgsCatNodes(nodes, (org.jruby.ast.ArgsCatNode) node.getSecondNode());
        } else {
            // ArgsCatNode implicitly splat its second argument. See Helpers.argsCat.
            org.jruby.ast.Node secondNode = new org.jruby.ast.SplatNode(node.getSecondNode().getPosition(), node.getSecondNode());
            nodes.add(secondNode);
        }
    }

    @Override
    public RubyNode visitArgsPushNode(org.jruby.ast.ArgsPushNode node) {
        final SourceSection sourceSection = translate(node.getPosition());

        final RubyNode ret = ArrayNodesFactory.PushOneNodeFactory.create(context, sourceSection, new RubyNode[]{
                KernelNodesFactory.DupNodeFactory.create(context, sourceSection, new RubyNode[]{
                        node.getFirstNode().accept(this)
                }),
                node.getSecondNode().accept(this)
        });

        return addNewlineIfNeeded(node, ret);
    }

    @Override
    public RubyNode visitArrayNode(org.jruby.ast.ArrayNode node) {
        final org.jruby.ast.Node[] values = node.children();

        final RubyNode[] translatedValues = new RubyNode[values.length];

        for (int n = 0; n < values.length; n++) {
            translatedValues[n] = values[n].accept(this);
        }

        final RubyNode ret = new ArrayLiteralNode.UninitialisedArrayLiteralNode(context, translate(node.getPosition()), translatedValues);
        return addNewlineIfNeeded(node, ret);
    }

    @Override
    public RubyNode visitAttrAssignNode(org.jruby.ast.AttrAssignNode node) {
        final SourceSection sourceSection = translate(node.getPosition());

        // The last argument is the value we assign, and we need to return that as the whole result of this node

        final FrameSlot frameSlot = environment.declareVar(environment.allocateLocalTemp("attrasgn"));
        final WriteLocalVariableNode writeValue;

        final org.jruby.ast.ArrayNode newArgsNode;

        // Get that last argument out
        final List<org.jruby.ast.Node> argChildNodes = new ArrayList<>(node.getArgsNode().childNodes());
        final org.jruby.ast.Node valueNode = argChildNodes.remove(argChildNodes.size() - 1);

        // Evaluate the value and store it in a local variable
        writeValue = new WriteLocalVariableNode(context, sourceSection, valueNode.accept(this), frameSlot);

        // Recreate the arguments array, reading that local instead of including the RHS for the last argument
        argChildNodes.add(new ReadLocalDummyNode(node.getPosition(), sourceSection, frameSlot));
        newArgsNode = new org.jruby.ast.ArrayNode(node.getPosition(), argChildNodes.get(0));
        argChildNodes.remove(0);
        for (org.jruby.ast.Node child : argChildNodes) {
            newArgsNode.add(child);
        }

        /*
         * If the original call was of the form:
         *
            (AttrAssignNode:[]= 10
                (LocalVarNode:f 9)
                (ArgsPushNode 9
                    (SplatNode 9
                        (LocalVarNode:x 9)
                    )
                    (FixnumNode 9)
                )
            )
         *
         * Then we will have lost that args push and we will have ended up with (Array (Splat (Local x) (Fixnum))
         *
         * Restory the args push.
         */

        final org.jruby.ast.Node fixedArgsNode;

        if (node.getArgsNode() instanceof org.jruby.ast.ArgsPushNode) {
            if (newArgsNode.size() != 2) {
                throw new UnsupportedOperationException();
            }

            fixedArgsNode = new org.jruby.ast.ArgsPushNode(newArgsNode.getPosition(), newArgsNode.children()[0], newArgsNode.children()[1]);
        } else {
            fixedArgsNode = newArgsNode;
        }

        final org.jruby.ast.CallNode callNode = new org.jruby.ast.CallNode(node.getPosition(), node.getReceiverNode(), node.getName(), fixedArgsNode, null);
        copyNewline(node, callNode);
        boolean isAccessorOnSelf = (node.getReceiverNode() instanceof org.jruby.ast.SelfNode);
        final RubyNode actualCall = translateCallNode(callNode, isAccessorOnSelf, false);

        final RubyNode ret = SequenceNode.sequence(context, sourceSection,
                writeValue,
                actualCall,
                new ReadLocalVariableNode(context, sourceSection, frameSlot));

        return addNewlineIfNeeded(node, ret);
    }

    @Override
    public RubyNode visitBeginNode(org.jruby.ast.BeginNode node) {
        final RubyNode ret = node.getBodyNode().accept(this);
        return addNewlineIfNeeded(node, ret);
    }

    @Override
    public RubyNode visitBignumNode(org.jruby.ast.BignumNode node) {
        final SourceSection sourceSection = translate(node.getPosition());

        // These aren't always Bignums!

        final BigInteger value = node.getValue();
        final RubyNode ret;

        if (value.bitLength() >= 64) {
            ret = new LiteralNode(context, sourceSection, Layouts.BIGNUM.createBignum(context.getCoreLibrary().getBignumFactory(), node.getValue()));
        } else {
            ret = new FixnumLiteralNode.LongFixnumLiteralNode(context, sourceSection, value.longValue());
        }

        return addNewlineIfNeeded(node, ret);
    }

    @Override
    public RubyNode visitBlockNode(org.jruby.ast.BlockNode node) {
        final SourceSection sourceSection = translate(node.getPosition());

        final List<RubyNode> translatedChildren = new ArrayList<>();

        for (org.jruby.ast.Node child : node.children()) {
            if (child.getPosition() == InvalidSourcePosition.INSTANCE) {
                parentSourceSection.push(sourceSection);
            }

            final RubyNode translatedChild;

            try {
                translatedChild = child.accept(this);
            } finally {
                if (child.getPosition() == InvalidSourcePosition.INSTANCE) {
                    parentSourceSection.pop();
                }
            }

            if (!(translatedChild instanceof DeadNode)) {
                translatedChildren.add(translatedChild);
            }
        }

        final RubyNode ret;

        if (translatedChildren.size() == 1) {
            ret = translatedChildren.get(0);
        } else {
            ret = SequenceNode.sequence(context, sourceSection, translatedChildren.toArray(new RubyNode[translatedChildren.size()]));
        }

        return addNewlineIfNeeded(node, ret);
    }

    @Override
    public RubyNode visitBreakNode(org.jruby.ast.BreakNode node) {
        assert environment.isBlock() || translatingWhile : "The parser did not see an invalid break";

        final SourceSection sourceSection = translate(node.getPosition());

        RubyNode resultNode;

        if (node.getValueNode().getPosition() == InvalidSourcePosition.INSTANCE) {
            parentSourceSection.push(sourceSection);

            try {
                resultNode = node.getValueNode().accept(this);
            } finally {
                parentSourceSection.pop();
            }
        } else {
            resultNode = node.getValueNode().accept(this);
        }

        final RubyNode ret = new BreakNode(context, sourceSection, environment.getBreakID(), resultNode);
        return addNewlineIfNeeded(node, ret);
    }

    @Override
    public RubyNode visitCallNode(org.jruby.ast.CallNode node) {
        final SourceSection sourceSection = translate(node.getPosition());
        final org.jruby.ast.Node receiver = node.getReceiverNode();
        final String methodName = node.getName();

        // Rubinius.<method>
        if (receiver instanceof org.jruby.ast.ConstNode
                && ((org.jruby.ast.ConstNode) receiver).getName().equals("Rubinius")) {
            if (methodName.equals("primitive")) {
                final RubyNode ret = translateRubiniusPrimitive(sourceSection, node);
                return addNewlineIfNeeded(node, ret);
            } else if (methodName.equals("invoke_primitive")) {
                final RubyNode ret = translateRubiniusInvokePrimitive(sourceSection, node);
                return addNewlineIfNeeded(node, ret);
            } else if (methodName.equals("privately")) {
                final RubyNode ret = translateRubiniusPrivately(sourceSection, node);
                return addNewlineIfNeeded(node, ret);
            } else if (methodName.equals("single_block_arg")) {
                final RubyNode ret = translateRubiniusSingleBlockArg(sourceSection, node);
                return addNewlineIfNeeded(node, ret);
            } else if (methodName.equals("check_frozen")) {
                final RubyNode ret = translateRubiniusCheckFrozen(sourceSection);
                return addNewlineIfNeeded(node, ret);
            }
        } else if (receiver instanceof org.jruby.ast.Colon2ConstNode // Truffle::Primitive.<method>
                && ((org.jruby.ast.Colon2ConstNode) receiver).getLeftNode() instanceof org.jruby.ast.ConstNode
                && ((org.jruby.ast.ConstNode) ((org.jruby.ast.Colon2ConstNode) receiver).getLeftNode()).getName().equals("Truffle")
                && ((org.jruby.ast.Colon2ConstNode) receiver).getName().equals("Primitive")) {
            if (methodName.equals("assert_constant")) {
                final RubyNode ret = AssertConstantNodeGen.create(context, sourceSection, node.getArgsNode().childNodes().get(0).accept(this));
                return addNewlineIfNeeded(node, ret);
            } else if (methodName.equals("assert_not_compiled")) {
                final RubyNode ret = AssertNotCompiledNodeGen.create(context, sourceSection);
                return addNewlineIfNeeded(node, ret);
            }
        } else if (receiver instanceof org.jruby.ast.ConstNode // Truffle.omit
                && ((org.jruby.ast.ConstNode) receiver).getName().equals("Truffle")) {
            if (methodName.equals("omit")) {
                // We're never going to run the omitted code and it's never used as the RHS for anything, so just
                // replace the call with nil.
                final RubyNode ret = nilNode(sourceSection);
                return addNewlineIfNeeded(node, ret);
            }
        } else if (receiver instanceof org.jruby.ast.VCallNode // undefined.equal?(obj)
                && ((org.jruby.ast.VCallNode) receiver).getName().equals("undefined")
                && sourceSection.getSource().getPath().startsWith(context.getCoreLibrary().getCoreLoadPath() + "/core/")
                && methodName.equals("equal?")) {
            RubyNode argument = translateArgumentsAndBlock(sourceSection, null, node.getArgsNode(), methodName).getArguments()[0];
            final RubyNode ret = new IsRubiniusUndefinedNode(context, sourceSection, argument);
            return addNewlineIfNeeded(node, ret);
        }

        return translateCallNode(node, false, false);
    }

    private RubyNode translateRubiniusPrimitive(SourceSection sourceSection, org.jruby.ast.CallNode node) {
        usesRubiniusPrimitive = true;

        /*
         * Translates something that looks like
         *
         *   Rubinius.primitive :foo
         *
         * into
         *
         *   CallRubiniusPrimitiveNode(FooNode(arg1, arg2, ..., argN))
         *
         * or
         *
         *   (<#Method ModuleDefinedIn#foo>).call(arg1, arg2, ..., argN)
         *
         * Where the arguments are the same arguments as the method. It looks like this is only exercised with simple
         * arguments so we're not worrying too much about what happens when they're more complicated (rest,
         * keywords etc).
         */

        if (node.getArgsNode().childNodes().size() != 1 || !(node.getArgsNode().childNodes().get(0) instanceof org.jruby.ast.SymbolNode)) {
            throw new UnsupportedOperationException("Rubinius.primitive must have a single literal symbol argument");
        }

        final String primitiveName = ((org.jruby.ast.SymbolNode) node.getArgsNode().childNodes().get(0)).getName();

        final RubiniusPrimitiveConstructor primitive = context.getRubiniusPrimitiveManager().getPrimitive(primitiveName);
        final ReturnID returnID = environment.getReturnID();
        return primitive.createCallPrimitiveNode(context, sourceSection, returnID);
    }

    private RubyNode translateRubiniusInvokePrimitive(SourceSection sourceSection, org.jruby.ast.CallNode node) {
        /*
         * Translates something that looks like
         *
         *   Rubinius.invoke_primitive :foo, arg1, arg2, argN
         *
         * into
         *
         *   InvokeRubiniusPrimitiveNode(FooNode(arg1, arg2, ..., argN))
         *
         * or
         *
         *   (<#Method ModuleDefinedIn#foo>).call(arg1, arg2, ..., argN)
         */

        if (node.getArgsNode().childNodes().size() < 1 || !(node.getArgsNode().childNodes().get(0) instanceof org.jruby.ast.SymbolNode)) {
            throw new UnsupportedOperationException("Rubinius.invoke_primitive must have at least an initial literal symbol argument");
        }

        final String primitiveName = ((org.jruby.ast.SymbolNode) node.getArgsNode().childNodes().get(0)).getName();

        final RubiniusPrimitiveConstructor primitive = context.getRubiniusPrimitiveManager().getPrimitive(primitiveName);

        final List<RubyNode> arguments = new ArrayList<>();

        // The first argument was the symbol so we ignore it
        for (int n = 1; n < node.getArgsNode().childNodes().size(); n++) {
            RubyNode readArgumentNode = node.getArgsNode().childNodes().get(n).accept(this);
            arguments.add(readArgumentNode);
        }

        return primitive.createInvokePrimitiveNode(context, sourceSection, arguments.toArray(new RubyNode[arguments.size()]));
    }

    private RubyNode translateRubiniusPrivately(SourceSection sourceSection, org.jruby.ast.CallNode node) {
        /*
         * Translates something that looks like
         *
         *   Rubinius.privately { foo }
         *
         * into just
         *
         *   foo
         *
         * While we translate foo we'll mark all call sites as ignoring visbility.
         */

        if (!(node.getIterNode() instanceof org.jruby.ast.IterNode)) {
            throw new UnsupportedOperationException("Rubinius.privately needs a literal block");
        }

        if (node.getArgsNode() != null && node.getArgsNode().childNodes().size() > 0) {
            throw new UnsupportedOperationException("Rubinius.privately should not have any arguments");
        }

        /*
         * Normally when you visit an 'iter' (block) node it will set the method name for you, so that we can name the
         * block something like 'times-block'. Here we bypass the iter node and translate its child. So we set the
         * name here.
         */

        currentCallMethodName = "privately";

        /*
         * While we translate the body of the iter we want to create all call nodes with the ignore-visbility flag.
         * This flag is checked in visitCallNode.
         */

        final boolean previousPrivately = privately;
        privately = true;

        try {
            return (((org.jruby.ast.IterNode) node.getIterNode()).getBodyNode()).accept(this);
        } finally {
            // Restore the previous value of the privately flag - allowing for nesting

            privately = previousPrivately;
        }
    }

    public RubyNode translateRubiniusSingleBlockArg(SourceSection sourceSection, org.jruby.ast.CallNode node) {
        return new RubiniusSingleBlockArgNode(context, sourceSection);
    }

    private RubyNode translateRubiniusCheckFrozen(SourceSection sourceSection) {
        return new RaiseIfFrozenNode(new SelfNode(context, sourceSection));
    }

    private RubyNode translateCallNode(org.jruby.ast.CallNode node, boolean ignoreVisibility, boolean isVCall) {
        final SourceSection sourceSection = translate(node.getPosition());

        final RubyNode receiverTranslated = node.getReceiverNode().accept(this);

        org.jruby.ast.Node args = node.getArgsNode();
        org.jruby.ast.Node block = node.getIterNode();

        if (block == null && args instanceof org.jruby.ast.IterNode) {
            block = args;
            args = null;
        }

        final ArgumentsAndBlockTranslation argumentsAndBlock = translateArgumentsAndBlock(sourceSection, block, args, node.getName());

        RubyNode translated = new RubyCallNode(context, sourceSection,
                node.getName(), receiverTranslated, argumentsAndBlock.getBlock(), argumentsAndBlock.isSplatted(),
                privately || ignoreVisibility, isVCall, argumentsAndBlock.getArguments());

        if (argumentsAndBlock.getBlock() instanceof BlockDefinitionNode) { // if we have a literal block, break breaks out of this call site
            BlockDefinitionNode blockDef = (BlockDefinitionNode) argumentsAndBlock.getBlock();
            translated = new CatchBreakNode(context, sourceSection, translated, blockDef.getBreakID());
        }

        return addNewlineIfNeeded(node, translated);
    }

    protected static class ArgumentsAndBlockTranslation {

        private final RubyNode block;
        private final RubyNode[] arguments;
        private final boolean isSplatted;

        public ArgumentsAndBlockTranslation(RubyNode block, RubyNode[] arguments, boolean isSplatted) {
            super();
            this.block = block;
            this.arguments = arguments;
            this.isSplatted = isSplatted;
        }

        public RubyNode getBlock() {
            return block;
        }

        public RubyNode[] getArguments() {
            return arguments;
        }

        public boolean isSplatted() {
            return isSplatted;
        }

    }

    protected ArgumentsAndBlockTranslation translateArgumentsAndBlock(SourceSection sourceSection, org.jruby.ast.Node iterNode, org.jruby.ast.Node argsNode, String nameToSetWhenTranslatingBlock) {
        assert !(argsNode instanceof org.jruby.ast.IterNode);

        final List<org.jruby.ast.Node> arguments = new ArrayList<>();
        org.jruby.ast.Node blockPassNode = null;

        boolean isSplatted = false;

        if (argsNode instanceof org.jruby.ast.ListNode) {
            arguments.addAll(argsNode.childNodes());
        } else if (argsNode instanceof org.jruby.ast.BlockPassNode) {
            final org.jruby.ast.BlockPassNode blockPass = (org.jruby.ast.BlockPassNode) argsNode;

            final org.jruby.ast.Node blockPassArgs = blockPass.getArgsNode();

            if (blockPassArgs instanceof org.jruby.ast.ListNode) {
                arguments.addAll(blockPassArgs.childNodes());
            } else if (blockPassArgs instanceof org.jruby.ast.ArgsCatNode) {
                arguments.add(blockPassArgs);
            } else if (blockPassArgs != null) {
                throw new UnsupportedOperationException("Don't know how to block pass " + blockPassArgs);
            }

            blockPassNode = blockPass.getBodyNode();
        } else if (argsNode instanceof org.jruby.ast.SplatNode) {
            isSplatted = true;
            arguments.add(argsNode);
        } else if (argsNode instanceof org.jruby.ast.ArgsCatNode) {
            isSplatted = true;
            arguments.add(argsNode);
        } else if (argsNode != null) {
            isSplatted = true;
            arguments.add(argsNode);
        }

        final RubyNode[] argumentsTranslated = new RubyNode[arguments.size()];
        for (int i = 0; i < arguments.size(); i++) {
            argumentsTranslated[i] = arguments.get(i).accept(this);
        }

        if (iterNode instanceof org.jruby.ast.BlockPassNode) {
            blockPassNode = ((org.jruby.ast.BlockPassNode) iterNode).getBodyNode();
        }

        currentCallMethodName = nameToSetWhenTranslatingBlock;

        RubyNode blockTranslated;

        if (blockPassNode != null) {
            blockTranslated = ToProcNodeGen.create(context, sourceSection, blockPassNode.accept(this));
        } else if (iterNode != null) {
            blockTranslated = iterNode.accept(this);

            if (blockTranslated instanceof LiteralNode && ((LiteralNode) blockTranslated).getObject() == context.getCoreLibrary().getNilObject()) {
                blockTranslated = null;
            }
        } else {
            blockTranslated = null;
        }

        return new ArgumentsAndBlockTranslation(blockTranslated, argumentsTranslated, isSplatted);
    }

    @Override
    public RubyNode visitCaseNode(org.jruby.ast.CaseNode node) {
        final SourceSection sourceSection = translate(node.getPosition());

        RubyNode elseNode = translateNodeOrNil(sourceSection, node.getElseNode());

        /*
         * There are two sorts of case - one compares a list of expressions against a value, the
         * other just checks a list of expressions for truth.
         */

        final RubyNode ret;

        if (node.getCaseNode() != null) {
            // Evaluate the case expression and store it in a local

            final String tempName = environment.allocateLocalTemp("case");

            final ReadLocalNode readTemp = environment.findLocalVarNode(tempName, sourceSection);

            final RubyNode assignTemp = readTemp.makeWriteNode(node.getCaseNode().accept(this));

            /*
             * Build an if expression from the whens and else. Work backwards because the first if
             * contains all the others in its else clause.
             */

            for (int n = node.getCases().size() - 1; n >= 0; n--) {
                final org.jruby.ast.WhenNode when = (org.jruby.ast.WhenNode) node.getCases().get(n);

                // Make a condition from the one or more expressions combined in an or expression

                final List<org.jruby.ast.Node> expressions;

                if (when.getExpressionNodes() instanceof org.jruby.ast.ListNode && !(when.getExpressionNodes() instanceof org.jruby.ast.ArrayNode)) {
                    expressions = when.getExpressionNodes().childNodes();
                } else {
                    expressions = Arrays.asList(when.getExpressionNodes());
                }

                final List<RubyNode> comparisons = new ArrayList<>();

                for (org.jruby.ast.Node expressionNode : expressions) {
                    final RubyNode rubyExpression = expressionNode.accept(this);

                    if (expressionNode instanceof org.jruby.ast.SplatNode) {
                        final SplatCastNode splatCastNode = (SplatCastNode) rubyExpression;
                        comparisons.add(new WhenSplatNode(context, sourceSection, NodeUtil.cloneNode(readTemp), splatCastNode));
                    } else if (expressionNode instanceof org.jruby.ast.ArgsCatNode) {
                        final ArrayConcatNode arrayConcatNode = (ArrayConcatNode) rubyExpression;
                        comparisons.add(new WhenSplatNode(context, sourceSection, NodeUtil.cloneNode(readTemp), arrayConcatNode));
                    } else {
                        comparisons.add(new RubyCallNode(context, sourceSection, "===", rubyExpression, null, false, true, NodeUtil.cloneNode(readTemp)));
                    }
                }

                RubyNode conditionNode = comparisons.get(comparisons.size() - 1);

                // As with the if nodes, we work backwards to make it left associative

                for (int i = comparisons.size() - 2; i >= 0; i--) {
                    conditionNode = new OrNode(context, sourceSection, comparisons.get(i), conditionNode);
                }

                // Create the if node

                final RubyNode thenNode = translateNodeOrNil(sourceSection, when.getBodyNode());

                final IfNode ifNode = new IfNode(context, sourceSection, conditionNode, thenNode, elseNode);

                // This if becomes the else for the next if

                elseNode = ifNode;
            }

            final RubyNode ifNode = elseNode;

            // A top-level block assigns the temp then runs the if

            ret = SequenceNode.sequence(context, sourceSection, assignTemp, ifNode);
        } else {
            for (int n = node.getCases().size() - 1; n >= 0; n--) {
                final org.jruby.ast.WhenNode when = (org.jruby.ast.WhenNode) node.getCases().get(n);

                // Make a condition from the one or more expressions combined in an or expression

                final List<org.jruby.ast.Node> expressions;

                if (when.getExpressionNodes() instanceof org.jruby.ast.ListNode) {
                    expressions = when.getExpressionNodes().childNodes();
                } else {
                    expressions = Arrays.asList(when.getExpressionNodes());
                }

                final List<RubyNode> tests = new ArrayList<>();

                for (org.jruby.ast.Node expressionNode : expressions) {
                    final RubyNode rubyExpression = expressionNode.accept(this);
                    tests.add(rubyExpression);
                }

                RubyNode conditionNode = tests.get(tests.size() - 1);

                // As with the if nodes, we work backwards to make it left associative

                for (int i = tests.size() - 2; i >= 0; i--) {
                    conditionNode = new OrNode(context, sourceSection, tests.get(i), conditionNode);
                }

                // Create the if node

                final RubyNode thenNode = when.getBodyNode().accept(this);

                final IfNode ifNode = new IfNode(context, sourceSection, conditionNode, thenNode, elseNode);

                // This if becomes the else for the next if

                elseNode = ifNode;
            }

            ret = elseNode;
        }

        return addNewlineIfNeeded(node, ret);
    }

    private RubyNode openModule(SourceSection sourceSection, RubyNode defineOrGetNode, String name, org.jruby.ast.Node bodyNode) {
        LexicalScope newLexicalScope = environment.pushLexicalScope();
        try {
            final SharedMethodInfo sharedMethodInfo = new SharedMethodInfo(sourceSection, newLexicalScope, Arity.NO_ARGUMENTS, name, false, null, false, false, false);

            final TranslatorEnvironment newEnvironment = new TranslatorEnvironment(context, environment, environment.getParseEnvironment(),
                    environment.getParseEnvironment().allocateReturnID(), true, true, sharedMethodInfo, name, false, null);

            final BodyTranslator moduleTranslator = new BodyTranslator(currentNode, context, this, newEnvironment, source, false);

            final MethodDefinitionNode definitionMethod = moduleTranslator.compileClassNode(sourceSection, name, bodyNode);

            return new OpenModuleNode(context, sourceSection, defineOrGetNode, definitionMethod, newLexicalScope);
        } finally {
            environment.popLexicalScope();
        }
    }

    /**
     * Translates module and class nodes.
     * <p>
     * In Ruby, a module or class definition is somewhat like a method. It has a local scope and a value
     * for self, which is the module or class object that is being defined. Therefore for a module or
     * class definition we translate into a special method. We run that method with self set to be the
     * newly allocated module or class.
     */
    private MethodDefinitionNode compileClassNode(SourceSection sourceSection, String name, org.jruby.ast.Node bodyNode) {
        RubyNode body;

        parentSourceSection.push(sourceSection);
        try {
            body = translateNodeOrNil(sourceSection, bodyNode);
        } finally {
            parentSourceSection.pop();
        }

        if (environment.getFlipFlopStates().size() > 0) {
            body = SequenceNode.sequence(context, sourceSection, initFlipFlopStates(sourceSection), body);
        }

        final RubyRootNode rootNode = new RubyRootNode(context, sourceSection, environment.getFrameDescriptor(), environment.getSharedMethodInfo(), body, environment.needsDeclarationFrame());

        return new MethodDefinitionNode(
                context,
                sourceSection,
                environment.getSharedMethodInfo().getName(),
                environment.getSharedMethodInfo(),
                Truffle.getRuntime().createCallTarget(rootNode));
    }

    @Override
    public RubyNode visitClassNode(org.jruby.ast.ClassNode node) {
        final SourceSection sourceSection = translate(node.getPosition());

        final String name = node.getCPath().getName();

        RubyNode lexicalParent = translateCPath(sourceSection, node.getCPath());

        RubyNode superClass;
        if (node.getSuperNode() != null) {
            superClass = node.getSuperNode().accept(this);
        } else {
            superClass = new LiteralNode(context, sourceSection, context.getCoreLibrary().getObjectClass());
        }

        final DefineOrGetClassNode defineOrGetClass = new DefineOrGetClassNode(context, sourceSection, name, lexicalParent, superClass);

        final RubyNode ret = openModule(sourceSection, defineOrGetClass, name, node.getBodyNode());
        return addNewlineIfNeeded(node, ret);
    }

    @Override
    public RubyNode visitClassVarAsgnNode(org.jruby.ast.ClassVarAsgnNode node) {
        final SourceSection sourceSection = translate(node.getPosition());
        final RubyNode rhs = node.getValueNode().accept(this);

        final RubyNode ret = new WriteClassVariableNode(context, sourceSection, node.getName(), environment.getLexicalScope(), rhs);
        return addNewlineIfNeeded(node, ret);
    }

    @Override
    public RubyNode visitClassVarNode(org.jruby.ast.ClassVarNode node) {
        final SourceSection sourceSection = translate(node.getPosition());
        final RubyNode ret = new ReadClassVariableNode(context, sourceSection, node.getName(), environment.getLexicalScope());
        return addNewlineIfNeeded(node, ret);
    }

    @Override
    public RubyNode visitColon2Node(org.jruby.ast.Colon2Node node) {
        // Qualified constant access, as in Mod::CONST
        if (!(node instanceof org.jruby.ast.Colon2ConstNode)) {
            throw new UnsupportedOperationException(node.toString());
        }

        final SourceSection sourceSection = translate(node.getPosition());
        final String name = ConstantReplacer.replacementName(sourceSection, node.getName());

        final RubyNode lhs = node.getLeftNode().accept(this);

        final RubyNode ret = new ReadLiteralConstantNode(context, sourceSection, lhs, name);
        return addNewlineIfNeeded(node, ret);
    }

    @Override
    public RubyNode visitColon3Node(org.jruby.ast.Colon3Node node) {
        // Root namespace constant access, as in ::Foo

        final SourceSection sourceSection = translate(node.getPosition());
        final String name = ConstantReplacer.replacementName(sourceSection, node.getName());

        final LiteralNode root = new LiteralNode(context, sourceSection, context.getCoreLibrary().getObjectClass());

        final RubyNode ret = new ReadLiteralConstantNode(context, sourceSection, root, name);
        return addNewlineIfNeeded(node, ret);
    }

    private RubyNode translateCPath(SourceSection sourceSection, org.jruby.ast.Colon3Node node) {
        final RubyNode ret;

        if (node instanceof org.jruby.ast.Colon2ImplicitNode) { // use current lexical scope
            ret = new LexicalScopeNode(context, sourceSection, environment.getLexicalScope());
        } else if (node instanceof org.jruby.ast.Colon2ConstNode) { // A::B
            ret = node.childNodes().get(0).accept(this);
        } else { // Colon3Node: on top-level (Object)
            ret = new LiteralNode(context, sourceSection, context.getCoreLibrary().getObjectClass());
        }

        return addNewlineIfNeeded(node, ret);
    }

    @Override
    public RubyNode visitComplexNode(org.jruby.ast.ComplexNode node) {
        final SourceSection sourceSection = translate(node.getPosition());

        final RubyNode ret = translateRationalComplex(sourceSection, "Complex",
                new FixnumLiteralNode.IntegerFixnumLiteralNode(context, sourceSection, 0),
                node.getNumber().accept(this));

        return addNewlineIfNeeded(node, ret);
    }

    @Override
    public RubyNode visitConstDeclNode(org.jruby.ast.ConstDeclNode node) {
        final SourceSection sourceSection = translate(node.getPosition());
        RubyNode rhs = node.getValueNode().accept(this);

        final RubyNode moduleNode;
        org.jruby.ast.Node constNode = node.getConstNode();
        if (constNode == null || constNode instanceof org.jruby.ast.Colon2ImplicitNode) {
            moduleNode = new LexicalScopeNode(context, sourceSection, environment.getLexicalScope());
        } else if (constNode instanceof org.jruby.ast.Colon2ConstNode) {
            constNode = ((org.jruby.ast.Colon2Node) constNode).getLeftNode(); // Misleading doc, we only want the defined part.
            moduleNode = constNode.accept(this);
        } else if (constNode instanceof org.jruby.ast.Colon3Node) {
            moduleNode = new LiteralNode(context, sourceSection, context.getCoreLibrary().getObjectClass());
        } else {
            throw new UnsupportedOperationException();
        }

        final RubyNode ret = new WriteConstantNode(context, sourceSection, node.getName(), moduleNode, rhs);
        return addNewlineIfNeeded(node, ret);
    }

    @Override
    public RubyNode visitConstNode(org.jruby.ast.ConstNode node) {
        // Unqualified constant access, as in CONST
        final SourceSection sourceSection = translate(node.getPosition());

        /*
         * Constants of the form Rubinius::Foo in the Rubinius kernel code always seem to get resolved, even if
         * Rubinius is not defined, such as in BasicObject. We get around this by translating Rubinius to be
         * ::Rubinius. Note that this isn't quite what Rubinius does, as they say that Rubinius isn't defined, but
         * we will because we'll translate that to ::Rubinius. But it is a simpler translation.
         */

        final String name = ConstantReplacer.replacementName(sourceSection, node.getName());

        if (name.equals("Rubinius") && sourceSection.getSource().getPath().startsWith(context.getCoreLibrary().getCoreLoadPath() + "/core/rubinius")) {
            final RubyNode ret = new org.jruby.ast.Colon3Node(node.getPosition(), name).accept(this);
            return addNewlineIfNeeded(node, ret);
        }

        final LexicalScope lexicalScope = environment.getLexicalScope();
        final RubyNode ret = new ReadConstantWithLexicalScopeNode(context, sourceSection, lexicalScope, name);
        return addNewlineIfNeeded(node, ret);
    }

    @Override
    public RubyNode visitDAsgnNode(org.jruby.ast.DAsgnNode node) {
        final RubyNode ret = new org.jruby.ast.LocalAsgnNode(node.getPosition(), node.getName(), node.getDepth(), node.getValueNode()).accept(this);
        return addNewlineIfNeeded(node, ret);
    }

    @Override
    public RubyNode visitDRegxNode(org.jruby.ast.DRegexpNode node) {
        SourceSection sourceSection = translate(node.getPosition());

        final List<RubyNode> children = new ArrayList<>();

        for (org.jruby.ast.Node child : node.children()) {
            children.add(child.accept(this));
        }

        final InterpolatedRegexpNode i = new InterpolatedRegexpNode(context, sourceSection, children.toArray(new RubyNode[children.size()]), node.getOptions());

        if (node.getOptions().isOnce()) {
            final RubyNode ret = new OnceNode(context, i.getEncapsulatingSourceSection(), i);
            return addNewlineIfNeeded(node, ret);
        }

        return addNewlineIfNeeded(node, i);
    }

    @Override
    public RubyNode visitDStrNode(org.jruby.ast.DStrNode node) {
        final RubyNode ret = translateInterpolatedString(translate(node.getPosition()), node.children());
        return addNewlineIfNeeded(node, ret);
    }

    @Override
    public RubyNode visitDSymbolNode(org.jruby.ast.DSymbolNode node) {
        SourceSection sourceSection = translate(node.getPosition());

        final RubyNode stringNode = translateInterpolatedString(sourceSection, node.children());

        final RubyNode ret = StringToSymbolNodeGen.create(context, sourceSection, stringNode);
        return addNewlineIfNeeded(node, ret);
    }

    private RubyNode translateInterpolatedString(SourceSection sourceSection, org.jruby.ast.Node[] childNodes) {
        final ToSNode[] children = new ToSNode[childNodes.length];

        for (int i = 0; i < childNodes.length; i++) {
            children[i] = ToSNodeGen.create(context, sourceSection, childNodes[i].accept(this));
        }

        return new InterpolatedStringNode(context, sourceSection, children);
    }

    @Override
    public RubyNode visitDVarNode(org.jruby.ast.DVarNode node) {
        RubyNode readNode = environment.findLocalVarNode(node.getName(), translate(node.getPosition()));

        if (readNode == null) {
            // If we haven't seen this dvar before it's possible that it's a block local variable

            final int depth = node.getDepth();

            TranslatorEnvironment e = environment;

            for (int n = 0; n < depth; n++) {
                e = e.getParent();
            }

            e.declareVar(node.getName());

            // Searching for a local variable must start at the base environment, even though we may have determined
            // the variable should be declared in a parent frame descriptor.  This is so the search can determine
            // whether to return a ReadLocalVariableNode or a ReadDeclarationVariableNode and potentially record the
            // fact that a declaration frame is needed.
            readNode = environment.findLocalVarNode(node.getName(), translate(node.getPosition()));
        }

        return addNewlineIfNeeded(node, readNode);
    }

    @Override
    public RubyNode visitDXStrNode(org.jruby.ast.DXStrNode node) {
        final org.jruby.ast.DStrNode string = new org.jruby.ast.DStrNode(node.getPosition(), node.getEncoding());
        string.addAll(node);
        final org.jruby.ast.Node argsNode = buildArrayNode(node.getPosition(), string);
        final org.jruby.ast.Node callNode = new org.jruby.ast.FCallNode(node.getPosition(), "`", argsNode, null);
        copyNewline(node, callNode);
        final RubyNode ret = callNode.accept(this);
        return addNewlineIfNeeded(node, ret);
    }

    @Override
    public RubyNode visitDefinedNode(org.jruby.ast.DefinedNode node) {
        final SourceSection sourceSection = translate(node.getPosition());

        final RubyNode ret = new DefinedNode(context, sourceSection, node.getExpressionNode().accept(this));
        return addNewlineIfNeeded(node, ret);
    }

    @Override
    public RubyNode visitDefnNode(org.jruby.ast.DefnNode node) {
        final SourceSection sourceSection = translate(node.getPosition(), node.getName());
        final RubyNode classNode = new RaiseIfFrozenNode(new GetDefaultDefineeNode(context, sourceSection));

        String methodName = node.getName();

        // If we have a method we've defined in a node, but would like to delegate some corner cases out to the
        // Rubinius implementation for simplicity, we need a way to resolve the naming conflict.  The naive solution
        // here is to append "_internal" to the method name, which can then be called like any other method.  This is
        // a bit different than aliasing because normally if a Rubinius method name conflicts with an already defined
        // method, we simply ignore the method definition.  Here we explicitly rename the method so it's always defined.

        final String path = sourceSection.getSource().getPath();
        final String coreRubiniusPath = context.getCoreLibrary().getCoreLoadPath() + "/core/rubinius/";
        if (path.startsWith(coreRubiniusPath)) {
            boolean rename = false;

            if (path.equals(coreRubiniusPath + "common/array.rb")) {
                rename = methodName.equals("zip");
            } else if (path.equals(coreRubiniusPath + "common/float.rb")) {
                rename = methodName.equals("round");
            } else if (path.equals(coreRubiniusPath + "common/range.rb")) {
                rename = methodName.equals("each") || methodName.equals("step") || methodName.equals("to_a");
            } else if (path.equals(coreRubiniusPath + "common/integer.rb")) {
                rename = methodName.equals("downto") || methodName.equals("upto");
            }

            if (rename) {
                methodName = methodName + "_internal";
            }
        }

        final RubyNode ret = translateMethodDefinition(sourceSection, classNode, methodName, node.getArgsNode(), node.getBodyNode(), false);

        return addNewlineIfNeeded(node, ret);
    }

    @Override
    public RubyNode visitDefsNode(org.jruby.ast.DefsNode node) {
        final SourceSection sourceSection = translate(node.getPosition(), node.getName());

        final RubyNode objectNode = node.getReceiverNode().accept(this);

        final SingletonClassNode singletonClassNode = SingletonClassNodeGen.create(context, sourceSection, objectNode);

        final RubyNode ret = translateMethodDefinition(sourceSection, singletonClassNode, node.getName(), node.getArgsNode(), node.getBodyNode(), true);

        return addNewlineIfNeeded(node, ret);
    }

    protected RubyNode translateMethodDefinition(SourceSection sourceSection, RubyNode classNode, String methodName, org.jruby.ast.ArgsNode argsNode, org.jruby.ast.Node bodyNode,
            boolean isDefs) {
        final Arity arity = MethodTranslator.getArity(argsNode);
        final ArgumentDescriptor[] argumentDescriptors = Helpers.argsNodeToArgumentDescriptors(argsNode);
        final SharedMethodInfo sharedMethodInfo = new SharedMethodInfo(sourceSection, environment.getLexicalScope(), arity, methodName, false, argumentDescriptors, false, false, false);

        final TranslatorEnvironment newEnvironment = new TranslatorEnvironment(
                context, environment, environment.getParseEnvironment(), environment.getParseEnvironment().allocateReturnID(), true, true, sharedMethodInfo, methodName, false, null);

        // ownScopeForAssignments is the same for the defined method as the current one.

        final MethodTranslator methodCompiler = new MethodTranslator(currentNode, context, this, newEnvironment, false, source, argsNode);

        final MethodDefinitionNode functionExprNode = methodCompiler.compileMethodNode(sourceSection, methodName, bodyNode, sharedMethodInfo);

        return new AddMethodNode(context, sourceSection, classNode, functionExprNode, isDefs);
    }

    @Override
    public RubyNode visitDotNode(org.jruby.ast.DotNode node) {
        final SourceSection sourceSection = translate(node.getPosition());
        final RubyNode begin = node.getBeginNode().accept(this);
        final RubyNode end = node.getEndNode().accept(this);
        final RubyNode rangeClass = new LiteralNode(context, sourceSection, context.getCoreLibrary().getRangeClass());
        final RubyNode isExclusive = new LiteralNode(context, sourceSection, node.isExclusive());

        final RubyNode ret = RangeNodesFactory.NewNodeFactory.create(context, sourceSection, rangeClass, begin, end, isExclusive);
        return addNewlineIfNeeded(node, ret);
    }

    @Override
    public RubyNode visitEncodingNode(org.jruby.ast.EncodingNode node) {
        SourceSection sourceSection = translate(node.getPosition());
        final RubyNode ret = new LiteralNode(context, sourceSection, EncodingNodes.getEncoding(node.getEncoding()));
        return addNewlineIfNeeded(node, ret);
    }

    @Override
    public RubyNode visitEnsureNode(org.jruby.ast.EnsureNode node) {
        final RubyNode tryPart = node.getBodyNode().accept(this);
        final RubyNode ensurePart = node.getEnsureNode().accept(this);
        final RubyNode ret = new EnsureNode(context, translate(node.getPosition()), tryPart, ensurePart);
        return addNewlineIfNeeded(node, ret);
    }

    @Override
    public RubyNode visitEvStrNode(org.jruby.ast.EvStrNode node) {
        final RubyNode ret;

        if (node.getBody() == null) {
            final SourceSection sourceSection = translate(node.getPosition());
            ret = new LiteralNode(context, sourceSection, StringOperations.createString(context, new ByteList()));
        } else {
            ret = node.getBody().accept(this);
        }

        return addNewlineIfNeeded(node, ret);
    }

    @Override
    public RubyNode visitFCallNode(org.jruby.ast.FCallNode node) {
        final org.jruby.ast.Node receiver = new org.jruby.ast.SelfNode(node.getPosition());
        final org.jruby.ast.CallNode callNode = new org.jruby.ast.CallNode(node.getPosition(), receiver, node.getName(), node.getArgsNode(), node.getIterNode());
        copyNewline(node, callNode);
        return translateCallNode(callNode, true, false);
    }

    @Override
    public RubyNode visitFalseNode(org.jruby.ast.FalseNode node) {
        final SourceSection sourceSection = translate(node.getPosition());
        final RubyNode ret = new BooleanLiteralNode(context, sourceSection, false);

        return addNewlineIfNeeded(node, ret);
    }

    @Override
    public RubyNode visitFixnumNode(org.jruby.ast.FixnumNode node) {
        final long value = node.getValue();
        final RubyNode ret;

        if (CoreLibrary.fitsIntoInteger(value)) {
            ret = new FixnumLiteralNode.IntegerFixnumLiteralNode(context, translate(node.getPosition()), (int) value);
        } else {
            ret = new FixnumLiteralNode.LongFixnumLiteralNode(context, translate(node.getPosition()), value);
        }

        return addNewlineIfNeeded(node, ret);
    }

    @Override
    public RubyNode visitFlipNode(org.jruby.ast.FlipNode node) {
        final SourceSection sourceSection = translate(node.getPosition());

        final RubyNode begin = node.getBeginNode().accept(this);
        final RubyNode end = node.getEndNode().accept(this);

        final FlipFlopStateNode stateNode = createFlipFlopState(sourceSection, 0);

        final RubyNode ret = new FlipFlopNode(context, sourceSection, begin, end, stateNode, node.isExclusive());
        return addNewlineIfNeeded(node, ret);
    }

    protected FlipFlopStateNode createFlipFlopState(SourceSection sourceSection, int depth) {
        final FrameSlot frameSlot = environment.declareVar(environment.allocateLocalTemp("flipflop"));
        environment.getFlipFlopStates().add(frameSlot);

        if (depth == 0) {
            return new LocalFlipFlopStateNode(sourceSection, frameSlot);
        } else {
            return new DeclarationFlipFlopStateNode(sourceSection, depth, frameSlot);
        }
    }

    @Override
    public RubyNode visitFloatNode(org.jruby.ast.FloatNode node) {
        final RubyNode ret = new FloatLiteralNode(context, translate(node.getPosition()), node.getValue());
        return addNewlineIfNeeded(node, ret);
    }

    @Override
    public RubyNode visitForNode(org.jruby.ast.ForNode node) {
        /**
         * A Ruby for-loop, such as:
         *
         * <pre>
         * for x in y
         *     z = x
         *     puts z
         * end
         * </pre>
         *
         * naively desugars to:
         *
         * <pre>
         * y.each do |x|
         *     z = x
         *     puts z
         * end
         * </pre>
         *
         * The main difference is that z is always going to be local to the scope outside the block,
         * so it's a bit more like:
         *
         * <pre>
         * z = nil unless z is already defined
         * y.each do |x|
         *    z = x
         *    puts x
         * end
         * </pre>
         *
         * Which forces z to be defined in the correct scope. The parser already correctly calls z a
         * local, but then that causes us a problem as if we're going to translate to a block we
         * need a formal parameter - not a local variable. My solution to this is to add a
         * temporary:
         *
         * <pre>
         * z = nil unless z is already defined
         * y.each do |temp|
         *    x = temp
         *    z = x
         *    puts x
         * end
         * </pre>
         *
         * We also need that temp because the expression assigned in the for could be index
         * assignment, multiple assignment, or whatever:
         *
         * <pre>
         * for x[0] in y
         *     z = x[0]
         *     puts z
         * end
         * </pre>
         *
         * http://blog.grayproductions.net/articles/the_evils_of_the_for_loop
         * http://stackoverflow.com/questions/3294509/for-vs-each-in-ruby
         *
         * The other complication is that normal locals should be defined in the enclosing scope,
         * unlike a normal block. We do that by setting a flag on this translator object when we
         * visit the new iter, translatingForStatement, which we recognise when visiting an iter
         * node.
         *
         * Finally, note that JRuby's terminology is strange here. Normally 'iter' is a different
         * term for a block. Here, JRuby calls the object being iterated over the 'iter'.
         */

        final String temp = environment.allocateLocalTemp("for");

        final org.jruby.ast.Node receiver = node.getIterNode();

        /*
         * The x in for x in ... is like the nodes in multiple assignment - it has a dummy RHS which
         * we need to replace with our temp. Just like in multiple assignment this is really awkward
         * with the JRuby AST.
         */

        final org.jruby.ast.LocalVarNode readTemp = new org.jruby.ast.LocalVarNode(node.getPosition(), 0, temp);
        final org.jruby.ast.Node forVar = node.getVarNode();
        final org.jruby.ast.Node assignTemp = setRHS(forVar, readTemp);

        final org.jruby.ast.BlockNode bodyWithTempAssign = new org.jruby.ast.BlockNode(node.getPosition());
        bodyWithTempAssign.add(assignTemp);
        bodyWithTempAssign.add(node.getBodyNode());

        final org.jruby.ast.ArgumentNode blockVar = new org.jruby.ast.ArgumentNode(node.getPosition(), temp);
        final org.jruby.ast.ListNode blockArgsPre = new org.jruby.ast.ListNode(node.getPosition(), blockVar);
        final org.jruby.ast.ArgsNode blockArgs = new org.jruby.ast.ArgsNode(node.getPosition(), blockArgsPre, null, null, null, null, null, null);
        final org.jruby.ast.IterNode block = new org.jruby.ast.IterNode(node.getPosition(), blockArgs, node.getScope(), bodyWithTempAssign);

        final org.jruby.ast.CallNode callNode = new org.jruby.ast.CallNode(node.getPosition(), receiver, "each", null, block);
        copyNewline(node, callNode);

        translatingForStatement = true;
        final RubyNode translated = callNode.accept(this);
        translatingForStatement = false;

        return addNewlineIfNeeded(node, translated);
    }

    private static final ParserSupport PARSER_SUPPORT = new ParserSupport();

    private static org.jruby.ast.Node setRHS(org.jruby.ast.Node node, org.jruby.ast.Node rhs) {
        if (node instanceof org.jruby.ast.AssignableNode || node instanceof org.jruby.ast.IArgumentNode) {
            return PARSER_SUPPORT.node_assign(node, rhs);
        } else {
            throw new UnsupportedOperationException("Don't know how to set the RHS of a " + node.getClass().getName());
        }
    }

    private RubyNode translateDummyAssignment(org.jruby.ast.Node dummyAssignment, final RubyNode rhs) {
        // The JRuby AST includes assignment nodes without a proper value,
        // so we need to patch them to include the proper rhs value to translate them correctly.

        if (dummyAssignment instanceof org.jruby.ast.StarNode) {
            // Nothing to assign to, just execute the RHS
            return rhs;
        } else if (dummyAssignment instanceof org.jruby.ast.AssignableNode || dummyAssignment instanceof org.jruby.ast.IArgumentNode) {
            final org.jruby.ast.Node wrappedRHS = new org.jruby.ast.Node(dummyAssignment.getPosition(), false) {
                @SuppressWarnings("unchecked")
                @Override
                public <T> T accept(NodeVisitor<T> visitor) {
                    return (T) rhs;
                }

                @Override
                public List<org.jruby.ast.Node> childNodes() {
                    return Collections.emptyList();
                }

                @Override
                public org.jruby.ast.NodeType getNodeType() {
                    return org.jruby.ast.NodeType.FIXNUMNODE; // since we behave like a value
                }
            };

            return setRHS(dummyAssignment, wrappedRHS).accept(this);
        } else {
            throw new UnsupportedOperationException("Don't know how to translate the dummy asgn " + dummyAssignment.getClass().getName());
        }
    }

    @Override
    public RubyNode visitGlobalAsgnNode(org.jruby.ast.GlobalAsgnNode node) {
        final SourceSection sourceSection = translate(node.getPosition());
        RubyNode rhs = node.getValueNode().accept(this);

        String name = node.getName();

        if (GLOBAL_VARIABLE_ALIASES.containsKey(name)) {
            name = GLOBAL_VARIABLE_ALIASES.get(name);
        }

        if (name.equals("$~")) {
            rhs = new CheckMatchVariableTypeNode(context, sourceSection, rhs);
        } else if (name.equals("$0")) {
            rhs = new CheckProgramNameVariableTypeNode(context, sourceSection, rhs);
        } else if (name.equals("$/")) {
            rhs = new CheckRecordSeparatorVariableTypeNode(context, sourceSection, rhs);
        } else if (name.equals("$,")) {
            rhs = new CheckOutputSeparatorVariableTypeNode(context, sourceSection, rhs);
        } else if (name.equals("$_")) {
            rhs = WrapInThreadLocalNodeGen.create(context, sourceSection, rhs);
        } else if (name.equals("$stdout")) {
            rhs = new CheckStdoutVariableTypeNode(context, sourceSection, rhs);
        } else if (name.equals("$VERBOSE")) {
            rhs = new UpdateVerbosityNode(context, sourceSection, rhs);
        } else if (name.equals("$@")) {
            // $@ is a special-case and doesn't write directly to an ivar field in the globals object.
            // Instead, it writes to the backtrace field of the thread-local $! value.
            return new UpdateLastBacktraceNode(context, sourceSection, rhs);
        }

        final boolean inCore = rhs.getSourceSection().getSource().getPath().startsWith(context.getCoreLibrary().getCoreLoadPath() + "/core/");
        if (!inCore && READ_ONLY_GLOBAL_VARIABLES.contains(name)) {
            return addNewlineIfNeeded(node, new WriteReadOnlyGlobalNode(context, sourceSection, name, rhs));
        }

        if (THREAD_LOCAL_GLOBAL_VARIABLES.contains(name)) {
            final ThreadLocalObjectNode threadLocalVariablesObjectNode = new ThreadLocalObjectNode(context, sourceSection);
<<<<<<< HEAD
            return addNewlineIfNeeded(node, new WriteInstanceVariableNode(context, sourceSection, name, threadLocalVariablesObjectNode, rhs, true));
=======
            return new WriteInstanceVariableNode(context, sourceSection, name, threadLocalVariablesObjectNode, rhs);
>>>>>>> 4a91f715
        } else if (FRAME_LOCAL_GLOBAL_VARIABLES.contains(name)) {
            if (environment.getNeverAssignInParentScope()) {
                environment.declareVar(name);
            }

            ReadLocalNode localVarNode = environment.findLocalVarNode(node.getName(), sourceSection);

            if (localVarNode == null) {
                if (environment.hasOwnScopeForAssignments()) {
                    environment.declareVar(node.getName());
                }

                TranslatorEnvironment environmentToDeclareIn = environment;

                while (!environmentToDeclareIn.hasOwnScopeForAssignments()) {
                    environmentToDeclareIn = environmentToDeclareIn.getParent();
                }

                environmentToDeclareIn.declareVar(node.getName());
                localVarNode = environment.findLocalVarNode(node.getName(), sourceSection);

                if (localVarNode == null) {
                    throw new RuntimeException("shouldn't be here");
                }
            }

            RubyNode assignment = localVarNode.makeWriteNode(rhs);

            if (name.equals("$_")) {
                assignment = GetFromThreadLocalNodeGen.create(context, sourceSection, assignment);
            }

            return addNewlineIfNeeded(node, assignment);
        } else {
<<<<<<< HEAD
            final LiteralNode globalVariablesObjectNode = new LiteralNode(context, sourceSection, context.getCoreLibrary().getGlobalVariablesObject());
            return addNewlineIfNeeded(node, new WriteInstanceVariableNode(context, sourceSection, name, globalVariablesObjectNode, rhs, true));
=======
            return new WriteGlobalVariableNode(context, sourceSection, name, rhs);
>>>>>>> 4a91f715

        }
    }

    @Override
    public RubyNode visitGlobalVarNode(org.jruby.ast.GlobalVarNode node) {
        String name = node.getName();

        if (GLOBAL_VARIABLE_ALIASES.containsKey(name)) {
            name = GLOBAL_VARIABLE_ALIASES.get(name);
        }

        final SourceSection sourceSection = translate(node.getPosition());
        final RubyNode ret;

        if (FRAME_LOCAL_GLOBAL_VARIABLES.contains(name)) {
            // Assignment is implicit for many of these, so we need to declare when we use

            environment.declareVarWhereAllowed(name);

            RubyNode readNode = environment.findLocalVarNode(name, sourceSection);

            if (name.equals("$_")) {
                if (sourceSection.getSource().getPath().equals(context.getCoreLibrary().getCoreLoadPath() + "/core/rubinius/common/regexp.rb")) {
                    readNode = new RubiniusLastStringReadNode(context, sourceSection);
                } else {
                    readNode = GetFromThreadLocalNodeGen.create(context, sourceSection, readNode);
                }
            }

            ret = readNode;
        } else if (THREAD_LOCAL_GLOBAL_VARIABLES.contains(name)) {
            final ThreadLocalObjectNode threadLocalVariablesObjectNode = new ThreadLocalObjectNode(context, sourceSection);
            ret = new ReadInstanceVariableNode(context, sourceSection, name, threadLocalVariablesObjectNode, true);
        } else if (name.equals("$@")) {
            // $@ is a special-case and doesn't read directly from an ivar field in the globals object.
            // Instead, it reads the backtrace field of the thread-local $! value.
            ret = new ReadLastBacktraceNode(context, sourceSection);
        } else {
            ret = new ReadGlobalVariableNode(context, sourceSection, name);
        }

        return addNewlineIfNeeded(node, ret);
    }

    @Override
    public RubyNode visitHashNode(org.jruby.ast.HashNode node) {
        final SourceSection sourceSection = translate(node.getPosition());

        final List<RubyNode> hashConcats = new ArrayList<>();

        final List<RubyNode> keyValues = new ArrayList<>();

        for (KeyValuePair<org.jruby.ast.Node, org.jruby.ast.Node> pair: node.getPairs()) {
            if (pair.getKey() == null) {
                final RubyNode hashLiteralSoFar = HashLiteralNode.create(context, translate(node.getPosition()), keyValues.toArray(new RubyNode[keyValues.size()]));
                hashConcats.add(hashLiteralSoFar);
                hashConcats.add(HashCastNodeGen.create(context, sourceSection, pair.getValue().accept(this)));
                keyValues.clear();
            } else {
                keyValues.add(pair.getKey().accept(this));

                if (pair.getValue() == null) {
                    keyValues.add(nilNode(sourceSection));
                } else {
                    keyValues.add(pair.getValue().accept(this));
                }
            }
        }

        final RubyNode hashLiteralSoFar = HashLiteralNode.create(context, translate(node.getPosition()), keyValues.toArray(new RubyNode[keyValues.size()]));
        hashConcats.add(hashLiteralSoFar);

        if (hashConcats.size() == 1) {
            final RubyNode ret = hashConcats.get(0);
            return addNewlineIfNeeded(node, ret);
        }

        final RubyNode ret = new ConcatHashLiteralNode(context, sourceSection, hashConcats.toArray(new RubyNode[hashConcats.size()]));
        return addNewlineIfNeeded(node, ret);
    }

    @Override
    public RubyNode visitIfNode(org.jruby.ast.IfNode node) {
        final SourceSection sourceSection = translate(node.getPosition());

        org.jruby.ast.Node thenBody = node.getThenBody();

        if (thenBody == null || thenBody.isNil()) {
            thenBody = new org.jruby.ast.NilNode(node.getPosition());
        }

        org.jruby.ast.Node elseBody = node.getElseBody();

        if (elseBody == null || elseBody.isNil()) {
            elseBody = new org.jruby.ast.NilNode(node.getPosition());
        }

        final RubyNode condition = translateNodeOrNil(sourceSection, node.getCondition());

        final RubyNode thenBodyTranslated = thenBody.accept(this);
        final RubyNode elseBodyTranslated = elseBody.accept(this);

        final RubyNode ret = new IfNode(context, sourceSection, condition, thenBodyTranslated, elseBodyTranslated);
        return addNewlineIfNeeded(node, ret);
    }

    @Override
    public RubyNode visitInstAsgnNode(org.jruby.ast.InstAsgnNode node) {
        final SourceSection sourceSection = translate(node.getPosition());
        final String name = node.getName();

        final RubyNode rhs;
        if (node.getValueNode() == null) {
            rhs = new DeadNode(context, sourceSection, new Exception("null RHS of instance variable assignment"));
        } else {
            rhs = node.getValueNode().accept(this);
        }

        // Every case will use a SelfNode, just don't it use more than once.
        // Also note the check for frozen.
        final RubyNode self = new RaiseIfFrozenNode(new SelfNode(context, sourceSection));

        final String path = sourceSection.getSource().getPath();
        final String corePath = context.getCoreLibrary().getCoreLoadPath() + "/core/";
        final RubyNode ret;
        if (path.equals(corePath + "rubinius/common/time.rb")) {
            if (name.equals("@is_gmt")) {
                ret = TimeNodesFactory.InternalSetGMTNodeFactory.create(context, sourceSection, self, rhs);
                return addNewlineIfNeeded(node, ret);
            } else if (name.equals("@offset")) {
                ret = TimeNodesFactory.InternalSetOffsetNodeFactory.create(context, sourceSection, self, rhs);
                return addNewlineIfNeeded(node, ret);
            }
        } else if (path.equals(corePath + "rubinius/common/hash.rb")) {
            if (name.equals("@default")) {
                ret = HashNodesFactory.SetDefaultValueNodeFactory.create(context, sourceSection, self, rhs);
                return addNewlineIfNeeded(node, ret);
            } else if (name.equals("@default_proc")) {
                ret = HashNodesFactory.SetDefaultProcNodeFactory.create(context, sourceSection, self, rhs);
                return addNewlineIfNeeded(node, ret);
            }
        } else if (path.equals(corePath + "rubinius/bootstrap/string.rb") || path.equals(corePath + "rubinius/common/string.rb")) {
            if (name.equals("@hash")) {
                ret = StringNodesFactory.ModifyBangNodeFactory.create(context, sourceSection, new RubyNode[] {});
                return addNewlineIfNeeded(node, ret);
            }
        } else if (path.equals(corePath + "rubinius/common/range.rb")) {
            if (name.equals("@begin")) {
                ret = RangeNodesFactory.InternalSetBeginNodeGen.create(context, sourceSection, self, rhs);
                return addNewlineIfNeeded(node, ret);
            } else if (name.equals("@end")) {
                ret = RangeNodesFactory.InternalSetEndNodeGen.create(context, sourceSection, self, rhs);
                return addNewlineIfNeeded(node, ret);
            } else if (name.equals("@excl")) {
                ret = RangeNodesFactory.InternalSetExcludeEndNodeGen.create(context, sourceSection, self, rhs);
                return addNewlineIfNeeded(node, ret);
            }
        } else if (path.equals(corePath + "rubinius/common/io.rb")) {
            // TODO (pitr 08-Aug-2015): values of predefined OM properties should be casted to defined types automatically
            if (name.equals("@used") || name.equals("@total") || name.equals("@lineno")) {
                // Cast int-fitting longs back to int
                ret = new WriteInstanceVariableNode(context, sourceSection, name, self, IntegerCastNodeGen.create(context, sourceSection, rhs));
                return addNewlineIfNeeded(node, ret);
            }
        }

        ret = new WriteInstanceVariableNode(context, sourceSection, name, self, rhs);
        return addNewlineIfNeeded(node, ret);
    }

    @Override
    public RubyNode visitInstVarNode(org.jruby.ast.InstVarNode node) {
        final SourceSection sourceSection = translate(node.getPosition());
        final String name = node.getName();

        // About every case will use a SelfNode, just don't it use more than once.
        final SelfNode self = new SelfNode(context, sourceSection);

        /*
         * Rubinius uses the instance variable @total to store the size of an array. In order to use code that
         * expects that we'll replace it statically with a call to Array#size. We also replace @tuple with
         * self, and @start to be 0.
         */
        final String path = sourceSection.getSource().getPath();
        final String corePath = context.getCoreLibrary().getCoreLoadPath() + "/core/";
        final RubyNode ret;
        if (path.equals(corePath + "rubinius/common/array.rb") || path.equals(corePath + "rubinius/api/shims/array.rb")) {
            if (name.equals("@total")) {
                ret = new RubyCallNode(context, sourceSection, "size", self, null, false);
                return addNewlineIfNeeded(node, ret);
            } else if (name.equals("@tuple")) {
                ret = self;
                return addNewlineIfNeeded(node, ret);
            } else if (name.equals("@start")) {
                ret = new FixnumLiteralNode.IntegerFixnumLiteralNode(context, sourceSection, 0);
                return addNewlineIfNeeded(node, ret);
            }
        } else if (path.equals(corePath + "rubinius/common/regexp.rb")) {
            if (name.equals("@source")) {
                ret = MatchDataNodesFactory.RubiniusSourceNodeGen.create(context, sourceSection, self);
                return addNewlineIfNeeded(node, ret);
            } else if (name.equals("@full")) {
                // Delegate to MatchData#full.
                ret = new RubyCallNode(context, sourceSection, "full", self, null, false);
                return addNewlineIfNeeded(node, ret);
            } else if (name.equals("@regexp")) {
                ret = MatchDataNodesFactory.RegexpNodeFactory.create(context, sourceSection, new RubyNode[] { self });
                return addNewlineIfNeeded(node, ret);
            } else if (name.equals("@names")) {
                ret = RegexpNodesFactory.RubiniusNamesNodeGen.create(context, sourceSection, self);
                return addNewlineIfNeeded(node, ret);
            }
        } else if (path.equals(corePath + "rubinius/bootstrap/string.rb") || path.equals(corePath + "rubinius/common/string.rb")) {
            if (name.equals("@num_bytes")) {
                ret = StringNodesFactory.ByteSizeNodeFactory.create(context, sourceSection, new RubyNode[] { self });
                return addNewlineIfNeeded(node, ret);
            } else if (name.equals("@data")) {
                final RubyNode bytes = StringNodesFactory.BytesNodeFactory.create(context, sourceSection, new RubyNode[] { self });
                // Wrap in a StringData instance, see shims.
                LiteralNode stringDataClass = new LiteralNode(context, sourceSection, context.getCoreLibrary().getStringDataClass());
                ret = new RubyCallNode(context, sourceSection, "new", stringDataClass, null, false, bytes);
                return addNewlineIfNeeded(node, ret);
            }
        } else if (path.equals(corePath + "rubinius/common/time.rb")) {
            if (name.equals("@is_gmt")) {
                ret = TimeNodesFactory.InternalGMTNodeFactory.create(context, sourceSection, self);
                return addNewlineIfNeeded(node, ret);
            } else if (name.equals("@offset")) {
                ret = TimeNodesFactory.InternalOffsetNodeFactory.create(context, sourceSection, self);
                return addNewlineIfNeeded(node, ret);
            }
        } else if (path.equals(corePath + "rubinius/common/hash.rb")) {
            if (name.equals("@default")) {
                ret = HashNodesFactory.DefaultValueNodeFactory.create(context, sourceSection, self);
                return addNewlineIfNeeded(node, ret);
            } else if (name.equals("@default_proc")) {
                ret = HashNodesFactory.DefaultProcNodeFactory.create(context, sourceSection, new RubyNode[] { self });
                return addNewlineIfNeeded(node, ret);
            } else if (name.equals("@size")) {
                ret = HashNodesFactory.SizeNodeFactory.create(context, sourceSection, new RubyNode[] { self });
                return addNewlineIfNeeded(node, ret);
            }
        } else if (path.equals(corePath + "rubinius/common/range.rb") || path.equals(corePath + "rubinius/api/shims/range.rb")) {
            if (name.equals("@begin")) {
                ret = RangeNodesFactory.BeginNodeFactory.create(context, sourceSection, new RubyNode[] { self });
                return addNewlineIfNeeded(node, ret);
            } else if (name.equals("@end")) {
                ret = RangeNodesFactory.EndNodeFactory.create(context, sourceSection, new RubyNode[] { self });
                return addNewlineIfNeeded(node, ret);
            } else if (name.equals("@excl")) {
                ret = RangeNodesFactory.ExcludeEndNodeFactory.create(context, sourceSection, new RubyNode[] { self });
                return addNewlineIfNeeded(node, ret);
            }
        }

        ret = new ReadInstanceVariableNode(context, sourceSection, name, self, false);
        return addNewlineIfNeeded(node, ret);
    }

    @Override
    public RubyNode visitIterNode(org.jruby.ast.IterNode node) {
        final SourceSection sourceSection = translate(node.getPosition());

        /*
         * In a block we do NOT allocate a new return ID - returns will return from the method, not
         * the block (in the general case, see Proc and the difference between Proc and Lambda for
         * specifics).
         */

        final boolean hasOwnScope = !translatingForStatement;

        org.jruby.ast.ArgsNode argsNode;

        if (node.getVarNode() instanceof org.jruby.ast.ArgsNode) {
            argsNode = (org.jruby.ast.ArgsNode) node.getVarNode();
        } else if (node.getVarNode() instanceof org.jruby.ast.DAsgnNode) {
            final org.jruby.ast.ArgumentNode arg = new org.jruby.ast.ArgumentNode(node.getPosition(), ((org.jruby.ast.DAsgnNode) node.getVarNode()).getName());
            final org.jruby.ast.ListNode preArgs = new org.jruby.ast.ArrayNode(node.getPosition(), arg);
            argsNode = new org.jruby.ast.ArgsNode(node.getPosition(), preArgs, null, null, null, null, null, null);
        } else if (node.getVarNode() == null) {
            argsNode = null;
        } else {
            throw new UnsupportedOperationException();
        }

        // Unset this flag for any for any blocks within the for statement's body
        final SharedMethodInfo sharedMethodInfo = new SharedMethodInfo(sourceSection, environment.getLexicalScope(), MethodTranslator.getArity(argsNode), currentCallMethodName, true, Helpers.argsNodeToArgumentDescriptors(node.findFirstChild(org.jruby.ast.ArgsNode.class)), false, false, false);

        final TranslatorEnvironment newEnvironment = new TranslatorEnvironment(
                context, environment, environment.getParseEnvironment(), environment.getReturnID(), hasOwnScope, false,
                sharedMethodInfo, environment.getNamedMethodName(), true, environment.getParseEnvironment().allocateBreakID());
        final MethodTranslator methodCompiler = new MethodTranslator(currentNode, context, this, newEnvironment, true, source, argsNode);
        methodCompiler.translatingForStatement = translatingForStatement;

        final RubyNode ret = methodCompiler.compileBlockNode(translate(node.getPosition()), sharedMethodInfo.getName(), node.getBodyNode(), sharedMethodInfo, Type.PROC);
        return addNewlineIfNeeded(node, ret);
    }

    @Override
    public RubyNode visitLocalAsgnNode(org.jruby.ast.LocalAsgnNode node) {
        final SourceSection sourceSection = translate(node.getPosition());

        if (environment.getNeverAssignInParentScope()) {
            environment.declareVar(node.getName());
        }

        ReadLocalNode lhs = environment.findLocalVarNode(node.getName(), sourceSection);

        if (lhs == null) {
            if (environment.hasOwnScopeForAssignments()) {
                environment.declareVar(node.getName());
            } else {
                TranslatorEnvironment environmentToDeclareIn = environment;

                while (!environmentToDeclareIn.hasOwnScopeForAssignments()) {
                    environmentToDeclareIn = environmentToDeclareIn.getParent();
                }

                environmentToDeclareIn.declareVar(node.getName());
            }

            lhs = environment.findLocalVarNode(node.getName(), sourceSection);

            if (lhs == null) {
                throw new RuntimeException("shouldn't be here");
            }
        }

        RubyNode rhs;

        if (node.getValueNode() == null) {
            rhs = new DeadNode(context, sourceSection, new Exception());
        } else {
            if (node.getValueNode().getPosition() == InvalidSourcePosition.INSTANCE) {
                parentSourceSection.push(sourceSection);
            }

            try {
                rhs = node.getValueNode().accept(this);
            } finally {
                if (node.getValueNode().getPosition() == InvalidSourcePosition.INSTANCE) {
                    parentSourceSection.pop();
                }
            }
        }

        final RubyNode ret = lhs.makeWriteNode(rhs);
        return addNewlineIfNeeded(node, ret);
    }

    @Override
    public RubyNode visitLocalVarNode(org.jruby.ast.LocalVarNode node) {
        final SourceSection sourceSection = translate(node.getPosition());

        final String name = node.getName();

        RubyNode readNode = environment.findLocalVarNode(name, sourceSection);

        if (readNode == null) {
            /*

              This happens for code such as:

                def destructure4r((*c,d))
                    [c,d]
                end

               We're going to just assume that it should be there and add it...
             */

            environment.declareVar(node.getName());
            readNode = environment.findLocalVarNode(name, sourceSection);
        }

        return addNewlineIfNeeded(node, readNode);
    }

    @Override
    public RubyNode visitMatchNode(org.jruby.ast.MatchNode node) {
        // Triggered when a Regexp literal is used as a conditional's value.

        final org.jruby.ast.Node argsNode = buildArrayNode(node.getPosition(), new org.jruby.ast.GlobalVarNode(node.getPosition(), "$_"));
        final org.jruby.ast.Node callNode = new org.jruby.ast.CallNode(node.getPosition(), node.getRegexpNode(), "=~", argsNode, null);
        copyNewline(node, callNode);
        final RubyNode ret = callNode.accept(this);
        return addNewlineIfNeeded(node, ret);
    }

    @Override
    public RubyNode visitMatch2Node(org.jruby.ast.Match2Node node) {
        // Triggered when a Regexp literal is the LHS of an expression.

        if (node.getReceiverNode() instanceof org.jruby.ast.RegexpNode) {
            final org.jruby.ast.RegexpNode regexpNode = (org.jruby.ast.RegexpNode) node.getReceiverNode();
            final Regex regex = new Regex(regexpNode.getValue().bytes(), 0, regexpNode.getValue().length(), regexpNode.getOptions().toOptions(), regexpNode.getEncoding(), Syntax.RUBY);

            if (regex.numberOfNames() > 0) {
                for (Iterator<NameEntry> i = regex.namedBackrefIterator(); i.hasNext(); ) {
                    final NameEntry e = i.next();
                    final String name = new String(e.name, e.nameP, e.nameEnd - e.nameP, StandardCharsets.UTF_8).intern();

                    if (environment.hasOwnScopeForAssignments()) {
                        environment.declareVar(name);
                    } else {
                        TranslatorEnvironment environmentToDeclareIn = environment;

                        while (!environmentToDeclareIn.hasOwnScopeForAssignments()) {
                            environmentToDeclareIn = environmentToDeclareIn.getParent();
                        }

                        environmentToDeclareIn.declareVar(name);
                    }
                }
            }
        }

        final org.jruby.ast.Node argsNode = buildArrayNode(node.getPosition(), node.getValueNode());
        final org.jruby.ast.Node callNode = new org.jruby.ast.CallNode(node.getPosition(), node.getReceiverNode(), "=~", argsNode, null);
        copyNewline(node, callNode);
        final RubyNode ret = callNode.accept(this);
        return addNewlineIfNeeded(node, ret);
    }

    @Override
    public RubyNode visitMatch3Node(org.jruby.ast.Match3Node node) {
        // Triggered when a Regexp literal is the RHS of an expression.

        final org.jruby.ast.Node argsNode = buildArrayNode(node.getPosition(), node.getValueNode());
        final org.jruby.ast.Node callNode = new org.jruby.ast.CallNode(node.getPosition(), node.getReceiverNode(), "=~", argsNode, null);
        copyNewline(node, callNode);
        final RubyNode ret = callNode.accept(this);
        return addNewlineIfNeeded(node, ret);
    }

    @Override
    public RubyNode visitModuleNode(org.jruby.ast.ModuleNode node) {
        final SourceSection sourceSection = translate(node.getPosition());

        final String name = node.getCPath().getName();

        RubyNode lexicalParent = translateCPath(sourceSection, node.getCPath());

        final DefineOrGetModuleNode defineModuleNode = new DefineOrGetModuleNode(context, sourceSection, name, lexicalParent);

        final RubyNode ret = openModule(sourceSection, defineModuleNode, name, node.getBodyNode());
        return addNewlineIfNeeded(node, ret);
    }

    @Override
    public RubyNode visitMultipleAsgnNode(org.jruby.ast.MultipleAsgnNode node) {
        final SourceSection sourceSection = translate(node.getPosition());

        final org.jruby.ast.ListNode preArray = node.getPre();
        final org.jruby.ast.ListNode postArray = node.getPost();
        final org.jruby.ast.Node rhs = node.getValueNode();

        RubyNode rhsTranslated;

        if (rhs == null) {
            context.getRuntime().getWarnings().warn(IRubyWarnings.ID.TRUFFLE, source.getName(), node.getPosition().getLine(), "no RHS for multiple assignment - using nil");
            rhsTranslated = nilNode(sourceSection);
        } else {
            rhsTranslated = rhs.accept(this);
        }

        final RubyNode result;

        if (preArray != null
                && node.getPost() == null
                && node.getRest() == null
                && rhsTranslated instanceof ArrayLiteralNode.UninitialisedArrayLiteralNode
                && ((ArrayLiteralNode.UninitialisedArrayLiteralNode) rhsTranslated).getValues().length == preArray.size()) {
            /*
             * We can deal with this common case be rewriting
             *
             * a, b = c, d
             *
             * as
             *
             * temp1 = c; temp2 = d; a = temp1; b = temp2
             *
             * We can't just do
             *
             * a = c; b = d
             *
             * As we don't know if d depends on the original value of a.
             *
             * We also need to return an array [c, d], but we make that result elidable so it isn't
             * executed if it isn't actually demanded.
             */

            final RubyNode[] rhsValues = ((ArrayLiteralNode.UninitialisedArrayLiteralNode) rhsTranslated).getValues();
            final int assignedValuesCount = preArray.size();

            final RubyNode[] sequence = new RubyNode[assignedValuesCount * 2];

            final RubyNode[] tempValues = new RubyNode[assignedValuesCount];

            for (int n = 0; n < assignedValuesCount; n++) {
                final String tempName = environment.allocateLocalTemp("multi");
                final ReadLocalNode readTemp = environment.findLocalVarNode(tempName, sourceSection);
                final RubyNode assignTemp = readTemp.makeWriteNode(rhsValues[n]);
                final RubyNode assignFinalValue = translateDummyAssignment(preArray.get(n), NodeUtil.cloneNode(readTemp));

                sequence[n] = assignTemp;
                sequence[assignedValuesCount + n] = assignFinalValue;

                tempValues[n] = NodeUtil.cloneNode(readTemp);
            }

            final RubyNode blockNode = SequenceNode.sequence(context, sourceSection, sequence);

            final ArrayLiteralNode.UninitialisedArrayLiteralNode arrayNode = new ArrayLiteralNode.UninitialisedArrayLiteralNode(context, sourceSection, tempValues);

            final ElidableResultNode elidableResult = new ElidableResultNode(context, sourceSection, blockNode, arrayNode);

            result = elidableResult;
        } else if (preArray != null) {
            /*
             * The other simple case is
             *
             * a, b, c = x
             *
             * If x is an array, then it's
             *
             * a = x[0] etc
             *
             * If x isn't an array then it's
             *
             * a, b, c = [x, nil, nil]
             *
             * Which I believe is the same effect as
             *
             * a, b, c, = *x
             *
             * So we insert the splat cast node, even though it isn't there.
             *
             * In either case, we return the RHS
             */

            final List<RubyNode> sequence = new ArrayList<>();

            /*
             * Store the RHS in a temp.
             */

            final String tempRHSName = environment.allocateLocalTemp("rhs");
            final RubyNode writeTempRHS = environment.findLocalVarNode(tempRHSName, sourceSection).makeWriteNode(rhsTranslated);
            sequence.add(writeTempRHS);

            /*
             * Create a temp for the array.
             */

            final String tempName = environment.allocateLocalTemp("array");

            /*
             * Create a sequence of instructions, with the first being the literal array assigned to
             * the temp.
             */

            final RubyNode splatCastNode = SplatCastNodeGen.create(context, sourceSection, translatingNextExpression ? SplatCastNode.NilBehavior.EMPTY_ARRAY : SplatCastNode.NilBehavior.ARRAY_WITH_NIL, false, environment.findLocalVarNode(tempRHSName, sourceSection));

            final RubyNode writeTemp = environment.findLocalVarNode(tempName, sourceSection).makeWriteNode(splatCastNode);

            sequence.add(writeTemp);

            /*
             * Then index the temp array for each assignment on the LHS.
             */

            for (int n = 0; n < preArray.size(); n++) {
                final RubyNode assignedValue = PrimitiveArrayNodeFactory.read(context, sourceSection, environment.findLocalVarNode(tempName, sourceSection), n);

                sequence.add(translateDummyAssignment(preArray.get(n), assignedValue));
            }

            if (node.getRest() != null) {
                final ArrayGetTailNode assignedValue = ArrayGetTailNodeGen.create(context, sourceSection, preArray.size(), environment.findLocalVarNode(tempName, sourceSection));

                sequence.add(translateDummyAssignment(node.getRest(), assignedValue));
            }

            result = new ElidableResultNode(context, sourceSection, SequenceNode.sequence(context, sourceSection, sequence), environment.findLocalVarNode(tempRHSName, sourceSection));
        } else if (node.getPre() == null
                && node.getPost() == null
                && node.getRest() instanceof org.jruby.ast.StarNode) {
            result = rhsTranslated;
        } else if (node.getPre() == null
                && node.getPost() == null
                && node.getRest() != null
                && rhs != null
                && !(rhs instanceof org.jruby.ast.ArrayNode)) {
            /*
             * *a = b
             *
             * >= 1.8, this seems to be the same as:
             *
             * a = *b
             */
            final SplatCastNode rhsSplatCast = SplatCastNodeGen.create(context, sourceSection,
                    translatingNextExpression ? SplatCastNode.NilBehavior.EMPTY_ARRAY : SplatCastNode.NilBehavior.ARRAY_WITH_NIL,
                    false, rhsTranslated);

            result = translateDummyAssignment(node.getRest(), rhsSplatCast);
        } else if (node.getPre() == null
                && node.getPost() == null
                && node.getRest() != null
                && rhs != null
                && rhs instanceof org.jruby.ast.ArrayNode) {
            /*
             * *a = [b, c]
             *
             * This seems to be the same as:
             *
             * a = [b, c]
             */
            result = translateDummyAssignment(node.getRest(), rhsTranslated);
        } else if (node.getPre() == null && node.getRest() != null && node.getPost() != null) {
            /*
             * Something like
             *
             *     *a,b = [1, 2, 3, 4]
             */

            // This is very similar to the case with pre and rest, so unify with that

            /*
             * Create a temp for the array.
             */

            final String tempName = environment.allocateLocalTemp("array");

            /*
             * Create a sequence of instructions, with the first being the literal array assigned to
             * the temp.
             */

            final List<RubyNode> sequence = new ArrayList<>();

            final RubyNode splatCastNode = SplatCastNodeGen.create(context, sourceSection, translatingNextExpression ? SplatCastNode.NilBehavior.EMPTY_ARRAY : SplatCastNode.NilBehavior.ARRAY_WITH_NIL, false, rhsTranslated);

            final RubyNode writeTemp = environment.findLocalVarNode(tempName, sourceSection).makeWriteNode(splatCastNode);

            sequence.add(writeTemp);

            /*
             * Then index the temp array for each assignment on the LHS.
             */

            if (node.getRest() != null) {
                final ArrayDropTailNode assignedValue = ArrayDropTailNodeGen.create(context, sourceSection, postArray.size(), environment.findLocalVarNode(tempName, sourceSection));

                sequence.add(translateDummyAssignment(node.getRest(), assignedValue));
            }

            for (int n = 0; n < postArray.size(); n++) {
                final RubyNode assignedValue = PrimitiveArrayNodeFactory.read(context, sourceSection, environment.findLocalVarNode(tempName, sourceSection), -(postArray.size() - n));

                sequence.add(translateDummyAssignment(postArray.get(n), assignedValue));
            }

            result = SequenceNode.sequence(context, sourceSection, sequence);
        } else {
            context.getRuntime().getWarnings().warn(IRubyWarnings.ID.TRUFFLE, source.getName(), node.getPosition().getLine(), node + " unknown form of multiple assignment");
            result = nilNode(sourceSection);
        }

        final RubyNode ret = new DefinedWrapperNode(context, sourceSection, result, "assignment");
        return addNewlineIfNeeded(node, ret);
    }

    @Override
    public RubyNode visitNextNode(org.jruby.ast.NextNode node) {
        final SourceSection sourceSection = translate(node.getPosition());

        if (!environment.isBlock() && !translatingWhile) {
            throw new RaiseException(context.getCoreLibrary().syntaxError("Invalid next", currentNode));
        }

        final RubyNode resultNode;

        final boolean t = translatingNextExpression;
        translatingNextExpression = true;

        if (node.getValueNode().getPosition() == InvalidSourcePosition.INSTANCE) {
            parentSourceSection.push(sourceSection);
        }

        try {
            resultNode = node.getValueNode().accept(this);
        } finally {
            if (node.getValueNode().getPosition() == InvalidSourcePosition.INSTANCE) {
                parentSourceSection.pop();
            }

            translatingNextExpression = t;
        }

        final RubyNode ret = new NextNode(context, sourceSection, resultNode);
        return addNewlineIfNeeded(node, ret);
    }

    @Override
    public RubyNode visitNilNode(org.jruby.ast.NilNode node) {
        if (node.getPosition() == InvalidSourcePosition.INSTANCE && parentSourceSection.peek() == null) {
            final RubyNode ret = new DeadNode(context, null, new Exception());
            return addNewlineIfNeeded(node, ret);
        }

        SourceSection sourceSection = translate(node.getPosition());
        final RubyNode ret = nilNode(sourceSection);

        return addNewlineIfNeeded(node, ret);
    }

    @Override
    public RubyNode visitNthRefNode(org.jruby.ast.NthRefNode node) {
        final RubyNode ret = new ReadMatchReferenceNode(context, translate(node.getPosition()), node.getMatchNumber());
        return addNewlineIfNeeded(node, ret);
    }

    @Override
    public RubyNode visitOpAsgnAndNode(org.jruby.ast.OpAsgnAndNode node) {
        /*
         * This doesn't translate as you might expect!
         *
         * http://www.rubyinside.com/what-rubys-double-pipe-or-equals-really-does-5488.html
         */

        final SourceSection sourceSection = translate(node.getPosition());

        final org.jruby.ast.Node lhs = node.getFirstNode();
        final org.jruby.ast.Node rhs = node.getSecondNode();

        final RubyNode ret = new DefinedWrapperNode(context, sourceSection, new AndNode(context, sourceSection, lhs.accept(this), rhs.accept(this)), "assignment");
        return addNewlineIfNeeded(node, ret);
    }

    @Override
    public RubyNode visitOpAsgnNode(org.jruby.ast.OpAsgnNode node) {
        if (node.getOperatorName().equals("||")) {
            // Why does this ||= come through as a visitOpAsgnNode and not a visitOpAsgnOrNode?

            final String temp = environment.allocateLocalTemp("opassign");
            final org.jruby.ast.Node writeReceiverToTemp = new org.jruby.ast.LocalAsgnNode(node.getPosition(), temp, 0, node.getReceiverNode());
            final org.jruby.ast.Node readReceiverFromTemp = new org.jruby.ast.LocalVarNode(node.getPosition(), 0, temp);

            final org.jruby.ast.Node readMethod = new org.jruby.ast.CallNode(node.getPosition(), readReceiverFromTemp, node.getVariableName(), null, null);
            final org.jruby.ast.Node writeMethod = new org.jruby.ast.CallNode(node.getPosition(), readReceiverFromTemp, node.getVariableName() + "=", buildArrayNode(node.getPosition(),
                    node.getValueNode()), null);

            final SourceSection sourceSection = translate(node.getPosition());

            RubyNode lhs = readMethod.accept(this);
            RubyNode rhs = writeMethod.accept(this);

            final RubyNode ret = new DefinedWrapperNode(context, sourceSection,
                    SequenceNode.sequence(context, sourceSection, writeReceiverToTemp.accept(this), new OrNode(context, sourceSection, lhs, rhs)),
                    "assignment");

            return addNewlineIfNeeded(node, ret);
        }

        /*
         * We're going to de-sugar a.foo += c into a.foo = a.foo + c. Note that we can't evaluate a
         * more than once, so we put it into a temporary, and we're doing something more like:
         *
         * temp = a; temp.foo = temp.foo + c
         */

        final String temp = environment.allocateLocalTemp("opassign");
        final org.jruby.ast.Node writeReceiverToTemp = new org.jruby.ast.LocalAsgnNode(node.getPosition(), temp, 0, node.getReceiverNode());
        final org.jruby.ast.Node readReceiverFromTemp = new org.jruby.ast.LocalVarNode(node.getPosition(), 0, temp);

        final org.jruby.ast.Node readMethod = new org.jruby.ast.CallNode(node.getPosition(), readReceiverFromTemp, node.getVariableName(), null, null);
        final org.jruby.ast.Node operation = new org.jruby.ast.CallNode(node.getPosition(), readMethod, node.getOperatorName(), buildArrayNode(node.getPosition(), node.getValueNode()), null);
        final org.jruby.ast.Node writeMethod = new org.jruby.ast.CallNode(node.getPosition(), readReceiverFromTemp, node.getVariableName() + "=", buildArrayNode(node.getPosition(),
                        operation), null);

        final org.jruby.ast.BlockNode block = new org.jruby.ast.BlockNode(node.getPosition());
        block.add(writeReceiverToTemp);
        block.add(writeMethod);

        final RubyNode ret = block.accept(this);
        return addNewlineIfNeeded(node, ret);
    }

    @Override
    public RubyNode visitOpAsgnOrNode(org.jruby.ast.OpAsgnOrNode node) {
        /*
         * This doesn't translate as you might expect!
         *
         * http://www.rubyinside.com/what-rubys-double-pipe-or-equals-really-does-5488.html
         */

        final SourceSection sourceSection = translate(node.getPosition());

        RubyNode lhs = node.getFirstNode().accept(this);
        RubyNode rhs = node.getSecondNode().accept(this);

        // I think this is only required for constants - not instance variables

        if (node.getFirstNode().needsDefinitionCheck() && !(node.getFirstNode() instanceof org.jruby.ast.InstVarNode)) {
            RubyNode defined = new DefinedNode(context, lhs.getSourceSection(), lhs);
            lhs = new AndNode(context, lhs.getSourceSection(), defined, lhs);
        }

        final RubyNode ret = new DefinedWrapperNode(context, sourceSection,
                new OrNode(context, sourceSection, lhs, rhs),
                "assignment");

        return addNewlineIfNeeded(node, ret);
    }

    @Override
    public RubyNode visitOpElementAsgnNode(org.jruby.ast.OpElementAsgnNode node) {
        /*
         * We're going to de-sugar a[b] += c into a[b] = a[b] + c. See discussion in
         * visitOpAsgnNode.
         */

        org.jruby.ast.Node index;

        if (node.getArgsNode() == null) {
            index = null;
        } else {
            index = node.getArgsNode().childNodes().get(0);
        }

        final org.jruby.ast.Node operand = node.getValueNode();

        final String temp = environment.allocateLocalTemp("opelementassign");
        final org.jruby.ast.Node writeArrayToTemp = new org.jruby.ast.LocalAsgnNode(node.getPosition(), temp, 0, node.getReceiverNode());
        final org.jruby.ast.Node readArrayFromTemp = new org.jruby.ast.LocalVarNode(node.getPosition(), 0, temp);

        final org.jruby.ast.Node arrayRead = new org.jruby.ast.CallNode(node.getPosition(), readArrayFromTemp, "[]", buildArrayNode(node.getPosition(), index), null);

        final String op = node.getOperatorName();

        org.jruby.ast.Node operation = null;

        if (op.equals("||")) {
            operation = new org.jruby.ast.OrNode(node.getPosition(), arrayRead, operand);
        } else if (op.equals("&&")) {
            operation = new org.jruby.ast.AndNode(node.getPosition(), arrayRead, operand);
        } else {
            operation = new org.jruby.ast.CallNode(node.getPosition(), arrayRead, node.getOperatorName(), buildArrayNode(node.getPosition(), operand), null);
        }

        copyNewline(node, operation);

        final org.jruby.ast.Node arrayWrite = new org.jruby.ast.CallNode(node.getPosition(), readArrayFromTemp, "[]=", buildArrayNode(node.getPosition(), index, operation), null);

        final org.jruby.ast.BlockNode block = new org.jruby.ast.BlockNode(node.getPosition());
        block.add(writeArrayToTemp);
        block.add(arrayWrite);

        final RubyNode ret = block.accept(this);
        return addNewlineIfNeeded(node, ret);
    }

    private static org.jruby.ast.ArrayNode buildArrayNode(org.jruby.lexer.yacc.ISourcePosition sourcePosition, org.jruby.ast.Node first, org.jruby.ast.Node... rest) {
        if (first == null) {
            return new org.jruby.ast.ArrayNode(sourcePosition);
        }

        final org.jruby.ast.ArrayNode array = new org.jruby.ast.ArrayNode(sourcePosition, first);

        for (org.jruby.ast.Node node : rest) {
            array.add(node);
        }

        return array;
    }

    @Override
    public RubyNode visitOrNode(org.jruby.ast.OrNode node) {
        final SourceSection sourceSection = translate(node.getPosition());

        final RubyNode x = translateNodeOrNil(sourceSection, node.getFirstNode());
        final RubyNode y = translateNodeOrNil(sourceSection, node.getSecondNode());

        final RubyNode ret = new OrNode(context, sourceSection, x, y);
        return addNewlineIfNeeded(node, ret);
    }

    @Override
    public RubyNode visitPreExeNode(org.jruby.ast.PreExeNode node) {
        final RubyNode ret = node.getBodyNode().accept(this);
        return addNewlineIfNeeded(node, ret);
    }

    @Override
    public RubyNode visitPostExeNode(org.jruby.ast.PostExeNode node) {
        final RubyNode ret = node.getBodyNode().accept(this);
        return addNewlineIfNeeded(node, ret);
    }

    @Override
    public RubyNode visitRationalNode(org.jruby.ast.RationalNode node) {
        final SourceSection sourceSection = translate(node.getPosition());

        // TODO(CS): use IntFixnumLiteralNode where possible

        final RubyNode ret = translateRationalComplex(sourceSection, "Rational",
                new FixnumLiteralNode.LongFixnumLiteralNode(context, sourceSection, node.getNumerator()),
                new FixnumLiteralNode.LongFixnumLiteralNode(context, sourceSection, node.getDenominator()));

        return addNewlineIfNeeded(node, ret);
    }

    private RubyNode translateRationalComplex(SourceSection sourceSection, String name, RubyNode a, RubyNode b) {
        // Translate as Rubinius.privately { Rational.convert(a, b) }

        final RubyNode moduleNode = new LiteralNode(context, sourceSection, context.getCoreLibrary().getObjectClass());
        return new RubyCallNode(
                context, sourceSection, "convert",
                new ReadLiteralConstantNode(context, sourceSection, moduleNode, name),
                null, false, true, new RubyNode[]{a, b});
    }

    @Override
    public RubyNode visitRedoNode(org.jruby.ast.RedoNode node) {
        if (!environment.isBlock() && !translatingWhile) {
            throw new RaiseException(context.getCoreLibrary().syntaxError("Invalid redo", currentNode));
        }

        final RubyNode ret = new RedoNode(context, translate(node.getPosition()));
        return addNewlineIfNeeded(node, ret);
    }

    @Override
    public RubyNode visitRegexpNode(org.jruby.ast.RegexpNode node) {
        Regex regex = RegexpNodes.compile(currentNode, context, node.getValue(), node.getOptions());

        final DynamicObject regexp = RegexpNodes.createRubyRegexp(context.getCoreLibrary().getRegexpClass(), regex, node.getValue(), node.getOptions());
        Layouts.REGEXP.getOptions(regexp).setLiteral(true);

        final LiteralNode literalNode = new LiteralNode(context, translate(node.getPosition()), regexp);

        if (node.getOptions().isOnce()) {
            final RubyNode ret = new OnceNode(context, literalNode.getEncapsulatingSourceSection(), literalNode);
            return addNewlineIfNeeded(node, ret);
        }

        return addNewlineIfNeeded(node, literalNode);
    }

    public static boolean all7Bit(byte[] bytes) {
        for (int n = 0; n < bytes.length; n++) {
            if (bytes[n] < 0) {
                return false;
            }

            if (bytes[n] == '\\' && n + 1 < bytes.length && bytes[n + 1] == 'x') {
                final String num;
                final boolean isSecondHex = n + 3 < bytes.length && Character.digit(bytes[n + 3], 16) != -1;
                if (isSecondHex) {
                    num = new String(Arrays.copyOfRange(bytes, n + 2, n + 4), StandardCharsets.UTF_8);
                } else {
                    num = new String(Arrays.copyOfRange(bytes, n + 2, n + 3), StandardCharsets.UTF_8);
                }

                int b = Integer.parseInt(num, 16);

                if (b > 0x7F) {
                    return false;
                }

                if (isSecondHex) {
                    n += 3;
                } else {
                    n += 2;
                }

            }
        }

        return true;
    }

    @Override
    public RubyNode visitRescueNode(org.jruby.ast.RescueNode node) {
        final SourceSection sourceSection = translate(node.getPosition());

        RubyNode tryPart;

        if (node.getBodyNode() == null || node.getBodyNode().getPosition() == InvalidSourcePosition.INSTANCE) {
            tryPart = nilNode(sourceSection);
        } else {
            tryPart = node.getBodyNode().accept(this);
        }

        final List<RescueNode> rescueNodes = new ArrayList<>();

        org.jruby.ast.RescueBodyNode rescueBody = node.getRescueNode();

        while (rescueBody != null) {
            if (rescueBody.getExceptionNodes() != null) {
                if (rescueBody.getExceptionNodes() instanceof org.jruby.ast.ArrayNode) {
                    final org.jruby.ast.Node[] exceptionNodes = ((org.jruby.ast.ArrayNode) rescueBody.getExceptionNodes()).children();

                    final RubyNode[] handlingClasses = new RubyNode[exceptionNodes.length];

                    for (int n = 0; n < handlingClasses.length; n++) {
                        handlingClasses[n] = exceptionNodes[n].accept(this);
                    }

                    RubyNode translatedBody;

                    if (rescueBody.getBodyNode() == null || rescueBody.getBodyNode().getPosition() == InvalidSourcePosition.INSTANCE) {
                        translatedBody = nilNode(sourceSection);
                    } else {
                        translatedBody = rescueBody.getBodyNode().accept(this);
                    }

                    final RescueClassesNode rescueNode = new RescueClassesNode(context, sourceSection, handlingClasses, translatedBody);
                    rescueNodes.add(rescueNode);
                } else if (rescueBody.getExceptionNodes() instanceof org.jruby.ast.SplatNode) {
                    final org.jruby.ast.SplatNode splat = (org.jruby.ast.SplatNode) rescueBody.getExceptionNodes();

                    final RubyNode splatTranslated = translateNodeOrNil(sourceSection, splat.getValue());

                    RubyNode bodyTranslated;

                    if (rescueBody.getBodyNode() == null || rescueBody.getBodyNode().getPosition() == InvalidSourcePosition.INSTANCE) {
                        bodyTranslated = nilNode(sourceSection);
                    } else {
                        bodyTranslated = rescueBody.getBodyNode().accept(this);
                    }

                    final RescueSplatNode rescueNode = new RescueSplatNode(context, sourceSection, splatTranslated, bodyTranslated);
                    rescueNodes.add(rescueNode);
                } else {
                    unimplemented(node);
                }
            } else {
                RubyNode bodyNode;

                if (rescueBody.getBodyNode() == null || rescueBody.getBodyNode().getPosition() == InvalidSourcePosition.INSTANCE) {
                    bodyNode = nilNode(sourceSection);
                } else {
                    bodyNode = rescueBody.getBodyNode().accept(this);
                }

                final RescueAnyNode rescueNode = new RescueAnyNode(context, sourceSection, bodyNode);
                rescueNodes.add(rescueNode);
            }

            rescueBody = rescueBody.getOptRescueNode();
        }

        RubyNode elsePart;

        if (node.getElseNode() == null || node.getElseNode().getPosition() == InvalidSourcePosition.INSTANCE) {
            elsePart = null; //nilNode(sourceSection);
        } else {
            elsePart = node.getElseNode().accept(this);
        }

        final RubyNode ret = new TryNode(context, sourceSection,
                new ExceptionTranslatingNode(context, sourceSection, tryPart),
                rescueNodes.toArray(new RescueNode[rescueNodes.size()]), elsePart);

        return addNewlineIfNeeded(node, ret);
    }

    @Override
    public RubyNode visitRetryNode(org.jruby.ast.RetryNode node) {
        final RubyNode ret = new RetryNode(context, translate(node.getPosition()));
        return addNewlineIfNeeded(node, ret);
    }

    @Override
    public RubyNode visitReturnNode(org.jruby.ast.ReturnNode node) {
        final SourceSection sourceSection = translate(node.getPosition());

        RubyNode translatedChild = node.getValueNode().accept(this);

        final RubyNode ret = new ReturnNode(context, sourceSection, environment.getReturnID(), translatedChild);
        return addNewlineIfNeeded(node, ret);
    }

    @Override
    public RubyNode visitSClassNode(org.jruby.ast.SClassNode node) {
        final SourceSection sourceSection = translate(node.getPosition());

        final RubyNode receiverNode = node.getReceiverNode().accept(this);

        final SingletonClassNode singletonClassNode = SingletonClassNodeGen.create(context, sourceSection, receiverNode);

        final RubyNode ret = openModule(sourceSection, singletonClassNode, "(singleton-def)", node.getBodyNode());
        return addNewlineIfNeeded(node, ret);
    }

    @Override
    public RubyNode visitSValueNode(org.jruby.ast.SValueNode node) {
        final RubyNode ret = node.getValue().accept(this);
        return addNewlineIfNeeded(node, ret);
    }

    @Override
    public RubyNode visitSelfNode(org.jruby.ast.SelfNode node) {
        final RubyNode ret = new SelfNode(context, translate(node.getPosition()));
        return addNewlineIfNeeded(node, ret);
    }

    @Override
    public RubyNode visitSplatNode(org.jruby.ast.SplatNode node) {
        final SourceSection sourceSection = translate(node.getPosition());

        final RubyNode value = translateNodeOrNil(sourceSection, node.getValue());
        final RubyNode ret = SplatCastNodeGen.create(context, sourceSection, SplatCastNode.NilBehavior.EMPTY_ARRAY, false, value);
        return addNewlineIfNeeded(node, ret);
    }

    @Override
    public RubyNode visitStrNode(org.jruby.ast.StrNode node) {
        final RubyNode ret = new StringLiteralNode(context, translate(node.getPosition()), node.getValue(), node.getCodeRange());
        return addNewlineIfNeeded(node, ret);
    }

    @Override
    public RubyNode visitSymbolNode(org.jruby.ast.SymbolNode node) {
        final ByteList byteList = StringOperations.createByteList(node.getName());
        byteList.setEncoding(node.getEncoding());
        final RubyNode ret = new LiteralNode(context, translate(node.getPosition()), context.getSymbol(byteList));
        return addNewlineIfNeeded(node, ret);
    }

    @Override
    public RubyNode visitTrueNode(org.jruby.ast.TrueNode node) {
        final SourceSection sourceSection = translate(node.getPosition());
        final RubyNode ret = new BooleanLiteralNode(context, sourceSection, true);

        return addNewlineIfNeeded(node, ret);
    }

    @Override
    public RubyNode visitUndefNode(org.jruby.ast.UndefNode node) {
        final SourceSection sourceSection = translate(node.getPosition());
        final DynamicObject nameSymbol = translateNameNodeToSymbol(node.getName());

        final RubyNode ret = UndefMethodNodeFactory.create(context, sourceSection, new RubyNode[] {
                new RaiseIfFrozenNode(new GetDefaultDefineeNode(context, sourceSection)),
                new LiteralNode(context, sourceSection, new Object[] { nameSymbol })
        });
        return addNewlineIfNeeded(node, ret);
    }

    @Override
    public RubyNode visitUntilNode(org.jruby.ast.UntilNode node) {
        org.jruby.ast.WhileNode whileNode = new org.jruby.ast.WhileNode(node.getPosition(), node.getConditionNode(), node.getBodyNode(), node.evaluateAtStart());
        copyNewline(node, whileNode);
        final RubyNode ret = translateWhileNode(whileNode, true);
        return addNewlineIfNeeded(node, ret);
    }

    @Override
    public RubyNode visitVCallNode(org.jruby.ast.VCallNode node) {
        final SourceSection sourceSection = translate(node.getPosition());
        if (node.getName().equals("undefined") && sourceSection.getSource().getPath().startsWith(context.getCoreLibrary().getCoreLoadPath() + "/core/")) {
            final RubyNode ret = new LiteralNode(context, sourceSection, context.getCoreLibrary().getRubiniusUndefined());
            return addNewlineIfNeeded(node, ret);
        }

        final org.jruby.ast.Node receiver = new org.jruby.ast.SelfNode(node.getPosition());
        final org.jruby.ast.CallNode callNode = new org.jruby.ast.CallNode(node.getPosition(), receiver, node.getName(), null, null);
        copyNewline(node, callNode);
        final RubyNode ret = translateCallNode(callNode, true, true);
        return addNewlineIfNeeded(node, ret);
    }

    @Override
    public RubyNode visitWhileNode(org.jruby.ast.WhileNode node) {
        final RubyNode ret = translateWhileNode(node, false);
        return addNewlineIfNeeded(node, ret);
    }

    private RubyNode translateWhileNode(org.jruby.ast.WhileNode node, boolean conditionInversed) {
        final SourceSection sourceSection = translate(node.getPosition());

        RubyNode condition = node.getConditionNode().accept(this);
        if (conditionInversed) {
            condition = new NotNode(context, sourceSection, condition);
        }

        RubyNode body;
        final BreakID whileBreakID = environment.getParseEnvironment().allocateBreakID();

        final boolean oldTranslatingWhile = translatingWhile;
        translatingWhile = true;
        BreakID oldBreakID = environment.getBreakID();
        environment.setBreakIDForWhile(whileBreakID);
        try {
            body = translateNodeOrNil(sourceSection, node.getBodyNode());
        } finally {
            environment.setBreakIDForWhile(oldBreakID);
            translatingWhile = oldTranslatingWhile;
        }

        final RubyNode loop;

        if (node.evaluateAtStart()) {
            loop = WhileNode.createWhile(context, sourceSection, condition, body);
        } else {
            loop = WhileNode.createDoWhile(context, sourceSection, condition, body);
        }

        final RubyNode ret = new CatchBreakNode(context, sourceSection, loop, whileBreakID);
        return addNewlineIfNeeded(node, ret);
    }

    @Override
    public RubyNode visitXStrNode(org.jruby.ast.XStrNode node) {
        final org.jruby.ast.Node argsNode = buildArrayNode(node.getPosition(), new org.jruby.ast.StrNode(node.getPosition(), node.getValue()));
        final org.jruby.ast.Node callNode = new org.jruby.ast.FCallNode(node.getPosition(), "`", argsNode, null);
        final RubyNode ret = callNode.accept(this);
        return addNewlineIfNeeded(node, ret);
    }

    @Override
    public RubyNode visitYieldNode(org.jruby.ast.YieldNode node) {
        final List<org.jruby.ast.Node> arguments = new ArrayList<>();

        org.jruby.ast.Node argsNode = node.getArgsNode();

        final boolean unsplat = argsNode instanceof org.jruby.ast.SplatNode || argsNode instanceof org.jruby.ast.ArgsCatNode;

        if (argsNode instanceof org.jruby.ast.SplatNode) {
            argsNode = ((org.jruby.ast.SplatNode) argsNode).getValue();
        }

        if (argsNode != null) {
            if (argsNode instanceof org.jruby.ast.ListNode) {
                arguments.addAll((node.getArgsNode()).childNodes());
            } else {
                arguments.add(node.getArgsNode());
            }
        }

        final List<RubyNode> argumentsTranslated = new ArrayList<>();

        for (org.jruby.ast.Node argument : arguments) {
            argumentsTranslated.add(argument.accept(this));
        }

        final RubyNode[] argumentsTranslatedArray = argumentsTranslated.toArray(new RubyNode[argumentsTranslated.size()]);

        final RubyNode ret = new YieldNode(context, translate(node.getPosition()), argumentsTranslatedArray, unsplat);
        return addNewlineIfNeeded(node, ret);
    }

    @Override
    public RubyNode visitZArrayNode(org.jruby.ast.ZArrayNode node) {
        final RubyNode[] values = new RubyNode[0];

        final RubyNode ret = new ArrayLiteralNode.UninitialisedArrayLiteralNode(context, translate(node.getPosition()), values);
        return addNewlineIfNeeded(node, ret);
    }

    @Override
    public RubyNode visitBackRefNode(org.jruby.ast.BackRefNode node) {
        int index = 0;

        switch (node.getType()) {
            case '`':
                index = ReadMatchReferenceNode.PRE;
                break;
            case '\'':
                index = ReadMatchReferenceNode.POST;
                break;
            case '&':
                index = ReadMatchReferenceNode.GLOBAL;
                break;
            case '+':
                index = ReadMatchReferenceNode.HIGHEST;
                break;
            default:
                throw new UnsupportedOperationException(Character.toString(node.getType()));
        }

        final RubyNode ret = new ReadMatchReferenceNode(context, translate(node.getPosition()), index);
        return addNewlineIfNeeded(node, ret);
    }

    public RubyNode visitLambdaNode(org.jruby.ast.LambdaNode node) {
        final SourceSection sourceSection = translate(node.getPosition());

        org.jruby.ast.ArgsNode argsNode;

        if (node.getVarNode() instanceof org.jruby.ast.ArgsNode) {
            argsNode = (org.jruby.ast.ArgsNode) node.getVarNode();
        } else if (node.getVarNode() instanceof org.jruby.ast.DAsgnNode) {
            final org.jruby.ast.ArgumentNode arg = new org.jruby.ast.ArgumentNode(node.getPosition(), ((org.jruby.ast.DAsgnNode) node.getVarNode()).getName());
            final org.jruby.ast.ListNode preArgs = new org.jruby.ast.ArrayNode(node.getPosition(), arg);
            argsNode = new org.jruby.ast.ArgsNode(node.getPosition(), preArgs, null, null, null, null, null, null);
        } else if (node.getVarNode() == null) {
            argsNode = null;
        } else {
            throw new UnsupportedOperationException();
        }

        // TODO(cs): code copied and modified from visitIterNode - extract common
        final SharedMethodInfo sharedMethodInfo = new SharedMethodInfo(sourceSection, environment.getLexicalScope(), MethodTranslator.getArity(argsNode), "(lambda)", true, Helpers.argsNodeToArgumentDescriptors(node.findFirstChild(org.jruby.ast.ArgsNode.class)), false, false, false);

        final TranslatorEnvironment newEnvironment = new TranslatorEnvironment(
                context, environment, environment.getParseEnvironment(), environment.getReturnID(), false, false,
                sharedMethodInfo, sharedMethodInfo.getName(), true, environment.getParseEnvironment().allocateBreakID());
        final MethodTranslator methodCompiler = new MethodTranslator(currentNode, context, this, newEnvironment, false, source, argsNode);

        final RubyNode definitionNode = methodCompiler.compileBlockNode(translate(node.getPosition()), sharedMethodInfo.getName(), node.getBodyNode(), sharedMethodInfo, Type.LAMBDA);

        return addNewlineIfNeeded(node, definitionNode);
    }

    protected RubyNode initFlipFlopStates(SourceSection sourceSection) {
        final RubyNode[] initNodes = new RubyNode[environment.getFlipFlopStates().size()];

        for (int n = 0; n < initNodes.length; n++) {
            initNodes[n] = new InitFlipFlopSlotNode(context, sourceSection, environment.getFlipFlopStates().get(n));
        }

        return SequenceNode.sequence(context, sourceSection, initNodes);
    }

    @Override
    protected RubyNode defaultVisit(org.jruby.ast.Node node) {
        final RubyNode ret = unimplemented(node);
        return addNewlineIfNeeded(node, ret);
    }

    protected RubyNode unimplemented(org.jruby.ast.Node node) {
        context.getRuntime().getWarnings().warn(IRubyWarnings.ID.TRUFFLE, source.getName(), node.getPosition().getLine(), node + " does nothing - translating as nil");
        SourceSection sourceSection = translate(node.getPosition());
        return nilNode(sourceSection);
    }

    public TranslatorEnvironment getEnvironment() {
        return environment;
    }

    @Override
    protected String getIdentifier() {
        if (environment.isBlock()) {
            TranslatorEnvironment methodParent = environment.getParent();

            while (methodParent.isBlock()) {
                methodParent = methodParent.getParent();
            }

            return "block in " + methodParent.getNamedMethodName();
        } else {
            return environment.getNamedMethodName();
        }
    }

    @Override
    public RubyNode visitOther(org.jruby.ast.Node node) {
        if (node instanceof ReadLocalDummyNode) {
            final ReadLocalDummyNode readLocal = (ReadLocalDummyNode) node;
            final RubyNode ret = new ReadLocalVariableNode(context, readLocal.getSourceSection(), readLocal.getFrameSlot());
            return addNewlineIfNeeded(node, ret);
        } else {
            throw new UnsupportedOperationException();
        }
    }

    private void copyNewline(org.jruby.ast.Node from, org.jruby.ast.Node to) {
        if (from.isNewline()) {
            to.setNewline();
        }
    }

    private RubyNode addNewlineIfNeeded(org.jruby.ast.Node jrubyNode, RubyNode node) {
        if (jrubyNode.isNewline()) {
            node.setAtNewline();
        }

        return node;
    }

}<|MERGE_RESOLUTION|>--- conflicted
+++ resolved
@@ -1424,11 +1424,7 @@
 
         if (THREAD_LOCAL_GLOBAL_VARIABLES.contains(name)) {
             final ThreadLocalObjectNode threadLocalVariablesObjectNode = new ThreadLocalObjectNode(context, sourceSection);
-<<<<<<< HEAD
-            return addNewlineIfNeeded(node, new WriteInstanceVariableNode(context, sourceSection, name, threadLocalVariablesObjectNode, rhs, true));
-=======
-            return new WriteInstanceVariableNode(context, sourceSection, name, threadLocalVariablesObjectNode, rhs);
->>>>>>> 4a91f715
+            return addNewlineIfNeeded(node, new WriteInstanceVariableNode(context, sourceSection, name, threadLocalVariablesObjectNode, rhs));
         } else if (FRAME_LOCAL_GLOBAL_VARIABLES.contains(name)) {
             if (environment.getNeverAssignInParentScope()) {
                 environment.declareVar(name);
@@ -1463,13 +1459,7 @@
 
             return addNewlineIfNeeded(node, assignment);
         } else {
-<<<<<<< HEAD
-            final LiteralNode globalVariablesObjectNode = new LiteralNode(context, sourceSection, context.getCoreLibrary().getGlobalVariablesObject());
-            return addNewlineIfNeeded(node, new WriteInstanceVariableNode(context, sourceSection, name, globalVariablesObjectNode, rhs, true));
-=======
-            return new WriteGlobalVariableNode(context, sourceSection, name, rhs);
->>>>>>> 4a91f715
-
+            return addNewlineIfNeeded(node, new WriteGlobalVariableNode(context, sourceSection, name, rhs));
         }
     }
 
