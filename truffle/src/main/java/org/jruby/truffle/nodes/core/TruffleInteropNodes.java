/*
 * Copyright (c) 2014, 2015 Oracle and/or its affiliates. All rights reserved. This
 * code is released under a tri EPL/GPL/LGPL license. You can use it,
 * redistribute it and/or modify it under the terms of the:
 *
 * Eclipse Public License version 1.0
 * GNU General Public License version 2
 * GNU Lesser General Public License version 2.1
 */
package org.jruby.truffle.nodes.core;

import com.oracle.truffle.api.CompilerDirectives;
import com.oracle.truffle.api.CompilerDirectives.CompilationFinal;
import com.oracle.truffle.api.CompilerDirectives.TruffleBoundary;
import com.oracle.truffle.api.dsl.Specialization;
import com.oracle.truffle.api.frame.VirtualFrame;
import com.oracle.truffle.api.interop.ForeignAccess;
import com.oracle.truffle.api.interop.Message;
import com.oracle.truffle.api.interop.TruffleObject;
import com.oracle.truffle.api.nodes.Node;
import com.oracle.truffle.api.source.SourceSection;
import org.jruby.truffle.nodes.RubyGuards;
import org.jruby.truffle.runtime.RubyContext;
import org.jruby.truffle.runtime.core.RubyBasicObject;

@CoreClass(name = "Truffle::Interop")
public abstract class TruffleInteropNodes {

    @CoreMethod(names = "interop_to_ruby_primitive", isModuleFunction = true, needsSelf = false, required = 1)
    public abstract static class InteropToRubyNode extends CoreMethodArrayArgumentsNode {

        public InteropToRubyNode(RubyContext context, SourceSection sourceSection) {
            super(context, sourceSection);
        }

        @Specialization
        public int convert(byte value) {
            return value;
        }

        @Specialization
        public int convert(short value) {
            return value;
        }

        @Specialization
        public int convert(char value) {
            return value;
        }

        @Specialization
        public int convert(int value) {
            return value;
        }

        @Specialization
        public long convert(long value) {
            return value;
        }

        @Specialization
        public double convert(float value) {
            return value;
        }

        @Specialization
        public double convert(double value) {
            return value;
        }

        @Specialization
        public int convert(String value) {
            return (int) value.charAt(0);
        }

    }

    @CoreMethod(names = "executable?", isModuleFunction = true, needsSelf = false, required = 1)
    public abstract static class IsExecutableNode extends CoreMethodArrayArgumentsNode {

        @Child private Node node;

        public IsExecutableNode(RubyContext context, SourceSection sourceSection) {
            super(context, sourceSection);
            this.node = Message.IS_EXECUTABLE.createNode();
        }

        @Specialization
        public boolean isExecutable(VirtualFrame frame, TruffleObject receiver) {
            return (boolean) ForeignAccess.execute(node, frame, receiver, receiver);
        }

    }

    @CoreMethod(names = "boxed_primitive?", isModuleFunction = true, needsSelf = false, required = 1)
    public abstract static class IsBoxedPrimitiveNode extends CoreMethodArrayArgumentsNode {

        @Child private Node node;

        public IsBoxedPrimitiveNode(RubyContext context, SourceSection sourceSection) {
            super(context, sourceSection);
            this.node = Message.IS_BOXED.createNode();
        }

        @Specialization
        public boolean isBoxedPrimitive(VirtualFrame frame, TruffleObject receiver) {
            return (boolean) ForeignAccess.execute(node, frame, receiver);
        }

    }

    @CoreMethod(names = "null?", isModuleFunction = true, needsSelf = false, required = 1)
    public abstract static class IsNullNode extends CoreMethodArrayArgumentsNode {

        @Child private Node node;

        public IsNullNode(RubyContext context, SourceSection sourceSection) {
            super(context, sourceSection);
            this.node = Message.IS_NULL.createNode();
        }

        @Specialization
        public boolean isNull(VirtualFrame frame, TruffleObject receiver) {
            return (boolean) ForeignAccess.execute(node, frame, receiver);
        }

    }

    @CoreMethod(names = "has_size_property?", isModuleFunction = true, needsSelf = false, required = 1)
    public abstract static class HasSizePropertyNode extends CoreMethodArrayArgumentsNode {

        @Child private Node node;

        public HasSizePropertyNode(RubyContext context, SourceSection sourceSection) {
            super(context, sourceSection);
            this.node = Message.HAS_SIZE.createNode();
        }

        @Specialization
        public boolean hasSizeProperty(VirtualFrame frame, TruffleObject receiver) {
            return (boolean) ForeignAccess.execute(node, frame, receiver);
        }

    }

    @CoreMethod(names = "read_property", isModuleFunction = true, needsSelf = false, required = 2)
    public abstract static class ReadPropertyNode extends CoreMethodArrayArgumentsNode {

        @Child private Node node;

        public ReadPropertyNode(RubyContext context, SourceSection sourceSection) {
            super(context, sourceSection);
            this.node = Message.READ.createNode();
        }

        @Specialization
        public Object executeForeign(VirtualFrame frame, TruffleObject receiver, int identifier) {
            return ForeignAccess.execute(node, frame, receiver, identifier);
        }
        
        @Specialization
        public Object executeForeign(VirtualFrame frame, String receiver, int identifier) {
            return receiver.charAt(identifier);
        }
        
        @Specialization
        public Object executeForeign(VirtualFrame frame, String receiver, long identifier) {
            return receiver.charAt((int) identifier);
        }


        @Specialization
        public Object executeForeign(VirtualFrame frame, TruffleObject receiver, long identifier) {
            return ForeignAccess.execute(node, frame, receiver, (int) identifier);
        }

        @CompilationFinal private String identifier;

        @Specialization(guards = "isRubySymbol(identifier)")
        public Object executeForeignSymbol(VirtualFrame frame, TruffleObject receiver, RubyBasicObject identifier) {
            if (this.identifier == null) {
                CompilerDirectives.transferToInterpreterAndInvalidate();
                this.identifier = SymbolNodes.getString(identifier).intern();
            }
            return ForeignAccess.execute(node, frame, receiver, this.identifier);
        }

        @Specialization
        public Object executeForeign(VirtualFrame frame, TruffleObject receiver, RubyBasicObject identifier) {
            return ForeignAccess.execute(node, frame, receiver, slowPathToString(identifier));
        }

        @TruffleBoundary
        private static String slowPathToString(RubyBasicObject identifier) {
            assert RubyGuards.isRubyString(identifier);
            return identifier.toString();
        }

    }

    @CoreMethod(names = "write_property", isModuleFunction = true, needsSelf = false, required = 3)
    public abstract static class WritePropertyNode extends CoreMethodArrayArgumentsNode {

        @Child private Node node;

        public WritePropertyNode(RubyContext context, SourceSection sourceSection) {
            super(context, sourceSection);
            this.node = Message.WRITE.createNode();
        }

        @Specialization
        public Object executeForeign(VirtualFrame frame, TruffleObject receiver, int identifier,  Object value) {
            return ForeignAccess.execute(node, frame, receiver, identifier, value);
        }

        @Specialization
        public Object executeForeign(VirtualFrame frame, TruffleObject receiver, long identifier,  Object value) {
            return ForeignAccess.execute(node, frame, receiver, identifier, value);
        }

        @CompilationFinal private String identifier;

        @Specialization(guards = "isRubySymbol(identifier)")
        public Object executeForeignSymbol(VirtualFrame frame, TruffleObject receiver, RubyBasicObject identifier,  Object value) {
            if (this.identifier == null) {
                CompilerDirectives.transferToInterpreterAndInvalidate();
                this.identifier = SymbolNodes.getString(identifier).intern();
            }
            return ForeignAccess.execute(node, frame, receiver, this.identifier, value);
        }

        @Specialization(guards = "isRubyString(identifier)")
        public Object executeForeign(VirtualFrame frame, TruffleObject receiver, RubyBasicObject identifier, Object value) {
            return ForeignAccess.execute(node, frame, receiver, slowPathToString(identifier), value);
        }

        @TruffleBoundary
        private static String slowPathToString(RubyBasicObject identifier) {
            assert RubyGuards.isRubyString(identifier);
            return identifier.toString();
        }

    }

    @CoreMethod(names = "unbox_value", isModuleFunction = true, needsSelf = false, required = 1)
    public abstract static class UnboxValueNode extends CoreMethodArrayArgumentsNode {

        @Child private Node node;

        public UnboxValueNode(RubyContext context, SourceSection sourceSection) {
            super(context, sourceSection);
            this.node = Message.UNBOX.createNode();
        }

        @Specialization
        public Object executeForeign(VirtualFrame frame, TruffleObject receiver) {
            return ForeignAccess.execute(node, frame, receiver);
        }

    }

<<<<<<< HEAD
    @CoreMethod(names = "execute", isModuleFunction = true, needsSelf = false, argumentsAsArray = true)
=======
    @CoreMethod(names = "execute", isModuleFunction = true, needsSelf = false, required = 1, rest = true)
>>>>>>> 7791065a
    public abstract static class ExecuteNode extends CoreMethodArrayArgumentsNode {

        @Child private Node node;

        public ExecuteNode(RubyContext context, SourceSection sourceSection) {
            super(context, sourceSection);
        }

        @Specialization
        public Object executeForeign(VirtualFrame frame, Object[] arguments) {
            TruffleObject receiver = (TruffleObject) arguments[0];
            Object[] args = new Object[arguments.length - 1];
            for (int i = 1; i < arguments.length; i++) {
                args[i - 1] = arguments[i];
            }
            if (node == null) {
                CompilerDirectives.transferToInterpreterAndInvalidate();
                this.node = Message.createExecute(args.length).createNode();
            }
            return ForeignAccess.execute(node, frame, receiver, args);
        }

    }

    @CoreMethod(names = "size", isModuleFunction = true, needsSelf = false, required = 1)
    public abstract static class GetSizeNode extends CoreMethodArrayArgumentsNode {

        @Child private Node node;

        public GetSizeNode(RubyContext context, SourceSection sourceSection) {
            super(context, sourceSection);
            this.node = Message.GET_SIZE.createNode();
        }

        @Specialization
        public Object executeForeign(VirtualFrame frame, String receiver) {
            return receiver.length();
        }

        @Specialization
        public Object executeForeign(VirtualFrame frame, TruffleObject receiver) {
            return ForeignAccess.execute(node, frame, receiver);
        }

    }

    @CoreMethod(names = "export", isModuleFunction = true, needsSelf = false, required = 2)
    public abstract static class ExportNode extends CoreMethodArrayArgumentsNode {

        public ExportNode(RubyContext context, SourceSection sourceSection) {
            super(context, sourceSection);
        }

        @Specialization(guards = "isRubyString(name)")
        public Object export(VirtualFrame frame, RubyBasicObject name, TruffleObject object) {
            getContext().exportObject(name, object);
            return object;
        }

        protected static String rubyStringToString(RubyBasicObject rubyString) {
        	return rubyString.toString();
        }
    }

    @CoreMethod(names = "import", isModuleFunction = true, needsSelf = false, required = 1)
    public abstract static class ImportNode extends CoreMethodArrayArgumentsNode {


        public ImportNode(RubyContext context, SourceSection sourceSection) {
            super(context, sourceSection);
        }

        @Specialization(guards = "isRubyString(name)")
        public Object importObject(VirtualFrame frame, RubyBasicObject name) {
            return getContext().importObject(name);
        }

    }
}<|MERGE_RESOLUTION|>--- conflicted
+++ resolved
@@ -259,11 +259,7 @@
 
     }
 
-<<<<<<< HEAD
-    @CoreMethod(names = "execute", isModuleFunction = true, needsSelf = false, argumentsAsArray = true)
-=======
     @CoreMethod(names = "execute", isModuleFunction = true, needsSelf = false, required = 1, rest = true)
->>>>>>> 7791065a
     public abstract static class ExecuteNode extends CoreMethodArrayArgumentsNode {
 
         @Child private Node node;
@@ -273,12 +269,7 @@
         }
 
         @Specialization
-        public Object executeForeign(VirtualFrame frame, Object[] arguments) {
-            TruffleObject receiver = (TruffleObject) arguments[0];
-            Object[] args = new Object[arguments.length - 1];
-            for (int i = 1; i < arguments.length; i++) {
-                args[i - 1] = arguments[i];
-            }
+        public Object executeForeign(VirtualFrame frame, TruffleObject receiver, Object[] args) {
             if (node == null) {
                 CompilerDirectives.transferToInterpreterAndInvalidate();
                 this.node = Message.createExecute(args.length).createNode();
