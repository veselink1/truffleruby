/*
 * Copyright (c) 2013, 2015 Oracle and/or its affiliates. All rights reserved. This
 * code is released under a tri EPL/GPL/LGPL license. You can use it,
 * redistribute it and/or modify it under the terms of the:
 *
 * Eclipse Public License version 1.0
 * GNU General Public License version 2
 * GNU Lesser General Public License version 2.1
 */
package org.jruby.truffle.nodes.core;

import com.oracle.truffle.api.CompilerDirectives;
import com.oracle.truffle.api.CompilerDirectives.TruffleBoundary;
import com.oracle.truffle.api.Truffle;
import com.oracle.truffle.api.dsl.CreateCast;
import com.oracle.truffle.api.dsl.NodeChild;
import com.oracle.truffle.api.dsl.NodeChildren;
import com.oracle.truffle.api.dsl.Specialization;
import com.oracle.truffle.api.frame.*;
import com.oracle.truffle.api.source.Source;
import com.oracle.truffle.api.source.SourceSection;
import com.oracle.truffle.api.utilities.ConditionProfile;

import org.jcodings.Encoding;
import org.jruby.common.IRubyWarnings;
import org.jruby.runtime.Visibility;
import org.jruby.truffle.nodes.RubyNode;
import org.jruby.truffle.nodes.ThreadLocalObjectNode;
import org.jruby.truffle.nodes.cast.NumericToFloatNode;
import org.jruby.truffle.nodes.cast.NumericToFloatNodeFactory;
import org.jruby.truffle.nodes.coerce.ToStrNodeFactory;
import org.jruby.truffle.nodes.control.WhileNode;
import org.jruby.truffle.nodes.core.KernelNodesFactory.CopyNodeFactory;
import org.jruby.truffle.nodes.core.KernelNodesFactory.SameOrEqualNodeFactory;
import org.jruby.truffle.nodes.dispatch.*;
import org.jruby.truffle.nodes.globals.WrapInThreadLocalNode;
import org.jruby.truffle.nodes.literal.BooleanLiteralNode;
import org.jruby.truffle.nodes.objects.*;
import org.jruby.truffle.nodes.objectstorage.WriteHeadObjectFieldNode;
import org.jruby.truffle.nodes.rubinius.ObjectPrimitiveNodes;
import org.jruby.truffle.nodes.rubinius.ObjectPrimitiveNodesFactory;
import org.jruby.truffle.nodes.yield.YieldNode;
import org.jruby.truffle.runtime.*;
import org.jruby.truffle.runtime.backtrace.Activation;
import org.jruby.truffle.runtime.backtrace.Backtrace;
import org.jruby.truffle.runtime.backtrace.MRIBacktraceFormatter;
import org.jruby.truffle.runtime.control.RaiseException;
import org.jruby.truffle.runtime.core.*;
import org.jruby.truffle.runtime.hash.HashOperations;
import org.jruby.truffle.runtime.hash.KeyValue;
import org.jruby.truffle.runtime.methods.InternalMethod;
import org.jruby.truffle.runtime.subsystems.FeatureManager;
import org.jruby.truffle.runtime.subsystems.ThreadManager.BlockingActionWithoutGlobalLock;
import org.jruby.util.ByteList;
import org.jruby.util.cli.Options;

import java.io.*;
import java.math.BigInteger;
import java.nio.charset.StandardCharsets;
import java.util.*;

@CoreClass(name = "Kernel")
public abstract class KernelNodes {

    @CoreMethod(names = "`", isModuleFunction = true, needsSelf = false, required = 1)
    public abstract static class BacktickNode extends CoreMethodNode {

        public BacktickNode(RubyContext context, SourceSection sourceSection) {
            super(context, sourceSection);
        }

        @Specialization
        public RubyString backtick(RubyString command) {
            // Command is lexically a string interoplation, so variables will already have been expanded

            notDesignedForCompilation();

            final RubyContext context = getContext();

            final RubyHash env = context.getCoreLibrary().getENV();

            final List<String> envp = new ArrayList<>();

            // TODO(CS): cast
            for (KeyValue keyValue : HashOperations.verySlowToKeyValues(env)) {
                envp.add(keyValue.getKey().toString() + "=" + keyValue.getValue().toString());
            }

            final Process process;

            try {
                // We need to run via bash to get the variable and other expansion we expect
                process = Runtime.getRuntime().exec(new String[]{"bash", "-c", command.toString()}, envp.toArray(new String[envp.size()]));
            } catch (IOException e) {
                throw new RuntimeException(e);
            }

            final InputStream stdout = process.getInputStream();
            final InputStreamReader reader = new InputStreamReader(stdout, StandardCharsets.UTF_8);

            final StringBuilder resultBuilder = new StringBuilder();

            // TODO(cs): this isn't great for binary output

            try {
                int c;

                while ((c = reader.read()) != -1) {
                    resultBuilder.append((char) c);
                }
            } catch (IOException e) {
                throw new RuntimeException(e);
            }

            // TODO (nirvdrum 10-Mar-15) This should be using the default external encoding, rather than hard-coded to UTF-8.
            return context.makeString(resultBuilder.toString(), RubyEncoding.getEncoding("UTF-8").getEncoding());
        }

    }

    /**
     * Check if operands are the same object or call #==.
     * Known as rb_equal() in MRI. The fact Kernel#=== uses this is pure coincidence.
     */
    @CoreMethod(names = "===", required = 1)
    public abstract static class SameOrEqualNode extends CoreMethodNode {

        @Child private BasicObjectNodes.ReferenceEqualNode referenceEqualNode;
        @Child private CallDispatchHeadNode equalNode;

        private final ConditionProfile sameProfile = ConditionProfile.createBinaryProfile();

        public SameOrEqualNode(RubyContext context, SourceSection sourceSection) {
            super(context, sourceSection);
        }

        public abstract boolean executeSameOrEqual(VirtualFrame frame, Object a, Object b);

        @Specialization
        public boolean sameOrEqual(VirtualFrame frame, Object a, Object b) {
            if (sameProfile.profile(areSame(frame, a, b))) {
                return true;
            } else {
                return areEqual(frame, a, b);
            }
        }

        private boolean areSame(VirtualFrame frame, Object left, Object right) {
            if (referenceEqualNode == null) {
                CompilerDirectives.transferToInterpreterAndInvalidate();
                referenceEqualNode = insert(BasicObjectNodesFactory.ReferenceEqualNodeFactory.create(getContext(), getSourceSection(), null, null));
            }

            return referenceEqualNode.executeReferenceEqual(frame, left, right);
        }

        private boolean areEqual(VirtualFrame frame, Object left, Object right) {
            if (equalNode == null) {
                CompilerDirectives.transferToInterpreterAndInvalidate();
                equalNode = insert(DispatchHeadNodeFactory.createMethodCall(getContext(), false, false, null));
            }

            return equalNode.callBoolean(frame, left, "==", null, right);
        }

    }

    @CoreMethod(names = "=~", required = 1, needsSelf = false)
    public abstract static class MatchNode extends CoreMethodNode {

        public MatchNode(RubyContext context, SourceSection sourceSection) {
            super(context, sourceSection);
        }

        @Specialization
        public RubyNilClass equal(Object other) {
            return nil();
        }

    }

    @CoreMethod(names = "!~", required = 1)
    public abstract static class NotMatchNode extends CoreMethodNode {

        @Child private CallDispatchHeadNode matchNode;

        public NotMatchNode(RubyContext context, SourceSection sourceSection) {
            super(context, sourceSection);
            matchNode = DispatchHeadNodeFactory.createMethodCall(context, false, false, null);
        }

        @Specialization
        public boolean notMatch(VirtualFrame frame, Object self, Object other) {
            return !matchNode.callBoolean(frame, self, "=~", null, other);
        }

    }

    @CoreMethod(names = {"<=>"}, required = 1)
    public abstract static class CompareNode extends CoreMethodNode {

        @Child private SameOrEqualNode equalNode;

        public CompareNode(RubyContext context, SourceSection sourceSection) {
            super(context, sourceSection);
            equalNode = SameOrEqualNodeFactory.create(context, sourceSection, new RubyNode[]{null, null});
        }

        @Specialization
        public Object compare(VirtualFrame frame, Object self, Object other) {
            if (equalNode.executeSameOrEqual(frame, self, other)) {
                return 0;
            } else {
                return nil();
            }
        }

    }

    @CoreMethod(names = "abort", isModuleFunction = true)
    public abstract static class AbortNode extends CoreMethodNode {

        public AbortNode(RubyContext context, SourceSection sourceSection) {
            super(context, sourceSection);
        }

        @Specialization
        public RubyNilClass abort() {
            CompilerDirectives.transferToInterpreter();
            System.exit(1);
            return nil();
        }
    }

    @CoreMethod(names = "at_exit", isModuleFunction = true, needsBlock = true)
    public abstract static class AtExitNode extends CoreMethodNode {

        public AtExitNode(RubyContext context, SourceSection sourceSection) {
            super(context, sourceSection);
        }

        @Specialization
        public Object atExit(RubyProc block) {
            notDesignedForCompilation();

            getContext().getAtExitManager().add(block);
            return nil();
        }
    }

    @CoreMethod(names = "binding", isModuleFunction = true)
    public abstract static class BindingNode extends CoreMethodNode {

        public BindingNode(RubyContext context, SourceSection sourceSection) {
            super(context, sourceSection);
        }

        public abstract RubyBinding executeRubyBinding(VirtualFrame frame);

        public Object execute(VirtualFrame frame) {
            return executeRubyBinding(frame);
        }

        @Specialization
        public RubyBinding binding() {
            // Materialize the caller's frame - false means don't use a slow path to get it - we want to optimize it

            final MaterializedFrame callerFrame = Truffle.getRuntime().getCallerFrame()
                    .getFrame(FrameInstance.FrameAccess.MATERIALIZE, false).materialize();

            return new RubyBinding(
                    getContext().getCoreLibrary().getBindingClass(),
                    RubyArguments.getSelf(callerFrame.getArguments()),
                    callerFrame);
        }
    }

    @CoreMethod(names = "block_given?", isModuleFunction = true)
    public abstract static class BlockGivenNode extends CoreMethodNode {

        public BlockGivenNode(RubyContext context, SourceSection sourceSection) {
            super(context, sourceSection);
        }

        @Specialization
        public boolean blockGiven() {
            return RubyArguments.getBlock(Truffle.getRuntime().getCallerFrame().getFrame(FrameInstance.FrameAccess.READ_ONLY, false).getArguments()) != null;
        }
    }

    @CoreMethod(names = "__callee__", needsSelf = false)
    public abstract static class CalleeNameNode extends CoreMethodNode {

        public CalleeNameNode(RubyContext context, SourceSection sourceSection) {
            super(context, sourceSection);
        }

        @Specialization
        public RubySymbol calleeName(VirtualFrame frame) {
            notDesignedForCompilation();
            // the "called name" of a method.
            return getContext().getSymbolTable().getSymbol(RubyCallStack.getCallingMethod(frame).getName());
        }
    }

    @CoreMethod(names = "caller", isModuleFunction = true, optional = 1)
    public abstract static class CallerNode extends CoreMethodNode {

        public CallerNode(RubyContext context, SourceSection sourceSection) {
            super(context, sourceSection);
        }

        @Specialization
        public Object caller(UndefinedPlaceholder omit) {
            return caller(1);
        }

        @Specialization
        public Object caller(int omit) {
            notDesignedForCompilation();

            omit += 1; // Always ignore this node

            Backtrace backtrace = RubyCallStack.getBacktrace(this);
            List<Activation> activations = backtrace.getActivations();
            int size = activations.size() - omit;

            if (size < 0) {
                return nil();
            }

            Object[] callers = new Object[size];
            for (int n = 0; n < size; n++) {
                callers[n] = getContext().makeString(MRIBacktraceFormatter.formatCallerLine(activations, n + omit));
            }
            return new RubyArray(getContext().getCoreLibrary().getArrayClass(), callers, callers.length);
        }
    }

    @CoreMethod(names = "class")
    public abstract static class KernelClassNode extends CoreMethodNode {

        @Child private ClassNode classNode;

        public KernelClassNode(RubyContext context, SourceSection sourceSection) {
            super(context, sourceSection);
            classNode = ClassNodeFactory.create(context, sourceSection, null);
        }

        @Specialization
        public RubyClass getClass(VirtualFrame frame, Object self) {
            return classNode.executeGetClass(frame, self);
        }

    }

    public abstract static class CopyNode extends UnaryCoreMethodNode {

        public CopyNode(RubyContext context, SourceSection sourceSection) {
            super(context, sourceSection);
        }

        public CopyNode(CopyNode prev) {
            super(prev);
        }

        public abstract RubyBasicObject executeCopy(VirtualFrame frame, RubyBasicObject self);

        @Specialization
        public RubyBasicObject copy(VirtualFrame frame, RubyBasicObject self) {
            // This method is pretty crappy for compilation - it should improve with the OM

            final RubyBasicObject newObject = self.getLogicalClass().allocate(this);

            newObject.getOperations().setInstanceVariables(newObject, self.getOperations().getInstanceVariables(self));

            return newObject;
        }

    }

    @CoreMethod(names = "clone", taintFromSelf = true)
    public abstract static class CloneNode extends CoreMethodNode {

        private final ConditionProfile frozenProfile = ConditionProfile.createBinaryProfile();

        @Child private CopyNode copyNode;
        @Child private CallDispatchHeadNode initializeCloneNode;
        @Child private IsFrozenNode isFrozenNode;
        @Child private FreezeNode freezeNode;

        public CloneNode(RubyContext context, SourceSection sourceSection) {
            super(context, sourceSection);
            copyNode = CopyNodeFactory.create(context, sourceSection, null);
            // Calls private initialize_clone on the new copy.
            initializeCloneNode = DispatchHeadNodeFactory.createMethodCall(context, true, MissingBehavior.CALL_METHOD_MISSING);
            isFrozenNode = IsFrozenNodeFactory.create(context, sourceSection, null);
            freezeNode = FreezeNodeFactory.create(context, sourceSection, null);
        }

<<<<<<< HEAD
=======
        public CloneNode(CloneNode prev) {
            super(prev);
            copyNode = prev.copyNode;
            initializeCloneNode = prev.initializeCloneNode;
            isFrozenNode = prev.isFrozenNode;
            freezeNode = prev.freezeNode;
        }

>>>>>>> 8cd45e02
        @Specialization
        public RubyBasicObject clone(VirtualFrame frame, RubyBasicObject self) {
            notDesignedForCompilation();

            final RubyBasicObject newObject = copyNode.executeCopy(frame, self);

            // Copy the singleton class if any.
            if (self.getMetaClass().isSingleton()) {
                newObject.getSingletonClass(this).initCopy(self.getMetaClass());
            }

            initializeCloneNode.call(frame, newObject, "initialize_clone", null, self);

            if (frozenProfile.profile(isFrozenNode.executeIsFrozen(self))) {
                freezeNode.executeFreeze(newObject);
            }

            return newObject;
        }

    }

    @CoreMethod(names = "dup", taintFromSelf = true)
    public abstract static class DupNode extends CoreMethodNode {

        @Child private CopyNode copyNode;
        @Child private CallDispatchHeadNode initializeDupNode;

        public DupNode(RubyContext context, SourceSection sourceSection) {
            super(context, sourceSection);
            copyNode = CopyNodeFactory.create(context, sourceSection, null);
            // Calls private initialize_dup on the new copy.
            initializeDupNode = DispatchHeadNodeFactory.createMethodCall(context, true, MissingBehavior.CALL_METHOD_MISSING);
        }

<<<<<<< HEAD
=======
        public DupNode(DupNode prev) {
            super(prev);
            copyNode = prev.copyNode;
            initializeDupNode = prev.initializeDupNode;
        }

>>>>>>> 8cd45e02
        @Specialization
        public RubyBasicObject dup(VirtualFrame frame, RubyBasicObject self) {
            final RubyBasicObject newObject = copyNode.executeCopy(frame, self);

            initializeDupNode.call(frame, newObject, "initialize_dup", null, self);

            return newObject;
        }

    }

    @CoreMethod(names = "eval", isModuleFunction = true, required = 1, optional = 3, lowerFixnumParameters = 3)
    @NodeChildren({
            @NodeChild(value = "source", type = RubyNode.class),
            @NodeChild(value = "binding", type = RubyNode.class),
            @NodeChild(value = "filename", type = RubyNode.class),
            @NodeChild(value = "lineNumber", type = RubyNode.class)
    })
    public abstract static class EvalNode extends RubyNode {

        @Child private CallDispatchHeadNode toStr;
        @Child private BindingNode bindingNode;

        public EvalNode(RubyContext context, SourceSection sourceSection) {
            super(context, sourceSection);
        }

        @CreateCast("source") public RubyNode coerceSourceToString(RubyNode source) {
            return ToStrNodeFactory.create(getContext(), getSourceSection(), source);
        }

        protected RubyBinding getCallerBinding(VirtualFrame frame) {
            if (bindingNode == null) {
                CompilerDirectives.transferToInterpreterAndInvalidate();
                bindingNode = insert(KernelNodesFactory.BindingNodeFactory.create(getContext(), getSourceSection(), new RubyNode[]{}));
            }
            return bindingNode.executeRubyBinding(frame);
        }

        @Specialization
        public Object eval(VirtualFrame frame, RubyString source, UndefinedPlaceholder binding, UndefinedPlaceholder filename, UndefinedPlaceholder lineNumber) {
            notDesignedForCompilation();

            return getContext().eval(source.getBytes(), getCallerBinding(frame), true, this);
        }

        @Specialization
        public Object eval(VirtualFrame frame, RubyString source, RubyNilClass noBinding, RubyString filename, int lineNumber) {
            notDesignedForCompilation();

            // TODO (nirvdrum Dec. 29, 2014) Do something with the supplied filename.
            return eval(frame, source, UndefinedPlaceholder.INSTANCE, UndefinedPlaceholder.INSTANCE, UndefinedPlaceholder.INSTANCE);
        }

        @Specialization
        public Object eval(RubyString source, RubyBinding binding, UndefinedPlaceholder filename, UndefinedPlaceholder lineNumber) {
            notDesignedForCompilation();

            return getContext().eval(source.getBytes(), binding, false, this);
        }

        @Specialization
        public Object eval(RubyString source, RubyBinding binding, RubyString filename, UndefinedPlaceholder lineNumber) {
            notDesignedForCompilation();

            return getContext().eval(source.getBytes(), binding, false, filename.toString(), this);
        }

        @Specialization
        public Object eval(RubyString source, RubyBinding binding, RubyString filename, int lineNumber) {
            notDesignedForCompilation();

            return getContext().eval(source.getBytes(), binding, false, filename.toString(), this);
        }

        @Specialization(guards = "!isRubyBinding(badBinding)")
        public Object eval(RubyString source, RubyBasicObject badBinding, UndefinedPlaceholder filename, UndefinedPlaceholder lineNumber) {
            throw new RaiseException(
                    getContext().getCoreLibrary().typeError(
                            String.format("wrong argument type %s (expected binding)",
                                    badBinding.getLogicalClass().getName()),
                            this));
        }
    }

    @CoreMethod(names = "exec", isModuleFunction = true, required = 1, argumentsAsArray = true)
    public abstract static class ExecNode extends CoreMethodNode {

        public ExecNode(RubyContext context, SourceSection sourceSection) {
            super(context, sourceSection);
        }

        @Specialization
        public Object require(Object[] args) {
            notDesignedForCompilation();

            final String[] commandLine = new String[args.length];

            for (int n = 0; n < args.length; n++) {
                commandLine[n] = args[n].toString();
            }

            exec(getContext(), commandLine);

            return null;
        }

        @TruffleBoundary
        private static void exec(RubyContext context, String[] commandLine) {
            final ProcessBuilder builder = new ProcessBuilder(commandLine);
            builder.inheritIO();

            final RubyHash env = context.getCoreLibrary().getENV();

            for (KeyValue keyValue : HashOperations.verySlowToKeyValues(env)) {
                builder.environment().put(keyValue.getKey().toString(), keyValue.getValue().toString());
            }

            final Process process;

            try {
                process = builder.start();
            } catch (IOException e) {
                // TODO(cs): proper Ruby exception
                throw new RuntimeException(e);
            }

            int exitCode = context.getThreadManager().runUntilResult(new BlockingActionWithoutGlobalLock<Integer>() {
                @Override
                public Integer block() throws InterruptedException {
                    return process.waitFor();
                }
            });

            System.exit(exitCode);
        }

    }

    @CoreMethod(names = "exit", isModuleFunction = true, optional = 1, lowerFixnumParameters = 0)
    public abstract static class ExitNode extends CoreMethodNode {

        public ExitNode(RubyContext context, SourceSection sourceSection) {
            super(context, sourceSection);
        }

        @Specialization
        public Object exit(UndefinedPlaceholder exitCode) {
            return exit(0);
        }

        @Specialization
        public Object exit(int exitCode) {
            notDesignedForCompilation();

            getContext().shutdown();
            System.exit(exitCode);
            return null;
        }

        @Specialization
        public Object exit(boolean status) {
            notDesignedForCompilation();

            getContext().shutdown();
            System.exit(status ? 0 : -1);
            return null;
        }

    }

    @CoreMethod(names = "exit!", isModuleFunction = true, optional = 1)
    public abstract static class ExitBangNode extends CoreMethodNode {

        public ExitBangNode(RubyContext context, SourceSection sourceSection) {
            super(context, sourceSection);
        }

        @Specialization
        public RubyNilClass exit(UndefinedPlaceholder exitCode) {
            return exit(1);
        }

        @Specialization
        public RubyNilClass exit(int exitCode) {
            CompilerDirectives.transferToInterpreter();
            System.exit(exitCode);
            return nil();
        }

    }

    @CoreMethod(names = "fork", isModuleFunction = true, argumentsAsArray = true)
    public abstract static class ForkNode extends CoreMethodNode {

        public ForkNode(RubyContext context, SourceSection sourceSection) {
            super(context, sourceSection);
        }

        @Specialization
        public Object fork(Object[] args) {
            notDesignedForCompilation();
            getContext().getWarnings().warn("Kernel#fork not implemented - defined to satisfy some metaprogramming in RubySpec");
            return nil();
        }

    }

    @CoreMethod(names = "freeze")
    public abstract static class KernelFreezeNode extends CoreMethodNode {

        @Child private FreezeNode freezeNode;

        public KernelFreezeNode(RubyContext context, SourceSection sourceSection) {
            super(context, sourceSection);
        }

        @Specialization
        public Object freeze(Object self) {
            if (freezeNode == null) {
                CompilerDirectives.transferToInterpreter();
                freezeNode = insert(FreezeNodeFactory.create(getContext(), getEncapsulatingSourceSection(), null));
            }

            return freezeNode.executeFreeze(self);
        }

    }

    @CoreMethod(names = "frozen?")
    public abstract static class KernelFrozenNode extends CoreMethodNode {

        @Child private IsFrozenNode isFrozenNode;

        public KernelFrozenNode(RubyContext context, SourceSection sourceSection) {
            super(context, sourceSection);
        }

        @Specialization
        public boolean isFrozen(Object self) {
            if (isFrozenNode == null) {
                CompilerDirectives.transferToInterpreter();
                isFrozenNode = insert(IsFrozenNodeFactory.create(getContext(), getEncapsulatingSourceSection(), null));
            }

            return isFrozenNode.executeIsFrozen(self);
        }

    }

    @CoreMethod(names = "gets", isModuleFunction = true)
    public abstract static class GetsNode extends CoreMethodNode {

        public GetsNode(RubyContext context, SourceSection sourceSection) {
            super(context, sourceSection);
        }

        @Specialization
        public RubyString gets(VirtualFrame frame) {
            notDesignedForCompilation();

            // TODO(CS): having some trouble interacting with JRuby stdin - so using this hack
            final InputStream in = getContext().getRuntime().getInstanceConfig().getInput();

            Encoding encoding = getContext().getRuntime().getDefaultExternalEncoding();

            final BufferedReader reader = new BufferedReader(new InputStreamReader(in, encoding.getCharset()));

            final String line = getContext().getThreadManager().runUntilResult(new BlockingActionWithoutGlobalLock<String>() {
                @Override
                public String block() throws InterruptedException {
                    return gets(reader);
                }
            });

            final RubyString rubyLine = getContext().makeString(line);

            // Set the local variable $_ in the caller

            final Frame caller = Truffle.getRuntime().getCallerFrame().getFrame(FrameInstance.FrameAccess.READ_WRITE, false);

            final FrameSlot slot = caller.getFrameDescriptor().findFrameSlot("$_");

            if (slot != null) {
                caller.setObject(slot, WrapInThreadLocalNode.wrap(getContext(), rubyLine));
            }

            return rubyLine;
        }

        @TruffleBoundary
        private static String gets(BufferedReader reader) throws InterruptedException {
            try {
                return reader.readLine() + "\n";
            } catch (IOException e) {
                throw new RuntimeException(e);
            }
        }

    }

    @CoreMethod(names = "hash")
    public abstract static class HashNode extends CoreMethodNode {

        public HashNode(RubyContext context, SourceSection sourceSection) {
            super(context, sourceSection);
        }

        @Specialization
        public int hash(int value) {
            // TODO(CS): should check this matches MRI
            return value;
        }

        @Specialization
        public int hash(long value) {
            // TODO(CS): should check this matches MRI
            return Long.valueOf(value).hashCode();
        }

        @Specialization
        public int hash(double value) {
            // TODO(CS): should check this matches MRI
            return Double.valueOf(value).hashCode();
        }

        @Specialization
        public int hash(boolean value) {
            return Boolean.valueOf(value).hashCode();
        }

        @Specialization
        public int hash(RubyBasicObject self) {
            // TODO(CS 8 Jan 15) we shouldn't use the Java class hierarchy like this - every class should define it's
            // own @CoreMethod hash
            return System.identityHashCode(self);
        }

    }

    @CoreMethod(names = "initialize_copy", visibility = Visibility.PRIVATE, required = 1)
    public abstract static class InitializeCopyNode extends CoreMethodNode {

        public InitializeCopyNode(RubyContext context, SourceSection sourceSection) {
            super(context, sourceSection);
        }

        @Specialization
        public Object initializeCopy(RubyBasicObject self, RubyBasicObject from) {
            notDesignedForCompilation();

            if (self.getLogicalClass() != from.getLogicalClass()) {
                CompilerDirectives.transferToInterpreter();
                throw new RaiseException(getContext().getCoreLibrary().typeError("initialize_copy should take same class object", this));
            }

            return self;
        }

    }

    @CoreMethod(names = {"initialize_dup", "initialize_clone"}, visibility = Visibility.PRIVATE, required = 1)
    public abstract static class InitializeDupCloneNode extends CoreMethodNode {

        @Child private CallDispatchHeadNode initializeCopyNode;

        public InitializeDupCloneNode(RubyContext context, SourceSection sourceSection) {
            super(context, sourceSection);
            initializeCopyNode = DispatchHeadNodeFactory.createMethodCallOnSelf(context);
        }

        @Specialization
        public Object initializeDup(VirtualFrame frame, RubyBasicObject self, RubyBasicObject from) {
            return initializeCopyNode.call(frame, self, "initialize_copy", null, from);
        }

    }

    @CoreMethod(names = "instance_of?", required = 1)
    public abstract static class InstanceOfNode extends CoreMethodNode {

        @Child private ClassNode classNode;

        public InstanceOfNode(RubyContext context, SourceSection sourceSection) {
            super(context, sourceSection);
            classNode = ClassNodeFactory.create(context, sourceSection, null);
        }

        @Specialization
        public boolean instanceOf(VirtualFrame frame, Object self, RubyClass rubyClass) {
            return classNode.executeGetClass(frame, self) == rubyClass;
        }

    }

    @CoreMethod(names = "instance_variable_defined?", required = 1)
    public abstract static class InstanceVariableDefinedNode extends CoreMethodNode {

        public InstanceVariableDefinedNode(RubyContext context, SourceSection sourceSection) {
            super(context, sourceSection);
        }

        @Specialization
        public boolean isInstanceVariableDefined(RubyBasicObject object, RubyString name) {
            notDesignedForCompilation();

            return object.isFieldDefined(RubyContext.checkInstanceVariableName(getContext(), name.toString(), this));
        }

        @Specialization
        public boolean isInstanceVariableDefined(RubyBasicObject object, RubySymbol name) {
            notDesignedForCompilation();

            return object.isFieldDefined(RubyContext.checkInstanceVariableName(getContext(), name.toString(), this));
        }

    }

    @CoreMethod(names = "instance_variable_get", required = 1)
    public abstract static class InstanceVariableGetNode extends CoreMethodNode {

        public InstanceVariableGetNode(RubyContext context, SourceSection sourceSection) {
            super(context, sourceSection);
        }

        @Specialization
        public Object instanceVariableGet(RubyBasicObject object, RubyString name) {
            return instanceVariableGet(object, name.toString());
        }

        @Specialization
        public Object instanceVariableGet(RubyBasicObject object, RubySymbol name) {
            return instanceVariableGet(object, name.toString());
        }

        private Object instanceVariableGet(RubyBasicObject object, String name) {
            notDesignedForCompilation();

            return object.getInstanceVariable(RubyContext.checkInstanceVariableName(getContext(), name, this));
        }

    }

    @CoreMethod(names = { "instance_variable_set", "__instance_variable_set__" }, raiseIfFrozenSelf = true, required = 2)
    public abstract static class InstanceVariableSetNode extends CoreMethodNode {

        public InstanceVariableSetNode(RubyContext context, SourceSection sourceSection) {
            super(context, sourceSection);
        }

        // TODO CS 4-Mar-15 this badly needs to be cached

        @TruffleBoundary
        @Specialization
        public Object instanceVariableSet(RubyBasicObject object, RubyString name, Object value) {
            object.getOperations().setInstanceVariable(object, RubyContext.checkInstanceVariableName(getContext(), name.toString(), this), value);
            return value;
        }

        @TruffleBoundary
        @Specialization
        public Object instanceVariableSet(RubyBasicObject object, RubySymbol name, Object value) {
            object.getOperations().setInstanceVariable(object, RubyContext.checkInstanceVariableName(getContext(), name.toString(), this), value);
            return value;
        }

    }

    @CoreMethod(names = {"instance_variables", "__instance_variables__"})
    public abstract static class InstanceVariablesNode extends CoreMethodNode {

        public InstanceVariablesNode(RubyContext context, SourceSection sourceSection) {
            super(context, sourceSection);
        }

        @Specialization
        public RubyArray instanceVariables(RubyBasicObject self) {
            notDesignedForCompilation();

            final Object[] instanceVariableNames = self.getOperations().getFieldNames(self);

            Arrays.sort(instanceVariableNames);

            final RubyArray array = new RubyArray(getContext().getCoreLibrary().getArrayClass());

            for (Object name : instanceVariableNames) {
                if (name instanceof String) {
                    array.slowPush(getContext().getSymbolTable().getSymbol((String) name));
                }
            }

            return array;
        }

    }

    @CoreMethod(names = {"is_a?", "kind_of?"}, required = 1)
    public abstract static class IsANode extends CoreMethodNode {

        public IsANode(RubyContext context, SourceSection sourceSection) {
            super(context, sourceSection);
        }

        public abstract boolean executeIsA(VirtualFrame frame, Object self, RubyModule rubyClass);

        @Specialization
        public boolean isA(RubyBasicObject self, RubyNilClass nil) {
            return false;
        }

        @TruffleBoundary
        @Specialization
        public boolean isA(Object self, RubyModule rubyClass) {
            notDesignedForCompilation();
            // TODO(CS): fast path
            return ModuleOperations.assignableTo(getContext().getCoreLibrary().getMetaClass(self), rubyClass);
        }

    }

    @CoreMethod(names = "lambda", isModuleFunction = true, needsBlock = true)
    public abstract static class LambdaNode extends CoreMethodNode {

        public LambdaNode(RubyContext context, SourceSection sourceSection) {
            super(context, sourceSection);
        }

        @Specialization
        public RubyProc proc(RubyProc block) {
            notDesignedForCompilation();

            return new RubyProc(getContext().getCoreLibrary().getProcClass(), RubyProc.Type.LAMBDA,
                    block.getSharedMethodInfo(), block.getCallTargetForMethods(), block.getCallTargetForMethods(),
                    block.getCallTargetForMethods(), block.getDeclarationFrame(), block.getMethod(),
                    block.getSelfCapturedInScope(), block.getBlockCapturedInScope());
        }
    }

    @CoreMethod(names = "load", isModuleFunction = true, required = 1)
    public abstract static class LoadNode extends CoreMethodNode {

        public LoadNode(RubyContext context, SourceSection sourceSection) {
            super(context, sourceSection);
        }

        @Specialization
        public boolean load(RubyString file) {
            notDesignedForCompilation();

            try {
                getContext().loadFile(file.toString(), this);
            } catch (RuntimeException e) {
                // TODO (nirvdrum 05-Feb-15) This is ugly, but checked exceptions are wrapped up the call stack. We need to revisit this.
                if (e.getCause() instanceof java.io.IOException) {
                    CompilerDirectives.transferToInterpreter();

                    throw new RaiseException(getContext().getCoreLibrary().loadErrorCannotLoad(file.toString(), this));
                } else {
                    throw e;
                }
            }

            return true;
        }
    }

    @CoreMethod(names = "local_variables", needsSelf = false)
    public abstract static class LocalVariablesNode extends CoreMethodNode {

        public LocalVariablesNode(RubyContext context, SourceSection sourceSection) {
            super(context, sourceSection);
        }

        @Specialization
        public RubyArray localVariables() {
            notDesignedForCompilation();

            final RubyArray array = new RubyArray(getContext().getCoreLibrary().getArrayClass());

            for (Object name : Truffle.getRuntime().getCallerFrame().getFrame(FrameInstance.FrameAccess.READ_ONLY, false).getFrameDescriptor().getIdentifiers()) {
                if (name instanceof String) {
                    array.slowPush(getContext().newSymbol((String) name));
                }
            }

            return array;
        }

    }

    @CoreMethod(names = "loop", isModuleFunction = true, returnsEnumeratorIfNoBlock = true)
    public abstract static class LoopNode extends CoreMethodNode {

        @Child private WhileNode whileNode;

        public LoopNode(RubyContext context, SourceSection sourceSection) {
            super(context, sourceSection);
            whileNode = WhileNode.createWhile(context, sourceSection,
                    new BooleanLiteralNode(context, sourceSection, true),
                    new YieldNode(context, getSourceSection(), new RubyNode[]{}, false)
            );
        }

        @Specialization
        public Object loop(VirtualFrame frame) {
            return whileNode.execute(frame);
        }
    }

    @CoreMethod(names = "__method__", needsSelf = false)
    public abstract static class MethodNameNode extends CoreMethodNode {

        public MethodNameNode(RubyContext context, SourceSection sourceSection) {
            super(context, sourceSection);
        }

        @Specialization
        public RubySymbol methodName(VirtualFrame frame) {
            notDesignedForCompilation();
            // the "original/definition name" of the method.
            return getContext().getSymbolTable().getSymbol(RubyCallStack.getCallingMethod(frame).getSharedMethodInfo().getName());
        }

    }

    @CoreMethod(names = "method", required = 1)
    public abstract static class MethodNode extends CoreMethodNode {

        public MethodNode(RubyContext context, SourceSection sourceSection) {
            super(context, sourceSection);
        }

        @Specialization
        public RubyMethod method(Object object, RubySymbol name) {
            return method(object, name.toString());
        }

        @Specialization
        public RubyMethod method(Object object, RubyString name) {
            return method(object, name.toString());
        }

        private RubyMethod method(Object object, String name) {
            notDesignedForCompilation();

            // TODO(CS, 11-Jan-15) cache this lookup

            final InternalMethod method = ModuleOperations.lookupMethod(getContext().getCoreLibrary().getMetaClass(object), name);

            if (method == null) {
                throw new RaiseException(
                    getContext().getCoreLibrary().nameErrorUndefinedMethod(
                        name,
                        getContext().getCoreLibrary().getLogicalClass(object).getName(),
                        this));
            }

            return new RubyMethod(getContext().getCoreLibrary().getMethodClass(), object, method);
        }

    }

    @CoreMethod(names = "methods", optional = 1)
    public abstract static class MethodsNode extends CoreMethodNode {

        public MethodsNode(RubyContext context, SourceSection sourceSection) {
            super(context, sourceSection);
        }

        @Specialization
        public RubyArray methods(RubyBasicObject self, UndefinedPlaceholder unused) {
            return methods(self, true);
        }

        @Specialization
        public RubyArray methods(RubyBasicObject self, boolean includeInherited) {
            notDesignedForCompilation();

            final RubyArray array = new RubyArray(self.getContext().getCoreLibrary().getArrayClass());

            Map<String, InternalMethod> methods;

            if (includeInherited) {
                methods = ModuleOperations.getAllMethods(self.getMetaClass());
            } else {
                methods = self.getMetaClass().getMethods();
            }

            for (InternalMethod method : methods.values()) {
                if (method.getVisibility() == Visibility.PUBLIC || method.getVisibility() == Visibility.PROTECTED) {
                    array.slowPush(self.getContext().newSymbol(method.getName()));
                }
            }

            return array;
        }

    }

    @CoreMethod(names = "nil?", needsSelf = false)
    public abstract static class NilNode extends CoreMethodNode {

        public NilNode(RubyContext context, SourceSection sourceSection) {
            super(context, sourceSection);
        }

        @Specialization
        public boolean isNil() {
            return false;
        }
    }

    @CoreMethod(names = "private_methods", optional = 1)
    public abstract static class PrivateMethodsNode extends CoreMethodNode {

        public PrivateMethodsNode(RubyContext context, SourceSection sourceSection) {
            super(context, sourceSection);
        }

        @Specialization
        public RubyArray private_methods(RubyBasicObject self, UndefinedPlaceholder unused) {
            return private_methods(self, true);
        }

        @Specialization
        public RubyArray private_methods(RubyBasicObject self, boolean includeInherited) {
            notDesignedForCompilation();

            final RubyArray array = new RubyArray(self.getContext().getCoreLibrary().getArrayClass());

            Map<String, InternalMethod> methods;

            if (includeInherited) {
                methods = ModuleOperations.getAllMethods(self.getMetaClass());
            } else {
                methods = self.getMetaClass().getMethods();
            }

            for (InternalMethod method : methods.values()) {
                if (method.getVisibility() == Visibility.PRIVATE) {
                    array.slowPush(self.getContext().newSymbol(method.getName()));
                }
            }

            return array;
        }

    }

    @CoreMethod(names = "proc", isModuleFunction = true, needsBlock = true)
    public abstract static class ProcNode extends CoreMethodNode {

        public ProcNode(RubyContext context, SourceSection sourceSection) {
            super(context, sourceSection);
        }

        @Specialization
        public RubyProc proc(RubyProc block) {
            notDesignedForCompilation();

            return new RubyProc(getContext().getCoreLibrary().getProcClass(), RubyProc.Type.PROC,
                    block.getSharedMethodInfo(), block.getCallTargetForProcs(), block.getCallTargetForProcs(),
                    block.getCallTargetForMethods(), block.getDeclarationFrame(), block.getMethod(),
                    block.getSelfCapturedInScope(), block.getBlockCapturedInScope());
        }
    }

    @CoreMethod(names = "public_methods", optional = 1)
    public abstract static class PublicMethodsNode extends CoreMethodNode {

        public PublicMethodsNode(RubyContext context, SourceSection sourceSection) {
            super(context, sourceSection);
        }

        @Specialization
        public RubyArray methods(RubyBasicObject self, boolean includeInherited) {
            notDesignedForCompilation();

            if (!includeInherited) {
                getContext().getRuntime().getWarnings().warn(IRubyWarnings.ID.TRUFFLE, Truffle.getRuntime().getCallerFrame().getCallNode().getEncapsulatingSourceSection().getSource().getName(), Truffle.getRuntime().getCallerFrame().getCallNode().getEncapsulatingSourceSection().getStartLine(), "Object#methods always returns inherited methods at the moment");
            }

            return methods(self, UndefinedPlaceholder.INSTANCE);
        }

        @Specialization
        public RubyArray methods(RubyBasicObject self, UndefinedPlaceholder includeInherited) {
            notDesignedForCompilation();

            final RubyArray array = new RubyArray(self.getContext().getCoreLibrary().getArrayClass());

            final Map<String, InternalMethod> methods = self.getMetaClass().getMethods();

            for (InternalMethod method : methods.values()) {
                if (method.getVisibility() == Visibility.PUBLIC) {
                    array.slowPush(self.getContext().newSymbol(method.getName()));
                }
            }

            return array;
        }

    }

    @CoreMethod(names = "raise", isModuleFunction = true, optional = 3)
    public abstract static class RaiseNode extends CoreMethodNode {

        @Child private ReadInstanceVariableNode getLastExceptionNode;
        @Child private CallDispatchHeadNode initialize;

        public RaiseNode(RubyContext context, SourceSection sourceSection) {
            super(context, sourceSection);
            initialize = DispatchHeadNodeFactory.createMethodCall(context);
        }

        @Specialization
        public Object raise(VirtualFrame frame, UndefinedPlaceholder undefined1, UndefinedPlaceholder undefined2, UndefinedPlaceholder undefined3) {
            notDesignedForCompilation();

            if (getLastExceptionNode == null) {
                CompilerDirectives.transferToInterpreter();
                getLastExceptionNode = insert(new ReadInstanceVariableNode(getContext(), getSourceSection(), "$!",
                        new ThreadLocalObjectNode(getContext(), getSourceSection()),
                        true));
            }

            final Object lastException = getLastExceptionNode.execute(frame);

            if (lastException == nil()) {
                return raise(frame, getContext().makeString(""), UndefinedPlaceholder.INSTANCE, UndefinedPlaceholder.INSTANCE);
            }

            throw new RaiseException((RubyException) lastException);
        }

        @Specialization
        public Object raise(VirtualFrame frame, RubyString message, UndefinedPlaceholder undefined1, UndefinedPlaceholder undefined2) {
            notDesignedForCompilation();

            return raise(frame, getContext().getCoreLibrary().getRuntimeErrorClass(), message, undefined1);
        }

        @Specialization
        public Object raise(VirtualFrame frame, RubyClass exceptionClass, UndefinedPlaceholder undefined1, UndefinedPlaceholder undefined2) {
            notDesignedForCompilation();

            return raise(frame, exceptionClass, getContext().makeString(""), undefined1);
        }

        @Specialization
        public Object raise(VirtualFrame frame, RubyClass exceptionClass, RubyString message, UndefinedPlaceholder undefined1) {
            notDesignedForCompilation();

            final Object exception = exceptionClass.allocate(this);
            initialize.call(frame, exception, "initialize", null, message);

            if (!(exception instanceof RubyException)) {
                CompilerDirectives.transferToInterpreter();
                throw new RaiseException(getContext().getCoreLibrary().typeError("exception class/object expected", this));
            }

            throw new RaiseException((RubyException) exception);
        }

        @Specialization
        public Object raise(VirtualFrame frame, RubyClass exceptionClass, RubyString message, RubyArray backtrace) {
            // TODO (eregon 9 Apr. 2015): handle "backtrace".
            return raise(frame, exceptionClass, message, UndefinedPlaceholder.INSTANCE);
        }

        // NOTE (eregon 9 Mar. 2015):
        // This provokes an error under standard Ruby:
        //   TypeError: backtrace must be Array of String
        // but is used in Rubinius in #coerce_to_failed for instance.
        @Specialization
        public Object raise(VirtualFrame frame, RubyClass exceptionClass, RubyString message, RubyException backtrace) {
            // TODO (eregon 9 Mar. 2015): handle "backtrace" as an MRI "cause".
            return raise(frame, exceptionClass, message, UndefinedPlaceholder.INSTANCE);
        }

        @Specialization
        public Object raise(RubyException exception, UndefinedPlaceholder undefined1, UndefinedPlaceholder undefined2) {
            throw new RaiseException(exception);
        }

    }

    @CoreMethod(names = "rand", isModuleFunction = true, optional = 1)
    public abstract static class RandNode extends CoreMethodNode {

        public RandNode(RubyContext context, SourceSection sourceSection) {
            super(context, sourceSection);
        }

        @Specialization
        public double rand(UndefinedPlaceholder undefined) {
            return getContext().getRandom().nextDouble();
        }

        @Specialization(guards = "isZero(max)")
        public double randZero(int max) {
            return getContext().getRandom().nextDouble();
        }

        @Specialization(guards = "isNonZero(max)")
        public int randNonZero(int max) {
            return getContext().getRandom().nextInt(max);
        }

        @Specialization(guards = "isZero(max)")
        public double randZero(long max) {
            return getContext().getRandom().nextDouble();
        }

        @Specialization(guards = "isNonZero(max)")
        public long randNonZero(long max) {
            return getContext().getRandom().nextLong() % max;
        }

        protected boolean isZero(int max) {
            return max == 0;
        }

        protected boolean isNonZero(int max) {
            return max != 0;
        }

        protected boolean isZero(long max) {
            return max == 0;
        }

        protected boolean isNonZero(long max) {
            return max != 0;
        }

    }

    @CoreMethod(names = "require", isModuleFunction = true, required = 1)
    public abstract static class RequireNode extends CoreMethodNode {

        public RequireNode(RubyContext context, SourceSection sourceSection) {
            super(context, sourceSection);
        }

        @Specialization
        public boolean require(RubyString feature) {
            notDesignedForCompilation();

            // TODO CS 1-Mar-15 ERB will use strscan if it's there, but strscan is not yet complete, so we need to hide it

            if (feature.toString().equals("strscan") && Truffle.getRuntime().getCallerFrame().getCallNode()
                    .getEncapsulatingSourceSection().getSource().getName().endsWith("erb.rb")) {
                throw new RaiseException(getContext().getCoreLibrary().loadErrorCannotLoad(feature.toString(), this));
            }

            try {
                getContext().getFeatureManager().require(feature.toString(), this);
            } catch (IOException e) {
                throw new RuntimeException(e);
            }

            return true;
        }
    }

    @CoreMethod(names = "require_relative", isModuleFunction = true, required = 1)
    public abstract static class RequireRelativeNode extends CoreMethodNode {

        public RequireRelativeNode(RubyContext context, SourceSection sourceSection) {
            super(context, sourceSection);
        }

        @Specialization
        public boolean requireRelative(RubyString feature) {
            notDesignedForCompilation();

            final FeatureManager featureManager = getContext().getFeatureManager();

            final String featureString = feature.toString();
            final String featurePath;

            if (featureManager.isAbsolutePath(featureString)) {
                featurePath = featureString;
            } else {
                final Source source = Truffle.getRuntime().getCallerFrame().getCallNode().getEncapsulatingSourceSection().getSource();
                final String sourcePath = featureManager.getSourcePath(source);

                if (sourcePath == null) {
                    CompilerDirectives.transferToInterpreter();
                    throw new RaiseException(getContext().getCoreLibrary().loadError("cannot infer basepath", this));
                }

                featurePath = dirname(sourcePath) + "/" + featureString;
            }

            try {
                featureManager.require(featurePath, this);
            } catch (IOException e) {
                throw new RuntimeException(e);
            }

            return true;
        }

        private String dirname(String path) {
            int lastSlash = path.lastIndexOf('/');
            assert lastSlash > 0;
            return path.substring(0, lastSlash);
        }
    }

    @CoreMethod(names = "respond_to?", required = 1, optional = 1)
    public abstract static class RespondToNode extends CoreMethodNode {

        @Child private DoesRespondDispatchHeadNode dispatch;
        @Child private DoesRespondDispatchHeadNode dispatchIgnoreVisibility;

        public RespondToNode(RubyContext context, SourceSection sourceSection) {
            super(context, sourceSection);

            dispatch = new DoesRespondDispatchHeadNode(context, false, false, MissingBehavior.RETURN_MISSING, null);
            dispatchIgnoreVisibility = new DoesRespondDispatchHeadNode(context, true, false, MissingBehavior.RETURN_MISSING, null);

            if (DispatchNode.DISPATCH_METAPROGRAMMING_ALWAYS_UNCACHED) {
                dispatch.forceUncached();
                dispatchIgnoreVisibility.forceUncached();
            }
        }

        public abstract boolean executeDoesRespondTo(VirtualFrame frame, Object object, Object name, boolean includePrivate);

        @Specialization
        public boolean doesRespondTo(VirtualFrame frame, Object object, RubyString name, UndefinedPlaceholder checkVisibility) {
            return dispatch.doesRespondTo(frame, name, object);
        }

        @Specialization
        public boolean doesRespondTo(VirtualFrame frame, Object object, RubyString name, boolean ignoreVisibility) {
            if (ignoreVisibility) {
                return dispatchIgnoreVisibility.doesRespondTo(frame, name, object);
            } else {
                return dispatch.doesRespondTo(frame, name, object);
            }
        }

        @Specialization
        public boolean doesRespondTo(VirtualFrame frame, Object object, RubySymbol name, UndefinedPlaceholder checkVisibility) {
            return dispatch.doesRespondTo(frame, name, object);
        }

        @Specialization
        public boolean doesRespondTo(VirtualFrame frame, Object object, RubySymbol name, boolean ignoreVisibility) {
            if (ignoreVisibility) {
                return dispatchIgnoreVisibility.doesRespondTo(frame, name, object);
            } else {
                return dispatch.doesRespondTo(frame, name, object);
            }
        }
    }

    @CoreMethod(names = "respond_to_missing?", required = 1, optional = 1, visibility = Visibility.PRIVATE)
    public abstract static class RespondToMissingNode extends CoreMethodNode {

        public RespondToMissingNode(RubyContext context, SourceSection sourceSection) {
            super(context, sourceSection);
        }

        @Specialization
        public boolean doesRespondToMissing(Object object, RubyString name, UndefinedPlaceholder includeAll) {
            return false;
        }

        @Specialization
        public boolean doesRespondToMissing(Object object, RubySymbol name, UndefinedPlaceholder includeAll) {
            return false;
        }

        @Specialization
        public boolean doesRespondToMissing(Object object, RubySymbol name, boolean includeAll) {
            return false;
        }

        @Specialization
        public boolean doesRespondToMissing(Object object, RubyString name, boolean includeAll) {
            return false;
        }

    }

    @CoreMethod(names = "set_trace_func", isModuleFunction = true, required = 1)
    public abstract static class SetTraceFuncNode extends CoreMethodNode {

        public SetTraceFuncNode(RubyContext context, SourceSection sourceSection) {
            super(context, sourceSection);
        }

        @Specialization
        public RubyNilClass setTraceFunc(RubyNilClass nil) {
            notDesignedForCompilation();

            getContext().getTraceManager().setTraceFunc(null);
            return nil;
        }

        @Specialization
        public RubyProc setTraceFunc(RubyProc traceFunc) {
            notDesignedForCompilation();

            getContext().getTraceManager().setTraceFunc(traceFunc);
            return traceFunc;
        }
    }

    @CoreMethod(names = "singleton_class")
    public abstract static class SingletonClassMethodNode extends CoreMethodNode {

        @Child private SingletonClassNode singletonClassNode;

        public SingletonClassMethodNode(RubyContext context, SourceSection sourceSection) {
            super(context, sourceSection);
            singletonClassNode = SingletonClassNodeFactory.create(context, sourceSection, null);
        }

        @Specialization
        public RubyClass singletonClass(VirtualFrame frame, Object self) {
            return singletonClassNode.executeSingletonClass(frame, self);
        }

    }

    @CoreMethod(names = "singleton_methods", optional = 1)
    public abstract static class SingletonMethodsNode extends CoreMethodNode {

        public SingletonMethodsNode(RubyContext context, SourceSection sourceSection) {
            super(context, sourceSection);
        }

        @Specialization
        public RubyArray singletonMethods(RubyBasicObject self, boolean includeInherited) {
            notDesignedForCompilation();

            final RubyArray array = new RubyArray(self.getContext().getCoreLibrary().getArrayClass());

            final Collection<InternalMethod> methods;

            if (includeInherited) {
                methods = ModuleOperations.getAllMethods(self.getSingletonClass(this)).values();
            } else {
                methods = self.getSingletonClass(this).getMethods().values();
            }

            for (InternalMethod method : methods) {
                array.slowPush(RubySymbol.newSymbol(self.getContext(), method.getName()));
            }

            return array;
        }

        @Specialization
        public RubyArray singletonMethods(RubyBasicObject self, UndefinedPlaceholder includeInherited) {
            return singletonMethods(self, false);
        }

    }

    @CoreMethod(names = "String", isModuleFunction = true, required = 1)
    public abstract static class StringNode extends CoreMethodNode {

        @Child private CallDispatchHeadNode toS;

        public StringNode(RubyContext context, SourceSection sourceSection) {
            super(context, sourceSection);
            toS = DispatchHeadNodeFactory.createMethodCall(context);
        }

        @Specialization
        public RubyString string(RubyString value) {
            return value;
        }

        @Specialization(guards = "!isRubyString(value)")
        public Object string(VirtualFrame frame, Object value) {
            return toS.call(frame, value, "to_s", null);
        }

    }

    @CoreMethod(names = "sleep", isModuleFunction = true, optional = 1)
    public abstract static class SleepNode extends CoreMethodNode {

        @Child NumericToFloatNode floatCastNode;

        public SleepNode(RubyContext context, SourceSection sourceSection) {
            super(context, sourceSection);
        }

        @Specialization
        public long sleep(UndefinedPlaceholder duration) {
            // TODO: this should actually be "forever".
            return doSleepMillis(Long.MAX_VALUE);
        }

        @Specialization
        public long sleep(int duration) {
            return doSleepMillis(duration * 1000L);
        }

        @Specialization
        public long sleep(long duration) {
            return doSleepMillis(duration * 1000);
        }

        @Specialization
        public long sleep(double duration) {
            return doSleepMillis((long) (duration * 1000));
        }

        @Specialization(guards = "isRubiniusUndefined(duration)")
        public long sleep(RubyBasicObject duration) {
            return sleep(UndefinedPlaceholder.INSTANCE);
        }

        @Specialization(guards = "!isRubiniusUndefined(duration)")
        public long sleep(VirtualFrame frame, RubyBasicObject duration) {
            if (floatCastNode == null) {
                CompilerDirectives.transferToInterpreterAndInvalidate();
                floatCastNode = insert(NumericToFloatNodeFactory.create(getContext(), getSourceSection(), "to_f", null));
            }
            return sleep(floatCastNode.executeFloat(frame, duration));
        }

        @TruffleBoundary
        private long doSleepMillis(final long durationInMillis) {
            if (durationInMillis < 0) {
                throw new RaiseException(getContext().getCoreLibrary().argumentError("time interval must be positive", this));
            }

            final long start = System.currentTimeMillis();

            getContext().getThreadManager().runOnce(new BlockingActionWithoutGlobalLock<Boolean>() {
                @Override
                public Boolean block() throws InterruptedException {
                    Thread.sleep(durationInMillis);
                    return SUCCESS;
                }
            });

            final long end = System.currentTimeMillis();

            return (end - start) / 1000;
        }

    }

    @CoreMethod(names = { "sprintf", "format" }, isModuleFunction = true, argumentsAsArray = true)
    public abstract static class SPrintfNode extends CoreMethodNode {

        public SPrintfNode(RubyContext context, SourceSection sourceSection) {
            super(context, sourceSection);
        }

        @TruffleBoundary
        @Specialization
        public RubyString sprintf(Object[] args) {
            final ByteArrayOutputStream outputStream = new ByteArrayOutputStream();

            final PrintStream printStream;

            try {
                printStream = new PrintStream(outputStream, true, StandardCharsets.UTF_8.name());
            } catch (UnsupportedEncodingException e) {
                throw new RuntimeException(e);
            }

            if (args.length > 0) {
                final String format = args[0].toString();
                final List<Object> values = Arrays.asList(args).subList(1, args.length);

                StringFormatter.format(getContext(), printStream, format, values);
            }

            return getContext().makeString(new ByteList(outputStream.toByteArray()));
        }
    }

    @CoreMethod(names = "system", isModuleFunction = true, needsSelf = false, required = 1)
    public abstract static class SystemNode extends CoreMethodNode {

        public SystemNode(RubyContext context, SourceSection sourceSection) {
            super(context, sourceSection);
        }

        @Specialization
        public boolean system(RubyString command) {
            notDesignedForCompilation();

            // TODO(CS 5-JAN-15): very simplistic implementation

            final RubyHash env = getContext().getCoreLibrary().getENV();

            final List<String> envp = new ArrayList<>();

            // TODO(CS): cast
            for (KeyValue keyValue : HashOperations.verySlowToKeyValues(env)) {
                envp.add(keyValue.getKey().toString() + "=" + keyValue.getValue().toString());
            }

            // We need to run via bash to get the variable and other expansion we expect
            try {
                Runtime.getRuntime().exec(new String[]{"bash", "-c", command.toString()}, envp.toArray(new String[envp.size()]));
            } catch (IOException e) {
                throw new RuntimeException(e);
            }

            return true;
        }

    }

    @CoreMethod(names = "taint")
    public abstract static class KernelTaintNode extends CoreMethodNode {

        @Child private TaintNode taintNode;

        public KernelTaintNode(RubyContext context, SourceSection sourceSection) {
            super(context, sourceSection);
        }

        @Specialization
        public Object taint(Object object) {
            if (taintNode == null) {
                CompilerDirectives.transferToInterpreter();
                taintNode = insert(TaintNodeFactory.create(getContext(), getEncapsulatingSourceSection(), null));
            }
            return taintNode.executeTaint(object);
        }

    }

    @CoreMethod(names = "tainted?")
    public abstract static class KernelIsTaintedNode extends CoreMethodNode {

        @Child private IsTaintedNode isTaintedNode;

        public KernelIsTaintedNode(RubyContext context, SourceSection sourceSection) {
            super(context, sourceSection);
        }

        @Specialization
        public boolean isTainted(Object object) {
            if (isTaintedNode == null) {
                CompilerDirectives.transferToInterpreter();
                isTaintedNode = insert(IsTaintedNodeFactory.create(getContext(), getEncapsulatingSourceSection(), null));
            }
            return isTaintedNode.executeIsTainted(object);
        }

    }

    public abstract static class ToHexStringNode extends CoreMethodNode {

        public ToHexStringNode(RubyContext context, SourceSection sourceSection) {
            super(context, sourceSection);
        }

        public abstract String executeToHexString(VirtualFrame frame, Object value);

        @Specialization
        public String toHexString(int value) {
            return toHexString((long) value);
        }

        @Specialization
        public String toHexString(long value) {
            return Long.toHexString(value);
        }

        @Specialization
        public String toHexString(RubyBignum value) {
            return value.bigIntegerValue().toString(16);
        }

    }

    @CoreMethod(names = { "to_s", "inspect" })
    public abstract static class ToSNode extends CoreMethodNode {

        @Child private ClassNode classNode;
        @Child private ObjectPrimitiveNodes.ObjectIDPrimitiveNode objectIDNode;
        @Child private ToHexStringNode toHexStringNode;

        public ToSNode(RubyContext context, SourceSection sourceSection) {
            super(context, sourceSection);
            classNode = ClassNodeFactory.create(context, sourceSection, null);
            objectIDNode = ObjectPrimitiveNodesFactory.ObjectIDPrimitiveNodeFactory.create(context, sourceSection, new RubyNode[] { null });
            toHexStringNode = KernelNodesFactory.ToHexStringNodeFactory.create(context, sourceSection, new RubyNode[]{null});
        }

        public abstract RubyString executeToS(VirtualFrame frame, Object self);

        @Specialization
        public RubyString toS(VirtualFrame frame, Object self) {
            notDesignedForCompilation();

            String className = classNode.executeGetClass(frame, self).getName();
            Object id = objectIDNode.executeObjectID(frame, self);
            String hexID = toHexStringNode.executeToHexString(frame, id);

            return getContext().makeString("#<" + className + ":0x" + hexID + ">");
        }

    }

    @CoreMethod(names = "untaint")
    public abstract static class UntaintNode extends CoreMethodNode {

        @Child private WriteHeadObjectFieldNode writeTaintNode;

        public UntaintNode(RubyContext context, SourceSection sourceSection) {
            super(context, sourceSection);
            writeTaintNode = new WriteHeadObjectFieldNode(RubyBasicObject.TAINTED_IDENTIFIER);
        }

        @Specialization
        public Object taint(boolean object) {
            return frozen(object);
        }

        @Specialization
        public Object taint(int object) {
            return frozen(object);
        }

        @Specialization
        public Object taint(long object) {
            return frozen(object);
        }

        @Specialization
        public Object taint(double object) {
            return frozen(object);
        }

        private Object frozen(Object object) {
            CompilerDirectives.transferToInterpreter();
            throw new RaiseException(getContext().getCoreLibrary().frozenError(getContext().getCoreLibrary().getLogicalClass(object).getName(), this));
        }


        @Specialization
        public Object taint(RubyBasicObject object) {
            writeTaintNode.execute(object, false);
            return object;
        }

    }

}<|MERGE_RESOLUTION|>--- conflicted
+++ resolved
@@ -360,10 +360,6 @@
             super(context, sourceSection);
         }
 
-        public CopyNode(CopyNode prev) {
-            super(prev);
-        }
-
         public abstract RubyBasicObject executeCopy(VirtualFrame frame, RubyBasicObject self);
 
         @Specialization
@@ -398,17 +394,6 @@
             freezeNode = FreezeNodeFactory.create(context, sourceSection, null);
         }
 
-<<<<<<< HEAD
-=======
-        public CloneNode(CloneNode prev) {
-            super(prev);
-            copyNode = prev.copyNode;
-            initializeCloneNode = prev.initializeCloneNode;
-            isFrozenNode = prev.isFrozenNode;
-            freezeNode = prev.freezeNode;
-        }
-
->>>>>>> 8cd45e02
         @Specialization
         public RubyBasicObject clone(VirtualFrame frame, RubyBasicObject self) {
             notDesignedForCompilation();
@@ -444,15 +429,6 @@
             initializeDupNode = DispatchHeadNodeFactory.createMethodCall(context, true, MissingBehavior.CALL_METHOD_MISSING);
         }
 
-<<<<<<< HEAD
-=======
-        public DupNode(DupNode prev) {
-            super(prev);
-            copyNode = prev.copyNode;
-            initializeDupNode = prev.initializeDupNode;
-        }
-
->>>>>>> 8cd45e02
         @Specialization
         public RubyBasicObject dup(VirtualFrame frame, RubyBasicObject self) {
             final RubyBasicObject newObject = copyNode.executeCopy(frame, self);
