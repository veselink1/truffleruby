/*
 * Copyright (c) 2014, 2015 Oracle and/or its affiliates. All rights reserved. This
 * code is released under a tri EPL/GPL/LGPL license. You can use it,
 * redistribute it and/or modify it under the terms of the:
 *
 * Eclipse Public License version 1.0
 * GNU General Public License version 2
 * GNU Lesser General Public License version 2.1
 */
package org.jruby.truffle.nodes.core;

import com.oracle.truffle.api.Assumption;
import com.oracle.truffle.api.CompilerDirectives;
import com.oracle.truffle.api.Truffle;
import org.jruby.util.cli.Options;

public class ArrayAllocationSite {

    public static final boolean ARRAYS_OPTIMISTIC_LONG = Options.TRUFFLE_ARRAYS_OPTIMISTIC_LONG.load();

    @CompilerDirectives.CompilationFinal private boolean convertedIntToLong = false;
<<<<<<< HEAD
    private final Assumption assumption = Truffle.getRuntime().createAssumption("array-allocation");
=======
    private final Assumption assumption = Truffle.getRuntime().createAssumption("ArrayAllocationSite");
>>>>>>> 7fe3c362

    @CompilerDirectives.TruffleBoundary
    public void convertedIntToLong() {
        if (ARRAYS_OPTIMISTIC_LONG) {
            convertedIntToLong = true;
            assumption.invalidate();
        }
    }

    public boolean hasConvertedIntToLong() {
        if (ARRAYS_OPTIMISTIC_LONG) {
            assumption.isValid();
            return convertedIntToLong;
        } else {
            return false;
        }
    }

}<|MERGE_RESOLUTION|>--- conflicted
+++ resolved
@@ -19,11 +19,7 @@
     public static final boolean ARRAYS_OPTIMISTIC_LONG = Options.TRUFFLE_ARRAYS_OPTIMISTIC_LONG.load();
 
     @CompilerDirectives.CompilationFinal private boolean convertedIntToLong = false;
-<<<<<<< HEAD
-    private final Assumption assumption = Truffle.getRuntime().createAssumption("array-allocation");
-=======
     private final Assumption assumption = Truffle.getRuntime().createAssumption("ArrayAllocationSite");
->>>>>>> 7fe3c362
 
     @CompilerDirectives.TruffleBoundary
     public void convertedIntToLong() {
