/*
 * Copyright (c) 2013, 2015 Oracle and/or its affiliates. All rights reserved. This
 * code is released under a tri EPL/GPL/LGPL license. You can use it,
 * redistribute it and/or modify it under the terms of the:
 *
 * Eclipse Public License version 1.0
 * GNU General Public License version 2
 * GNU Lesser General Public License version 2.1
 */
package org.jruby.truffle.nodes.core;

import com.oracle.truffle.api.CallTarget;
import com.oracle.truffle.api.CompilerDirectives;
import com.oracle.truffle.api.Truffle;
import com.oracle.truffle.api.dsl.CreateCast;
import com.oracle.truffle.api.dsl.NodeChild;
import com.oracle.truffle.api.dsl.NodeChildren;
import com.oracle.truffle.api.dsl.Specialization;
import com.oracle.truffle.api.frame.VirtualFrame;
import com.oracle.truffle.api.nodes.Node;
import com.oracle.truffle.api.source.Source;
import com.oracle.truffle.api.source.SourceSection;
import com.oracle.truffle.api.utilities.ConditionProfile;

import org.jcodings.Encoding;
import org.jruby.runtime.Visibility;
import org.jruby.truffle.nodes.RubyNode;
import org.jruby.truffle.nodes.RubyRootNode;
import org.jruby.truffle.nodes.cast.BooleanCastNode;
import org.jruby.truffle.nodes.cast.BooleanCastNodeFactory;
import org.jruby.truffle.nodes.coerce.SymbolOrToStrNodeFactory;
import org.jruby.truffle.nodes.coerce.ToStrNodeFactory;
import org.jruby.truffle.nodes.control.SequenceNode;
import org.jruby.truffle.nodes.core.KernelNodes.BindingNode;
import org.jruby.truffle.nodes.dispatch.*;
import org.jruby.truffle.nodes.methods.SetMethodDeclarationContext;
import org.jruby.truffle.nodes.methods.arguments.CheckArityNode;
import org.jruby.truffle.nodes.methods.arguments.MissingArgumentBehaviour;
import org.jruby.truffle.nodes.methods.arguments.ReadPreArgumentNode;
import org.jruby.truffle.nodes.objects.*;
import org.jruby.truffle.nodes.yield.YieldDispatchHeadNode;
import org.jruby.truffle.runtime.*;
import org.jruby.truffle.runtime.control.RaiseException;
import org.jruby.truffle.runtime.core.*;
import org.jruby.truffle.runtime.methods.Arity;
import org.jruby.truffle.runtime.methods.InternalMethod;
import org.jruby.truffle.runtime.methods.SharedMethodInfo;
import org.jruby.truffle.translator.NodeWrapper;
import org.jruby.truffle.translator.TranslatorDriver;
import org.jruby.util.IdUtil;

import java.util.ArrayList;
import java.util.List;
import java.util.Map;
import java.util.Map.Entry;

@CoreClass(name = "Module")
public abstract class ModuleNodes {

    @CoreMethod(names = "===", required = 1)
    public abstract static class ContainsInstanceNode extends CoreMethodNode {

        @Child private MetaClassNode metaClassNode;
        
        public ContainsInstanceNode(RubyContext context, SourceSection sourceSection) {
            super(context, sourceSection);
            metaClassNode = MetaClassNodeFactory.create(context, sourceSection, null);
        }

        @Specialization
        public boolean containsInstance(RubyModule module, RubyBasicObject instance) {
            return includes(instance.getMetaClass(), module);
        }

        @Specialization(guards = "!isRubyBasicObject(instance)")
        public boolean containsInstance(VirtualFrame frame, RubyModule module, Object instance) {
            return includes(metaClassNode.executeMetaClass(frame, instance), module);
        }
        
        @CompilerDirectives.TruffleBoundary
        public boolean includes(RubyModule metaClass, RubyModule module) {
            return ModuleOperations.includesModule(metaClass, module);
        }
    }

    @CoreMethod(names = "<", required = 1)
    public abstract static class IsSubclassOfNode extends CoreMethodNode {

        public IsSubclassOfNode(RubyContext context, SourceSection sourceSection) {
            super(context, sourceSection);
        }

        public abstract Object executeIsSubclassOf(VirtualFrame frame, RubyModule self, RubyModule other);

        @Specialization
        public Object isSubclassOf(VirtualFrame frame, RubyModule self, RubyModule other) {
            notDesignedForCompilation();

            if (self == other) {
                return false;
            }

            if (ModuleOperations.includesModule(self, other)) {
                return true;
            }

            if (ModuleOperations.includesModule(other, self)) {
                return false;
            }

            return nil();
        }

        @Specialization
        public Object isSubclassOf(VirtualFrame frame, RubyModule self, RubyBasicObject other) {
            notDesignedForCompilation();

            throw new RaiseException(getContext().getCoreLibrary().typeError("compared with non class/module", this));
        }

    }

    @CoreMethod(names = "<=", required = 1)
    public abstract static class IsSubclassOfOrEqualToNode extends CoreMethodNode {

        public IsSubclassOfOrEqualToNode(RubyContext context, SourceSection sourceSection) {
            super(context, sourceSection);
        }

        public abstract Object executeIsSubclassOfOrEqualTo(VirtualFrame frame, RubyModule self, RubyModule other);

        @Specialization
        public Object isSubclassOfOrEqualTo(VirtualFrame frame, RubyModule self, RubyModule other) {
            notDesignedForCompilation();

            if (self == other || ModuleOperations.includesModule(self, other)) {
                return true;
            }

            if (ModuleOperations.includesModule(other, self)) {
                return false;
            }

            return nil();
        }

        @Specialization
        public Object isSubclassOfOrEqualTo(VirtualFrame frame, RubyModule self, RubyBasicObject other) {
            notDesignedForCompilation();

            throw new RaiseException(getContext().getCoreLibrary().typeError("compared with non class/module", this));
        }

    }

    @CoreMethod(names = ">", required = 1)
    public abstract static class IsSuperclassOfNode extends CoreMethodNode {

        public IsSuperclassOfNode(RubyContext context, SourceSection sourceSection) {
            super(context, sourceSection);
        }

        public abstract Object executeIsSuperclassOf(VirtualFrame frame, RubyModule self, RubyModule other);

        @Specialization
        public Object isSuperclassOf(VirtualFrame frame, RubyModule self, RubyModule other) {
            notDesignedForCompilation();

            if (self == other) {
                return false;
            }

            if (ModuleOperations.includesModule(other, self)) {
                return true;
            }

            if (ModuleOperations.includesModule(self, other)) {
                return false;
            }

            return nil();
        }

        @Specialization
        public Object isSuperclassOf(VirtualFrame frame, RubyModule self, RubyBasicObject other) {
            notDesignedForCompilation();

            throw new RaiseException(getContext().getCoreLibrary().typeError("compared with non class/module", this));
        }

    }

    @CoreMethod(names = ">=", required = 1)
    public abstract static class IsSuperclassOfOrEqualToNode extends CoreMethodNode {

        public IsSuperclassOfOrEqualToNode(RubyContext context, SourceSection sourceSection) {
            super(context, sourceSection);
        }

        public abstract Object executeIsSuperclassOfOrEqualTo(VirtualFrame frame, RubyModule self, RubyModule other);

        @Specialization
        public Object isSuperclassOfOrEqualTo(VirtualFrame frame, RubyModule self, RubyModule other) {
            notDesignedForCompilation();

            if (self == other || ModuleOperations.includesModule(other, self)) {
                return true;
            }

            if (ModuleOperations.includesModule(self, other)) {
                return false;
            }

            return nil();
        }

        @Specialization
        public Object isSuperclassOfOrEqualTo(VirtualFrame frame, RubyModule self, RubyBasicObject other) {
            notDesignedForCompilation();

            throw new RaiseException(getContext().getCoreLibrary().typeError("compared with non class/module", this));
        }

    }

    @CoreMethod(names = "<=>", required = 1)
    public abstract static class CompareNode extends CoreMethodNode {

        @Child private IsSubclassOfOrEqualToNode subclassNode;
        @Child private BooleanCastNode booleanCastNode;

        public CompareNode(RubyContext context, SourceSection sourceSection) {
            super(context, sourceSection);
        }

        private Object isSubclass(VirtualFrame frame, RubyModule self, RubyModule other) {
            if (subclassNode == null) {
                CompilerDirectives.transferToInterpreterAndInvalidate();
                subclassNode = insert(ModuleNodesFactory.IsSubclassOfOrEqualToNodeFactory.create(getContext(), getSourceSection(), new RubyNode[]{null, null}));
            }
            return subclassNode.executeIsSubclassOfOrEqualTo(frame, self, other);
        }

        private boolean booleanCast(VirtualFrame frame, Object value) {
            if (booleanCastNode == null) {
                CompilerDirectives.transferToInterpreterAndInvalidate();
                booleanCastNode = insert(BooleanCastNodeFactory.create(getContext(), getSourceSection(), null));
            }
            return booleanCastNode.executeBoolean(frame, value);
        }

        @Specialization
        public Object compare(VirtualFrame frame, RubyModule self, RubyModule other) {
            notDesignedForCompilation();

            if (self == other) {
                return 0;
            }

            final Object isSubclass = isSubclass(frame, self, other);

            if (isSubclass instanceof RubyNilClass) {
                return nil();
            } else if (booleanCast(frame, isSubclass)) {
                return -1;
            }
            return 1;
        }

        @Specialization
        public Object compare(VirtualFrame frame, RubyModule self, RubyBasicObject other) {
            notDesignedForCompilation();

            return nil();
        }

    }

    @CoreMethod(names = "alias_method", required = 2)
    public abstract static class AliasMethodNode extends CoreMethodNode {

        public AliasMethodNode(RubyContext context, SourceSection sourceSection) {
            super(context, sourceSection);
        }

        @Specialization
        public RubyModule aliasMethod(RubyModule module, RubySymbol newName, RubySymbol oldName) {
            notDesignedForCompilation();

            module.alias(this, newName.toString(), oldName.toString());
            return module;
        }

        @Specialization
        public RubyModule aliasMethod(RubyModule module, RubyString newName, RubyString oldName) {
            notDesignedForCompilation();

            module.alias(this, newName.toString(), oldName.toString());
            return module;
        }

    }

    @CoreMethod(names = "ancestors")
    public abstract static class AncestorsNode extends CoreMethodNode {

        public AncestorsNode(RubyContext context, SourceSection sourceSection) {
            super(context, sourceSection);
        }

        @Specialization
        public RubyArray ancestors(RubyModule self) {
            notDesignedForCompilation();

            final List<RubyModule> ancestors = new ArrayList<>();
            for (RubyModule module : self.ancestors()) {
                ancestors.add(module);
            }

            return RubyArray.fromObjects(getContext().getCoreLibrary().getArrayClass(), ancestors.toArray(new Object[ancestors.size()]));
        }
    }

    @CoreMethod(names = "append_features", required = 1, visibility = Visibility.PRIVATE)
    public abstract static class AppendFeaturesNode extends CoreMethodNode {

        public AppendFeaturesNode(RubyContext context, SourceSection sourceSection) {
            super(context, sourceSection);
        }

        @Specialization
        public RubyNilClass appendFeatures(RubyModule module, RubyModule other) {
            notDesignedForCompilation();

            module.appendFeatures(this, other);
            return nil();
        }
    }

    @CoreMethod(names = "attr_reader", argumentsAsArray = true)
    public abstract static class AttrReaderNode extends CoreMethodNode {

        public AttrReaderNode(RubyContext context, SourceSection sourceSection) {
            super(context, sourceSection);
        }

        @Specialization
        public RubyNilClass attrReader(RubyModule module, Object[] args) {
            notDesignedForCompilation();

            final SourceSection sourceSection = Truffle.getRuntime().getCallerFrame().getCallNode().getEncapsulatingSourceSection();

            for (Object arg : args) {
                final String accessorName;

                if (arg instanceof RubySymbol) {
                    accessorName = ((RubySymbol) arg).toString();
                } else if (arg instanceof RubyString) {
                    accessorName = ((RubyString) arg).toString();
                } else {
                    throw new UnsupportedOperationException();
                }

                attrReader(this, getContext(), sourceSection, module, accessorName);
            }

            return nil();
        }

        public static void attrReader(Node currentNode, RubyContext context, SourceSection sourceSection, RubyModule module, String name) {
            CompilerDirectives.transferToInterpreter();

            final CheckArityNode checkArity = new CheckArityNode(context, sourceSection, new Arity(0, 0, false, false, false, 0));

            final SelfNode self = new SelfNode(context, sourceSection);
            final ReadInstanceVariableNode readInstanceVariable = new ReadInstanceVariableNode(context, sourceSection, "@" + name, self, false);

            final RubyNode block = SequenceNode.sequence(context, sourceSection, checkArity, readInstanceVariable);

            final String indicativeName = name + "(attr_reader)";

            final SharedMethodInfo sharedMethodInfo = new SharedMethodInfo(sourceSection, null, Arity.NO_ARGUMENTS, indicativeName, false, null, false);
            final RubyRootNode rootNode = new RubyRootNode(context, sourceSection, null, sharedMethodInfo, block);
            final CallTarget callTarget = Truffle.getRuntime().createCallTarget(rootNode);
            final InternalMethod method = new InternalMethod(sharedMethodInfo, name, module, Visibility.PUBLIC, false, callTarget, null);
            module.addMethod(currentNode, method);
        }
    }

    @CoreMethod(names = "attr_writer", argumentsAsArray = true)
    public abstract static class AttrWriterNode extends CoreMethodNode {

        public AttrWriterNode(RubyContext context, SourceSection sourceSection) {
            super(context, sourceSection);
        }

        @Specialization
        public RubyNilClass attrWriter(RubyModule module, Object[] args) {
            notDesignedForCompilation();

            final SourceSection sourceSection = Truffle.getRuntime().getCallerFrame().getCallNode().getEncapsulatingSourceSection();

            for (Object arg : args) {
                final String accessorName;

                if (arg instanceof RubySymbol) {
                    accessorName = ((RubySymbol) arg).toString();
                } else {
                    throw new UnsupportedOperationException();
                }

                attrWriter(this, getContext(), sourceSection, module, accessorName);
            }

            return nil();
        }

        public static void attrWriter(Node currentNode, RubyContext context, SourceSection sourceSection, RubyModule module, String name) {
            CompilerDirectives.transferToInterpreter();

            final CheckArityNode checkArity = new CheckArityNode(context, sourceSection, new Arity(1, 0, false, false, false, 0));

            final SelfNode self = new SelfNode(context, sourceSection);
            final ReadPreArgumentNode readArgument = new ReadPreArgumentNode(context, sourceSection, 0, MissingArgumentBehaviour.RUNTIME_ERROR);
            final WriteInstanceVariableNode writeInstanceVariable = new WriteInstanceVariableNode(context, sourceSection, "@" + name, self, readArgument, false);

            final RubyNode block = SequenceNode.sequence(context, sourceSection, checkArity, writeInstanceVariable);

            final String indicativeName = name + "(attr_writer)";

            final SharedMethodInfo sharedMethodInfo = new SharedMethodInfo(sourceSection, null, Arity.ONE_REQUIRED, indicativeName, false, null, false);
            final RubyRootNode rootNode = new RubyRootNode(context, sourceSection, null, sharedMethodInfo, block);
            final CallTarget callTarget = Truffle.getRuntime().createCallTarget(rootNode);
            final InternalMethod method = new InternalMethod(sharedMethodInfo, name + "=", module, Visibility.PUBLIC, false, callTarget, null);
            module.addMethod(currentNode, method);
        }
    }

    @CoreMethod(names = {"attr_accessor", "attr"}, argumentsAsArray = true)
    public abstract static class AttrAccessorNode extends CoreMethodNode {

        public AttrAccessorNode(RubyContext context, SourceSection sourceSection) {
            super(context, sourceSection);
        }

        @Specialization
        public RubyNilClass attrAccessor(RubyModule module, Object[] args) {
            notDesignedForCompilation();

            final SourceSection sourceSection = Truffle.getRuntime().getCallerFrame().getCallNode().getEncapsulatingSourceSection();

            for (Object arg : args) {
                final String accessorName;

                if (arg instanceof RubySymbol) {
                    accessorName = ((RubySymbol) arg).toString();
                } else {
                    throw new UnsupportedOperationException();
                }

                attrAccessor(this, getContext(), sourceSection, module, accessorName);
            }

            return nil();
        }

        public static void attrAccessor(Node currentNode, RubyContext context, SourceSection sourceSection, RubyModule module, String name) {
            CompilerDirectives.transferToInterpreter();
            AttrReaderNode.attrReader(currentNode, context, sourceSection, module, name);
            AttrWriterNode.attrWriter(currentNode, context, sourceSection, module, name);
        }

    }

    @CoreMethod(names = "autoload", required = 2)
    @NodeChildren({
            @NodeChild(value = "module"),
            @NodeChild(value = "name"),
            @NodeChild(value = "filename")
    })
    public abstract static class AutoloadNode extends RubyNode {

        @Child private StringNodes.EmptyNode emptyNode;
        private final ConditionProfile invalidConstantName = ConditionProfile.createBinaryProfile();
        private final ConditionProfile emptyFilename = ConditionProfile.createBinaryProfile();

        public AutoloadNode(RubyContext context, SourceSection sourceSection) {
            super(context, sourceSection);
            emptyNode = StringNodesFactory.EmptyNodeFactory.create(context, sourceSection, new RubyNode[]{});
        }

        @CreateCast("filename") public RubyNode coerceFilenameToString(RubyNode filename) {
            return ToStrNodeFactory.create(getContext(), getSourceSection(), filename);
        }

        @Specialization
        public RubyNilClass autoload(RubyModule module, RubySymbol name, RubyString filename) {
            return autoload(module, name.toString(), filename);
        }

        @Specialization
        public RubyNilClass autoload(RubyModule module, RubyString name, RubyString filename) {
            return autoload(module, name.toString(), filename);
        }

        private RubyNilClass autoload(RubyModule module, String name, RubyString filename) {
            if (invalidConstantName.profile(!IdUtil.isValidConstantName19(name))) {
                CompilerDirectives.transferToInterpreter();
                throw new RaiseException(getContext().getCoreLibrary().nameError(String.format("autoload must be constant name: %s", name), name, this));
            }

            if (emptyFilename.profile(emptyNode.empty(filename))) {
                CompilerDirectives.transferToInterpreter();
                throw new RaiseException(getContext().getCoreLibrary().argumentError("empty file name", this));
            }

            module.setAutoloadConstant(this, name, filename);

            return nil();
        }
    }

    @CoreMethod(names = "autoload?", required = 1)
    public abstract static class AutoloadQueryNode extends CoreMethodNode {

        public AutoloadQueryNode(RubyContext context, SourceSection sourceSection) {
            super(context, sourceSection);
        }

        @Specialization
        public Object autoloadQuery(RubyModule module, RubySymbol name) {
            return autoloadQuery(module, name.toString());
        }

        @Specialization
        public Object autoloadQuery(RubyModule module, RubyString name) {
            return autoloadQuery(module, name.toString());
        }

        private Object autoloadQuery(RubyModule module, String name) {
            final RubyConstant constant = ModuleOperations.lookupConstant(getContext(), LexicalScope.NONE, module, name);

            if ((constant == null) || ! constant.isAutoload()) {
                return nil();
            }

            return constant.getValue();
        }
    }

    @CoreMethod(names = {"class_eval","module_eval"}, optional = 3, needsBlock = true)
    public abstract static class ClassEvalNode extends CoreMethodNode {

        @Child private YieldDispatchHeadNode yield;
        @Child private BindingNode bindingNode;

        public ClassEvalNode(RubyContext context, SourceSection sourceSection) {
            super(context, sourceSection);
            yield = new YieldDispatchHeadNode(context);
        }

        protected RubyBinding getCallerBinding(VirtualFrame frame) {
            if (bindingNode == null) {
                CompilerDirectives.transferToInterpreterAndInvalidate();
                bindingNode = insert(KernelNodesFactory.BindingNodeFactory.create(getContext(), getSourceSection(), new RubyNode[] {}));
            }
            return bindingNode.executeRubyBinding(frame);
        }

        @Specialization
        public Object classEval(VirtualFrame frame, RubyModule module, RubyString code, UndefinedPlaceholder file, UndefinedPlaceholder line, UndefinedPlaceholder block) {
            notDesignedForCompilation();

            final Source source = Source.fromText(code.toString(), "(eval)");
            return classEvalSource(frame, module, source, code.getBytes().getEncoding());
        }

        @Specialization
        public Object classEval(VirtualFrame frame, RubyModule module, RubyString code, RubyString file, UndefinedPlaceholder line, UndefinedPlaceholder block) {
            notDesignedForCompilation();

            final Source source = Source.asPseudoFile(code.toString(), file.toString());
            return classEvalSource(frame, module, source, code.getBytes().getEncoding());
        }

        @Specialization
        public Object classEval(VirtualFrame frame, RubyModule module, RubyString code, RubyString file, int line, UndefinedPlaceholder block) {
            notDesignedForCompilation();

            final Source source = Source.asPseudoFile(code.toString(), file.toString());
            return classEvalSource(frame, module, source, code.getBytes().getEncoding());
        }

        private Object classEvalSource(VirtualFrame frame, RubyModule module, Source source, Encoding encoding) {
            RubyBinding binding = getCallerBinding(frame);

            return getContext().execute(source, encoding, TranslatorDriver.ParserContext.MODULE, module, binding.getFrame(), this, new NodeWrapper() {
                @Override
                public RubyNode wrap(RubyNode node) {
                    return new SetMethodDeclarationContext(node.getContext(), node.getSourceSection(), Visibility.PUBLIC, "class_eval", node);
                }
            });
        }

        @Specialization
        public Object classEval(VirtualFrame frame, RubyModule self, UndefinedPlaceholder code, UndefinedPlaceholder file, UndefinedPlaceholder line, RubyProc block) {
            notDesignedForCompilation();

            return yield.dispatchWithModifiedSelf(frame, block, self);
        }

        @Specialization
        public Object classEval(RubyModule self, UndefinedPlaceholder code, UndefinedPlaceholder file, UndefinedPlaceholder line, UndefinedPlaceholder block) {
            notDesignedForCompilation();

            throw new RaiseException(getContext().getCoreLibrary().argumentError(0, 1, 2, this));
        }

    }

    @CoreMethod(names = {"class_exec","module_exec"}, argumentsAsArray = true, needsBlock = true)
    public abstract static class ClassExecNode extends CoreMethodNode {

        @Child private YieldDispatchHeadNode yield;

        public ClassExecNode(RubyContext context, SourceSection sourceSection) {
            super(context, sourceSection);
            yield = new YieldDispatchHeadNode(context);
        }

        public abstract Object executeClassExec(VirtualFrame frame, RubyModule self, Object[] args, RubyProc block);

        @Specialization
        public Object classExec(VirtualFrame frame, RubyModule self, Object[] args, RubyProc block) {
            notDesignedForCompilation();

            // TODO: deal with args

            return yield.dispatchWithModifiedSelf(frame, block, self);
        }

    }

    @CoreMethod(names = "class_variable_defined?", required = 1)
    public abstract static class ClassVariableDefinedNode extends CoreMethodNode {

        public ClassVariableDefinedNode(RubyContext context, SourceSection sourceSection) {
            super(context, sourceSection);
        }

        @Specialization
        public boolean isClassVariableDefined(RubyModule module, RubyString name) {
            notDesignedForCompilation();

            return module.getClassVariables().containsKey(name.toString());
        }

        @Specialization
        public boolean isClassVariableDefined(RubyModule module, RubySymbol name) {
            notDesignedForCompilation();

            return module.getClassVariables().containsKey(name.toString());
        }

    }

    @CoreMethod(names = "class_variable_get", required = 1)
    public abstract static class ClassVariableGetNode extends CoreMethodNode {

        public ClassVariableGetNode(RubyContext context, SourceSection sourceSection) {
            super(context, sourceSection);
        }

        @Specialization
        public Object getClassVariable(RubyModule module, RubyString name) {
            notDesignedForCompilation();
            return ModuleOperations.lookupClassVariable(module, RubyContext.checkClassVariableName(getContext(), name.toString(), this));
        }

        @Specialization
        public Object getClassVariable(RubyModule module, RubySymbol name) {
            notDesignedForCompilation();
            return ModuleOperations.lookupClassVariable(module, RubyContext.checkClassVariableName(getContext(), name.toString(), this));
        }

    }

    @CoreMethod(names = "class_variables")
    public abstract static class ClassVariablesNode extends CoreMethodNode {

        public ClassVariablesNode(RubyContext context, SourceSection sourceSection) {
            super(context, sourceSection);
        }

        @Specialization
        public RubyArray getClassVariables(RubyModule module) {
            notDesignedForCompilation();

            final RubyArray array = new RubyArray(module.getContext().getCoreLibrary().getArrayClass());

            for (String variable : ModuleOperations.getAllClassVariables(module).keySet()) {
                array.slowPush(RubySymbol.newSymbol(module.getContext(), variable));
            }
            return array;
        }
    }

    @CoreMethod(names = "constants", optional = 1)
    public abstract static class ConstantsNode extends CoreMethodNode {

        @Child BooleanCastNode booleanCastNode;

        public ConstantsNode(RubyContext context, SourceSection sourceSection) {
            super(context, sourceSection);
        }

<<<<<<< HEAD
=======
        public ConstantsNode(ConstantsNode prev) {
            super(prev);
        }

        private boolean booleanCast(VirtualFrame frame, Object value) {
            if (booleanCastNode == null) {
                CompilerDirectives.transferToInterpreterAndInvalidate();
                booleanCastNode = insert(BooleanCastNodeFactory.create(getContext(), getSourceSection(), null));
            }
            return booleanCastNode.executeBoolean(frame, value);
        }

>>>>>>> 37357058
        @Specialization
        public RubyArray constants(RubyModule module, UndefinedPlaceholder inherit) {
            return constants(module, true);
        }

        @Specialization
        public RubyArray constants(RubyModule module, boolean inherit) {
            notDesignedForCompilation();

            final List<RubySymbol> constantsArray = new ArrayList<>();

            final Map<String, RubyConstant> constants;
            if (inherit) {
                constants = ModuleOperations.getAllConstants(module);
            } else {
                constants = module.getConstants();
            }

            for (Entry<String, RubyConstant> constant : constants.entrySet()) {
                if (!constant.getValue().isPrivate()) {
                    constantsArray.add(getContext().newSymbol(constant.getKey()));
                }
            }

            return RubyArray.fromObjects(getContext().getCoreLibrary().getArrayClass(), constantsArray.toArray(new Object[constantsArray.size()]));
        }

        @Specialization(guards = "!isUndefinedPlaceholder(arguments[1])")
        public RubyArray constants(VirtualFrame frame, RubyModule module, Object inherit) {
            return constants(module, booleanCast(frame, inherit));
        }

    }

    @CoreMethod(names = "const_defined?", required = 1, optional = 1)
    @NodeChildren({ @NodeChild("module"), @NodeChild("name"), @NodeChild("inherit") })
    public abstract static class ConstDefinedNode extends RubyNode {

        public ConstDefinedNode(RubyContext context, SourceSection sourceSection) {
            super(context, sourceSection);
        }

        @CreateCast("name")
        public RubyNode coerceToString(RubyNode name) {
            return SymbolOrToStrNodeFactory.create(getContext(), getSourceSection(), name);
        }

        @Specialization
        public boolean isConstDefined(RubyModule module, String name, UndefinedPlaceholder inherit) {
            return isConstDefined(module, name, true);
        }

        @Specialization
        public boolean isConstDefined(RubyModule module, String fullName, boolean inherit) {
            notDesignedForCompilation();
            return ModuleOperations.lookupScopedConstant(getContext(), module, fullName, inherit, this) != null;
        }

    }

    @CoreMethod(names = "const_get", required = 1, optional = 1)
    @NodeChildren({ @NodeChild("module"), @NodeChild("name"), @NodeChild("inherit") })
    public abstract static class ConstGetNode extends RubyNode {

        @Child private DispatchHeadNode dispatch;

        public ConstGetNode(RubyContext context, SourceSection sourceSection) {
            super(context, sourceSection);
            dispatch = new DispatchHeadNode(context, false, false, MissingBehavior.CALL_CONST_MISSING, null, DispatchAction.READ_CONSTANT);
        }

<<<<<<< HEAD
        @Specialization
        public Object getConstant(VirtualFrame frame, RubyModule module, RubyString name) {
=======
        public ConstGetNode(ConstGetNode prev) {
            super(prev);
            dispatch = prev.dispatch;
        }

        @CreateCast("name")
        public RubyNode coerceToString(RubyNode name) {
            return SymbolOrToStrNodeFactory.create(getContext(), getSourceSection(), name);
        }

        @Specialization(guards = "!isScoped(name)")
        public Object getConstant(VirtualFrame frame, RubyModule module, String name, UndefinedPlaceholder inherit) {
            return getConstant(frame, module, name, true);
        }

        @Specialization(guards = "isScoped(name)")
        public Object getConstantScoped(VirtualFrame frame, RubyModule module, String name, UndefinedPlaceholder inherit) {
            return getConstantScoped(frame, module, name, true);
        }

        @Specialization(guards = { "isTrue(inherit)", "!isScoped(name)" })
        public Object getConstant(VirtualFrame frame, RubyModule module, String name, boolean inherit) {
            return dispatch.dispatch(frame, module, name, null, new Object[] {});
        }

        @Specialization(guards = { "!isTrue(inherit)", "!isScoped(name)" })
        public Object getConstantNoInherit(VirtualFrame frame, RubyModule module, String name, boolean inherit) {
>>>>>>> 37357058
            notDesignedForCompilation();

            RubyConstant constant = module.getConstants().get(name);
            if (constant == null) {
                CompilerDirectives.transferToInterpreter();
                throw new RaiseException(getContext().getCoreLibrary().nameErrorUninitializedConstant(module, name, this));
            } else {
                return constant.getValue();
            }
        }

        @Specialization(guards = "isScoped(name)")
        public Object getConstantScoped(VirtualFrame frame, RubyModule module, String fullName, boolean inherit) {
            notDesignedForCompilation();

            Object fullNameObject = RubyArguments.getUserArgument(frame.getArguments(), 0);
            if (fullNameObject instanceof RubySymbol && !IdUtil.isValidConstantName19(fullName)) {
                CompilerDirectives.transferToInterpreter();
                throw new RaiseException(getContext().getCoreLibrary().nameError(String.format("wrong constant name %s", fullName), fullName, this));
            }

            RubyConstant constant = ModuleOperations.lookupScopedConstant(getContext(), module, fullName, inherit, this);
            if (constant == null) {
                CompilerDirectives.transferToInterpreter();
                throw new RaiseException(getContext().getCoreLibrary().nameErrorUninitializedConstant(module, fullName, this));
            } else {
                return constant.getValue();
            }
        }

        boolean isScoped(String name) {
            return name.contains("::");
        }

    }

    @CoreMethod(names = "const_missing", required = 1)
    public abstract static class ConstMissingNode extends CoreMethodNode {

        public ConstMissingNode(RubyContext context, SourceSection sourceSection) {
            super(context, sourceSection);
        }

        @Specialization
        public Object methodMissing(RubyModule module, RubySymbol name) {
            throw new RaiseException(getContext().getCoreLibrary().nameErrorUninitializedConstant(module, name.toString(), this));
        }

    }

    @CoreMethod(names = "const_set", required = 2)
    @NodeChildren({ @NodeChild("module"), @NodeChild("name"), @NodeChild("value") })
    public abstract static class ConstSetNode extends RubyNode {

        public ConstSetNode(RubyContext context, SourceSection sourceSection) {
            super(context, sourceSection);
        }

        @CreateCast("name")
        public RubyNode coerceToString(RubyNode name) {
            return SymbolOrToStrNodeFactory.create(getContext(), getSourceSection(), name);
        }

        @Specialization
        public Object setConstant(RubyModule module, String name, Object value) {
            notDesignedForCompilation();

            if (!IdUtil.isValidConstantName19(name)) {
                throw new RaiseException(getContext().getCoreLibrary().nameError(String.format("wrong constant name %s", name), name, this));
            }

            module.setConstant(this, name, value);
            return value;
        }

    }

    @CoreMethod(names = "define_method", needsBlock = true, required = 1, optional = 1, visibility = Visibility.PRIVATE)
    @NodeChildren({ @NodeChild("module"), @NodeChild("name"), @NodeChild("proc"), @NodeChild("block") })
    public abstract static class DefineMethodNode extends RubyNode {

        public DefineMethodNode(RubyContext context, SourceSection sourceSection) {
            super(context, sourceSection);
        }

        @CreateCast("name")
        public RubyNode coerceToString(RubyNode name) {
            return SymbolOrToStrNodeFactory.create(getContext(), getSourceSection(), name);
        }

        @Specialization
        public RubySymbol defineMethod(RubyModule module, String name, UndefinedPlaceholder proc, UndefinedPlaceholder block) {
            notDesignedForCompilation();
            throw new RaiseException(getContext().getCoreLibrary().argumentError("needs either proc or block", this));
        }

        @Specialization
        public RubySymbol defineMethod(RubyModule module, String name, UndefinedPlaceholder proc, RubyProc block) {
            notDesignedForCompilation();

            return defineMethod(module, name, block, UndefinedPlaceholder.INSTANCE);
        }

        @Specialization
        public RubySymbol defineMethod(RubyModule module, String name, RubyProc proc, UndefinedPlaceholder block) {
            return defineMethod(module, name, proc);
        }

        @Specialization
        public RubySymbol defineMethod(RubyModule module, String name, RubyMethod method, UndefinedPlaceholder block) {
            notDesignedForCompilation();

            module.addMethod(this, method.getMethod().withNewName(name));

            return getContext().getSymbolTable().getSymbol(name);
        }

        @Specialization
        public RubySymbol defineMethod(VirtualFrame frame, RubyModule module, String name, RubyUnboundMethod method, UndefinedPlaceholder block) {
            notDesignedForCompilation();

            RubyModule origin = method.getOrigin();
            if (!ModuleOperations.canBindMethodTo(origin, module)) {
                CompilerDirectives.transferToInterpreter();
                throw new RaiseException(getContext().getCoreLibrary().typeError("bind argument must be a subclass of " + origin.getName(), this));
            }

            // TODO CS 5-Apr-15 TypeError if the method came from a singleton

            module.addMethod(this, method.getMethod().withNewName(name));

            return getContext().getSymbolTable().getSymbol(name);
        }

        private RubySymbol defineMethod(RubyModule module, String name, RubyProc proc) {
            notDesignedForCompilation();

            final CallTarget modifiedCallTarget = proc.getCallTargetForMethods();
            final SharedMethodInfo info = proc.getSharedMethodInfo().withName(name);
            final InternalMethod modifiedMethod = new InternalMethod(info, name, module, Visibility.PUBLIC, false, modifiedCallTarget, proc.getDeclarationFrame());
            module.addMethod(this, modifiedMethod);

            return getContext().getSymbolTable().getSymbol(name);
        }

    }

    @CoreMethod(names = "extend_object", required = 1)
    public abstract static class ExtendObjectNode extends CoreMethodNode {

        public ExtendObjectNode(RubyContext context, SourceSection sourceSection) {
            super(context, sourceSection);
        }

        @Specialization
        public RubyBasicObject extendObject(RubyModule module, RubyBasicObject object) {
            notDesignedForCompilation();

            object.getSingletonClass(this).include(this, module);
            return module;
        }

    }

    @CoreMethod(names = "initialize", needsBlock = true)
    public abstract static class InitializeNode extends CoreMethodNode {

        @Child private ModuleNodes.ClassExecNode classExecNode;

        public InitializeNode(RubyContext context, SourceSection sourceSection) {
            super(context, sourceSection);
        }

        public abstract RubyModule executeInitialize(VirtualFrame frame, RubyModule module, RubyProc block);

        void classEval(VirtualFrame frame, RubyModule module, RubyProc block) {
            if (classExecNode == null) {
                CompilerDirectives.transferToInterpreterAndInvalidate();
                classExecNode = insert(ModuleNodesFactory.ClassExecNodeFactory.create(getContext(), getSourceSection(), new RubyNode[]{null,null,null}));
            }
            classExecNode.executeClassExec(frame, module, new Object[]{}, block);
        }

        @Specialization
        public RubyModule initialize(RubyModule module, UndefinedPlaceholder block) {
            return module;
        }

        @Specialization
        public RubyModule initialize(VirtualFrame frame, RubyModule module, RubyProc block) {
            classEval(frame, module, block);
            return module;
        }

    }

    @CoreMethod(names = "initialize_copy", visibility = Visibility.PRIVATE, required = 1)
    public abstract static class InitializeCopyNode extends CoreMethodNode {

        public InitializeCopyNode(RubyContext context, SourceSection sourceSection) {
            super(context, sourceSection);
        }

        @Specialization(guards = { "!isRubyClass(self)", "!isRubyClass(from)" })
        public Object initializeCopy(RubyModule self, RubyModule from) {
            notDesignedForCompilation();

            self.initCopy(from);
            return nil();
        }

        @Specialization
        public Object initializeCopy(RubyClass self, RubyClass from) {
            notDesignedForCompilation();

            if (from == getContext().getCoreLibrary().getBasicObjectClass()) {
                CompilerDirectives.transferToInterpreter();
                throw new RaiseException(getContext().getCoreLibrary().typeError("can't copy the root class", this));
            } else if (from.isSingleton()) {
                CompilerDirectives.transferToInterpreter();
                throw new RaiseException(getContext().getCoreLibrary().typeError("can't copy singleton class", this));
            }

            self.initCopy(from);
            return nil();
        }

    }

    @CoreMethod(names = "include", argumentsAsArray = true, required = 1)
    public abstract static class IncludeNode extends CoreMethodNode {

        @Child private CallDispatchHeadNode appendFeaturesNode;
        @Child private CallDispatchHeadNode includedNode;

        public IncludeNode(RubyContext context, SourceSection sourceSection) {
            super(context, sourceSection);
            appendFeaturesNode = DispatchHeadNodeFactory.createMethodCall(context, true);
            includedNode = DispatchHeadNodeFactory.createMethodCall(context, true);
        }

        @Specialization
        public RubyNilClass include(VirtualFrame frame, RubyModule module, Object[] args) {
            notDesignedForCompilation();

            // Note that we traverse the arguments backwards

            for (int n = args.length - 1; n >= 0; n--) {
                if (args[n] instanceof RubyModule) {
                    final RubyModule included = (RubyModule) args[n];

                    appendFeaturesNode.call(frame, included, "append_features", null, module);
                    includedNode.call(frame, included, "included", null, module);
                }
            }

            return nil();
        }
    }

    @CoreMethod(names = "include?", required = 1)
    public abstract static class IncludePNode extends CoreMethodNode {

        @Child private DispatchHeadNode appendFeaturesNode;

        public IncludePNode(RubyContext context, SourceSection sourceSection) {
            super(context, sourceSection);
            appendFeaturesNode = DispatchHeadNodeFactory.createMethodCall(context);
        }

        @Specialization
        public boolean include(RubyModule module, RubyModule included) {
            notDesignedForCompilation();

            ModuleChain ancestor = module.getParentModule();

            while (ancestor != null) {
                if (ancestor.getActualModule() == included) {
                    return true;
                }

                ancestor = ancestor.getParentModule();
            }

            return false;
        }
    }

    @CoreMethod(names = "included", required = 1, visibility = Visibility.PRIVATE)
    public abstract static class IncludedNode extends CoreMethodNode {

        public IncludedNode(RubyContext context, SourceSection sourceSection) {
            super(context, sourceSection);
        }

        @Specialization
        public RubyNilClass included(Object subclass) {
            return nil();
        }

    }

    @CoreMethod(names = "included_modules")
    public abstract static class IncludedModulesNode extends CoreMethodNode {

        public IncludedModulesNode(RubyContext context, SourceSection sourceSection) {
            super(context, sourceSection);
        }

        @Specialization
        RubyArray includedModules(RubyModule module) {
            notDesignedForCompilation();

            final List<RubyModule> modules = new ArrayList<>();

            for (RubyModule included : module.parentAncestors()) {
                if (included.isOnlyAModule()) {
                    modules.add(included);
                }
            }

            return RubyArray.fromObjects(getContext().getCoreLibrary().getArrayClass(), modules.toArray(new Object[modules.size()]));
        }
    }

    @CoreMethod(names = "method_defined?", required = 1, optional = 1)
    @NodeChildren({ @NodeChild("module"), @NodeChild("name"), @NodeChild("inherit") })
    public abstract static class MethodDefinedNode extends RubyNode {

        public MethodDefinedNode(RubyContext context, SourceSection sourceSection) {
            super(context, sourceSection);
        }

<<<<<<< HEAD
        @Specialization
        public boolean isMethodDefined(RubyModule module, RubyString name, UndefinedPlaceholder inherit) {
            notDesignedForCompilation();
=======
        public MethodDefinedNode(MethodDefinedNode prev) {
            super(prev);
        }

        @CreateCast("name")
        public RubyNode coerceToString(RubyNode name) {
            return SymbolOrToStrNodeFactory.create(getContext(), getSourceSection(), name);
        }
>>>>>>> 37357058

        @Specialization
        public boolean isMethodDefined(RubyModule module, String name, UndefinedPlaceholder inherit) {
            return isMethodDefined(module, name, true);
        }

        @Specialization
        public boolean isMethodDefined(RubyModule module, String name, boolean inherit) {
            notDesignedForCompilation();

            final InternalMethod method;
            if (inherit) {
                method = ModuleOperations.lookupMethod(module, name);
            } else {
                method = module.getMethods().get(name);
            }

            return method != null && !method.getVisibility().isPrivate();
        }

    }

    @CoreMethod(names = "module_function", argumentsAsArray = true)
    public abstract static class ModuleFunctionNode extends CoreMethodNode {

        public ModuleFunctionNode(RubyContext context, SourceSection sourceSection) {
            super(context, sourceSection);
        }

        @Specialization
        public RubyModule moduleFunction(RubyModule module, Object... args) {
            notDesignedForCompilation();

            module.visibilityMethod(this, args, Visibility.MODULE_FUNCTION);
            return module;
        }
    }

    @CoreMethod(names = "name")
    public abstract static class NameNode extends CoreMethodNode {

        public NameNode(RubyContext context, SourceSection sourceSection) {
            super(context, sourceSection);
        }

        @Specialization
        public Object name(RubyModule module) {
            notDesignedForCompilation();

            if (!module.hasName()) {
                return nil();
            }

            return getContext().makeString(module.getName());
        }
    }

    @CoreMethod(names = "nesting", onSingleton = true)
    public abstract static class NestingNode extends CoreMethodNode {

        public NestingNode(RubyContext context, SourceSection sourceSection) {
            super(context, sourceSection);
        }

        @Specialization
        public RubyArray nesting(VirtualFrame frame) {
            notDesignedForCompilation();

            final List<RubyModule> modules = new ArrayList<>();

            InternalMethod method = RubyCallStack.getCallingMethod(frame);
            LexicalScope lexicalScope = method == null ? null : method.getSharedMethodInfo().getLexicalScope();
            RubyClass object = getContext().getCoreLibrary().getObjectClass();

            while (lexicalScope != null) {
                RubyModule enclosing = lexicalScope.getLiveModule();
                if (enclosing == object)
                    break;
                modules.add(enclosing);
                lexicalScope = lexicalScope.getParent();
            }

            return RubyArray.fromObjects(getContext().getCoreLibrary().getArrayClass(), modules.toArray(new Object[modules.size()]));
        }
    }

    @CoreMethod(names = "public", argumentsAsArray = true)
    public abstract static class PublicNode extends CoreMethodNode {

        public PublicNode(RubyContext context, SourceSection sourceSection) {
            super(context, sourceSection);
        }

        public abstract RubyModule executePublic(VirtualFrame frame, RubyModule module, Object[] args);

        @Specialization
        public RubyModule doPublic(RubyModule module, Object[] args) {
            notDesignedForCompilation();

            module.visibilityMethod(this, args, Visibility.PUBLIC);
            return module;
        }
    }

    @CoreMethod(names = "public_class_method", argumentsAsArray = true)
    public abstract static class PublicClassMethodNode extends CoreMethodNode {

        public PublicClassMethodNode(RubyContext context, SourceSection sourceSection) {
            super(context, sourceSection);
        }

        @Specialization
        public RubyModule publicClassMethod(RubyModule module, Object... args) {
            notDesignedForCompilation();

            final RubyClass moduleSingleton = module.getSingletonClass(this);

            for (Object arg : args) {
                final String methodName;

                if (arg instanceof RubySymbol) {
                    methodName = arg.toString();
                } else {
                    throw new UnsupportedOperationException();
                }

                final InternalMethod method = ModuleOperations.lookupMethod(moduleSingleton, methodName);

                if (method == null) {
                    throw new RuntimeException("Couldn't find method " + arg.toString());
                }

                moduleSingleton.addMethod(this, method.withVisibility(Visibility.PUBLIC));
            }

            return module;
        }
    }

    @CoreMethod(names = "private", argumentsAsArray = true)
    public abstract static class PrivateNode extends CoreMethodNode {

        public PrivateNode(RubyContext context, SourceSection sourceSection) {
            super(context, sourceSection);
        }

        public abstract RubyModule executePrivate(VirtualFrame frame, RubyModule module, Object[] args);

        @Specialization
        public RubyModule doPrivate(RubyModule module, Object[] args) {
            notDesignedForCompilation();

            module.visibilityMethod(this, args, Visibility.PRIVATE);
            return module;
        }
    }

    @CoreMethod(names = "private_class_method", argumentsAsArray = true)
    public abstract static class PrivateClassMethodNode extends CoreMethodNode {

        public PrivateClassMethodNode(RubyContext context, SourceSection sourceSection) {
            super(context, sourceSection);
        }

        @Specialization
        public RubyModule privateClassMethod(RubyModule module, Object... args) {
            notDesignedForCompilation();

            final RubyClass moduleSingleton = module.getSingletonClass(this);

            for (Object arg : args) {
                final String methodName;

                if (arg instanceof RubySymbol) {
                    methodName = arg.toString();
                } else {
                    throw new UnsupportedOperationException();
                }

                final InternalMethod method = ModuleOperations.lookupMethod(moduleSingleton, methodName);

                if (method == null) {
                    throw new RuntimeException("Couldn't find method " + arg.toString());
                }

                moduleSingleton.addMethod(this, method.withVisibility(Visibility.PRIVATE));
            }

            return module;
        }
    }

    @CoreMethod(names = "private_method_defined?", required = 1)
    @NodeChildren({ @NodeChild("module"), @NodeChild("name") })
    public abstract static class PrivateMethodDefinedNode extends RubyNode {

        public PrivateMethodDefinedNode(RubyContext context, SourceSection sourceSection) {
            super(context, sourceSection);
        }

        public PrivateMethodDefinedNode(PrivateMethodDefinedNode prev) {
            super(prev);
        }

        @CreateCast("name")
        public RubyNode coerceToString(RubyNode name) {
            return SymbolOrToStrNodeFactory.create(getContext(), getSourceSection(), name);
        }

        @Specialization
        public boolean isPrivateMethodDefined(RubyModule module, String name) {
            notDesignedForCompilation();

            InternalMethod method = ModuleOperations.lookupMethod(module, name);
            return method != null && method.getVisibility().isPrivate();
        }

    }

    @CoreMethod(names = "protected_instance_methods", optional = 1)
    public abstract static class ProtectedInstanceMethodsNode extends CoreMethodNode {

        public ProtectedInstanceMethodsNode(RubyContext context, SourceSection sourceSection) {
            super(context, sourceSection);
        }

        @Specialization
        public RubyArray protectedInstanceMethods(RubyModule module, UndefinedPlaceholder argument) {
            return protectedInstanceMethods(module, false);
        }

        @Specialization
        public RubyArray protectedInstanceMethods(RubyModule module, boolean includeAncestors) {
            notDesignedForCompilation();


            return RubyArray.fromObjects(getContext().getCoreLibrary().getArrayClass(),
                    module.filterMethods(includeAncestors, new RubyModule.MethodFilter() {

                        @Override
                        public boolean filter(InternalMethod method) {
                            return method.getVisibility() == Visibility.PROTECTED;
                        }

                    }).toArray());
        }
    }

    @CoreMethod(names = "protected_method_defined?", required = 1)
    @NodeChildren({ @NodeChild("module"), @NodeChild("name") })
    public abstract static class ProtectedMethodDefinedNode extends RubyNode {

        public ProtectedMethodDefinedNode(RubyContext context, SourceSection sourceSection) {
            super(context, sourceSection);
        }

        public ProtectedMethodDefinedNode(ProtectedMethodDefinedNode prev) {
            super(prev);
        }

        @CreateCast("name")
        public RubyNode coerceToString(RubyNode name) {
            return SymbolOrToStrNodeFactory.create(getContext(), getSourceSection(), name);
        }

        @Specialization
        public boolean isProtectedMethodDefined(RubyModule module, String name) {
            notDesignedForCompilation();

            InternalMethod method = ModuleOperations.lookupMethod(module, name);
            return method != null && method.getVisibility().isProtected();
        }

    }

    @CoreMethod(names = "private_instance_methods", optional = 1)
    public abstract static class PrivateInstanceMethodsNode extends CoreMethodNode {

        public PrivateInstanceMethodsNode(RubyContext context, SourceSection sourceSection) {
            super(context, sourceSection);
        }

        @Specialization
        public RubyArray privateInstanceMethods(RubyModule module, UndefinedPlaceholder argument) {
            return privateInstanceMethods(module, false);
        }

        @Specialization
        public RubyArray privateInstanceMethods(RubyModule module, boolean includeAncestors) {
            notDesignedForCompilation();

            return RubyArray.fromObjects(getContext().getCoreLibrary().getArrayClass(),
                    module.filterMethods(includeAncestors, new RubyModule.MethodFilter() {

                        @Override
                        public boolean filter(InternalMethod method) {
                            return method.getVisibility() == Visibility.PRIVATE;
                        }

                    }).toArray());
        }
    }

    @CoreMethod(names = "public_instance_method", required = 1)
    @NodeChildren({ @NodeChild("module"), @NodeChild("name") })
    public abstract static class PublicInstanceMethodNode extends RubyNode {

        public PublicInstanceMethodNode(RubyContext context, SourceSection sourceSection) {
            super(context, sourceSection);
        }

        public PublicInstanceMethodNode(PublicInstanceMethodNode prev) {
            super(prev);
        }

        @CreateCast("name")
        public RubyNode coerceToString(RubyNode name) {
            return SymbolOrToStrNodeFactory.create(getContext(), getSourceSection(), name);
        }

        @Specialization
        public RubyUnboundMethod publicInstanceMethod(RubyModule module, String name) {
            notDesignedForCompilation();

            // TODO(CS, 11-Jan-15) cache this lookup
            final InternalMethod method = ModuleOperations.lookupMethod(module, name);

            if (method == null || method.isUndefined()) {
                CompilerDirectives.transferToInterpreter();
                throw new RaiseException(getContext().getCoreLibrary().nameErrorUndefinedMethod(name, module, this));
            } else if (method.getVisibility() != Visibility.PUBLIC) {
                CompilerDirectives.transferToInterpreter();
                throw new RaiseException(getContext().getCoreLibrary().nameErrorPrivateMethod(name, module, this));
            }

            return new RubyUnboundMethod(getContext().getCoreLibrary().getUnboundMethodClass(), module, method);
        }

    }

    @CoreMethod(names = "public_instance_methods", optional = 1)
    public abstract static class PublicInstanceMethodsNode extends CoreMethodNode {

        public PublicInstanceMethodsNode(RubyContext context, SourceSection sourceSection) {
            super(context, sourceSection);
        }

        @Specialization
        public RubyArray publicInstanceMethods(RubyModule module, UndefinedPlaceholder argument) {
            return publicInstanceMethods(module, false);
        }

        @Specialization
        public RubyArray publicInstanceMethods(RubyModule module, boolean includeAncestors) {
            notDesignedForCompilation();

            return RubyArray.fromObjects(getContext().getCoreLibrary().getArrayClass(),
                    module.filterMethods(includeAncestors, new RubyModule.MethodFilter() {

                        @Override
                        public boolean filter(InternalMethod method) {
                            return method.getVisibility() == Visibility.PUBLIC;
                        }

                    }).toArray());
        }
    }

    @CoreMethod(names = "public_method_defined?", required = 1)
    @NodeChildren({ @NodeChild("module"), @NodeChild("name") })
    public abstract static class PublicMethodDefinedNode extends RubyNode {

        public PublicMethodDefinedNode(RubyContext context, SourceSection sourceSection) {
            super(context, sourceSection);
        }

        public PublicMethodDefinedNode(PublicMethodDefinedNode prev) {
            super(prev);
        }

        @CreateCast("name")
        public RubyNode coerceToString(RubyNode name) {
            return SymbolOrToStrNodeFactory.create(getContext(), getSourceSection(), name);
        }

        @Specialization
        public boolean isPublicMethodDefined(RubyModule module, String name) {
            notDesignedForCompilation();

            InternalMethod method = ModuleOperations.lookupMethod(module, name);
            return method != null && method.getVisibility() == Visibility.PUBLIC;
        }

    }

    @CoreMethod(names = "instance_methods", optional = 1)
    public abstract static class InstanceMethodsNode extends CoreMethodNode {

        public InstanceMethodsNode(RubyContext context, SourceSection sourceSection) {
            super(context, sourceSection);
        }

        @Specialization
        public RubyArray instanceMethods(RubyModule module, UndefinedPlaceholder argument) {
            notDesignedForCompilation();

            return instanceMethods(module, true);
        }

        @Specialization
        public RubyArray instanceMethods(RubyModule module, boolean includeAncestors) {
            notDesignedForCompilation();

            Map<String, InternalMethod> methods;

            if (includeAncestors) {
                methods = ModuleOperations.getAllMethods(module);
            } else {
                methods = module.getMethods();
            }

            final RubyArray array = new RubyArray(getContext().getCoreLibrary().getArrayClass());
            for (InternalMethod method : methods.values()) {
                if (method.getVisibility() != Visibility.PRIVATE && !method.isUndefined()) {
                    // TODO(CS): shoudln't be using this
                    array.slowPush(getContext().newSymbol(method.getName()));
                }
            }

            return array;
        }
    }

    @CoreMethod(names = "instance_method", required = 1)
    @NodeChildren({ @NodeChild("module"), @NodeChild("name") })
    public abstract static class InstanceMethodNode extends RubyNode {

        public InstanceMethodNode(RubyContext context, SourceSection sourceSection) {
            super(context, sourceSection);
        }

<<<<<<< HEAD
=======
        public InstanceMethodNode(InstanceMethodNode prev) {
            super(prev);
        }

        @CreateCast("name")
        public RubyNode coerceToString(RubyNode name) {
            return SymbolOrToStrNodeFactory.create(getContext(), getSourceSection(), name);
        }

>>>>>>> 37357058
        @Specialization
        public RubyUnboundMethod instanceMethod(RubyModule module, String name) {
            notDesignedForCompilation();

            // TODO(CS, 11-Jan-15) cache this lookup
            final InternalMethod method = ModuleOperations.lookupMethod(module, name);

            if (method == null || method.isUndefined()) {
                CompilerDirectives.transferToInterpreter();
                throw new RaiseException(getContext().getCoreLibrary().nameErrorUndefinedMethod(name, module, this));
            }

            return new RubyUnboundMethod(getContext().getCoreLibrary().getUnboundMethodClass(), module, method);
        }

    }

    @CoreMethod(names = "private_constant", argumentsAsArray = true)
    public abstract static class PrivateConstantNode extends CoreMethodNode {

        public PrivateConstantNode(RubyContext context, SourceSection sourceSection) {
            super(context, sourceSection);
        }

        @Specialization
        public RubyModule privateConstant(RubyModule module, Object[] args) {
            notDesignedForCompilation();

            for (Object name : args) {
                if (name instanceof RubySymbol) {
                    module.changeConstantVisibility(this, name.toString(), true);
                } else {
                    throw new UnsupportedOperationException();
                }
            }
            return module;
        }
    }

    @CoreMethod(names = "public_constant", argumentsAsArray = true)
    public abstract static class PublicConstantNode extends CoreMethodNode {

        public PublicConstantNode(RubyContext context, SourceSection sourceSection) {
            super(context, sourceSection);
        }

        @Specialization
        public RubyModule publicConstant(RubyModule module, Object[] args) {
            notDesignedForCompilation();

            for (Object name : args) {
                if (name instanceof RubySymbol) {
                    module.changeConstantVisibility(this, name.toString(), false);
                } else {
                    throw new UnsupportedOperationException();
                }
            }
            return module;
        }
    }

    @CoreMethod(names = "protected", argumentsAsArray = true)
    public abstract static class ProtectedNode extends CoreMethodNode {

        public ProtectedNode(RubyContext context, SourceSection sourceSection) {
            super(context, sourceSection);
        }

        @Specialization
        public RubyModule doProtected(VirtualFrame frame, RubyModule module, Object... args) {
            notDesignedForCompilation();

            module.visibilityMethod(this, args, Visibility.PROTECTED);
            return module;
        }
    }

    @CoreMethod(names = "remove_class_variable", required = 1)
    public abstract static class RemoveClassVariableNode extends CoreMethodNode {

        public RemoveClassVariableNode(RubyContext context, SourceSection sourceSection) {
            super(context, sourceSection);
        }

        @Specialization
        public RubyModule removeClassVariable(RubyModule module, RubyString name) {
            notDesignedForCompilation();

            module.removeClassVariable(this, name.toString());
            return module;
        }

        @Specialization
        public RubyModule removeClassVariable(RubyModule module, RubySymbol name) {
            notDesignedForCompilation();

            module.removeClassVariable(this, name.toString());
            return module;
        }

    }

    @CoreMethod(names = "remove_const", required = 1, visibility = Visibility.PRIVATE)
    @NodeChildren({ @NodeChild("module"), @NodeChild("name") })
    public abstract static class RemoveConstNode extends RubyNode {

        public RemoveConstNode(RubyContext context, SourceSection sourceSection) {
            super(context, sourceSection);
        }

        @CreateCast("name")
        public RubyNode coerceToString(RubyNode name) {
            return SymbolOrToStrNodeFactory.create(getContext(), getSourceSection(), name);
        }

        @Specialization
        Object removeConstant(RubyModule module, String name) {
            RubyConstant oldConstant = module.removeConstant(this, name);
            if (oldConstant == null) {
                CompilerDirectives.transferToInterpreter();
                throw new RaiseException(getContext().getCoreLibrary().nameErrorConstantNotDefined(module, name, this));
            } else {
                return oldConstant.getValue();
            }
        }

    }

    @CoreMethod(names = "remove_method", argumentsAsArray = true, visibility = Visibility.PRIVATE)
    public abstract static class RemoveMethodNode extends CoreMethodNode {

        public RemoveMethodNode(RubyContext context, SourceSection sourceSection) {
            super(context, sourceSection);
        }

        @Specialization
        public RubyModule removeMethod(RubyModule module, Object[] args) {
            notDesignedForCompilation();

            for (Object arg : args) {
                final String name;

                if (arg instanceof RubySymbol) {
                    name = ((RubySymbol) arg).toString();
                } else if (arg instanceof RubyString) {
                    name = ((RubyString) arg).toString();
                } else {
                    // TODO BF 9-APR-2015 the MRI message calls inspect for error message i think
                    throw new RaiseException(getContext().getCoreLibrary().typeError(" is not a symbol", this));
                }
                module.removeMethod(this, name);

            }

            return module;
        }

    }

    @CoreMethod(names = { "to_s", "inspect" })
    public abstract static class ToSNode extends CoreMethodNode {

        public ToSNode(RubyContext context, SourceSection sourceSection) {
            super(context, sourceSection);
        }

        @Specialization
        public RubyString toS(RubyModule module) {
            notDesignedForCompilation();

            return getContext().makeString(module.getName());
        }

    }

    @CoreMethod(names = "undef_method", required = 1)
    public abstract static class UndefMethodNode extends CoreMethodNode {

        public UndefMethodNode(RubyContext context, SourceSection sourceSection) {
            super(context, sourceSection);
        }

        @Specialization
        public RubyModule undefMethod(RubyModule module, RubyString name) {
            return undefMethod(module, name.toString());
        }

        @Specialization
        public RubyModule undefMethod(RubyModule module, RubySymbol name) {
            return undefMethod(module, name.toString());
        }

        private RubyModule undefMethod(RubyModule module, String name) {
            notDesignedForCompilation();

            final InternalMethod method = ModuleOperations.lookupMethod(module, name);
            if (method == null) {
                throw new RaiseException(getContext().getCoreLibrary().noMethodErrorOnModule(name, module, this));
            }
            module.undefMethod(this, method);
            return module;
        }

    }
}<|MERGE_RESOLUTION|>--- conflicted
+++ resolved
@@ -714,12 +714,6 @@
             super(context, sourceSection);
         }
 
-<<<<<<< HEAD
-=======
-        public ConstantsNode(ConstantsNode prev) {
-            super(prev);
-        }
-
         private boolean booleanCast(VirtualFrame frame, Object value) {
             if (booleanCastNode == null) {
                 CompilerDirectives.transferToInterpreterAndInvalidate();
@@ -728,7 +722,6 @@
             return booleanCastNode.executeBoolean(frame, value);
         }
 
->>>>>>> 37357058
         @Specialization
         public RubyArray constants(RubyModule module, UndefinedPlaceholder inherit) {
             return constants(module, true);
@@ -756,7 +749,7 @@
             return RubyArray.fromObjects(getContext().getCoreLibrary().getArrayClass(), constantsArray.toArray(new Object[constantsArray.size()]));
         }
 
-        @Specialization(guards = "!isUndefinedPlaceholder(arguments[1])")
+        @Specialization(guards = "!isUndefinedPlaceholder(inherit)")
         public RubyArray constants(VirtualFrame frame, RubyModule module, Object inherit) {
             return constants(module, booleanCast(frame, inherit));
         }
@@ -800,15 +793,6 @@
             dispatch = new DispatchHeadNode(context, false, false, MissingBehavior.CALL_CONST_MISSING, null, DispatchAction.READ_CONSTANT);
         }
 
-<<<<<<< HEAD
-        @Specialization
-        public Object getConstant(VirtualFrame frame, RubyModule module, RubyString name) {
-=======
-        public ConstGetNode(ConstGetNode prev) {
-            super(prev);
-            dispatch = prev.dispatch;
-        }
-
         @CreateCast("name")
         public RubyNode coerceToString(RubyNode name) {
             return SymbolOrToStrNodeFactory.create(getContext(), getSourceSection(), name);
@@ -831,7 +815,6 @@
 
         @Specialization(guards = { "!isTrue(inherit)", "!isScoped(name)" })
         public Object getConstantNoInherit(VirtualFrame frame, RubyModule module, String name, boolean inherit) {
->>>>>>> 37357058
             notDesignedForCompilation();
 
             RubyConstant constant = module.getConstants().get(name);
@@ -843,7 +826,7 @@
             }
         }
 
-        @Specialization(guards = "isScoped(name)")
+        @Specialization(guards = "isScoped(fullName)")
         public Object getConstantScoped(VirtualFrame frame, RubyModule module, String fullName, boolean inherit) {
             notDesignedForCompilation();
 
@@ -1165,20 +1148,10 @@
             super(context, sourceSection);
         }
 
-<<<<<<< HEAD
-        @Specialization
-        public boolean isMethodDefined(RubyModule module, RubyString name, UndefinedPlaceholder inherit) {
-            notDesignedForCompilation();
-=======
-        public MethodDefinedNode(MethodDefinedNode prev) {
-            super(prev);
-        }
-
         @CreateCast("name")
         public RubyNode coerceToString(RubyNode name) {
             return SymbolOrToStrNodeFactory.create(getContext(), getSourceSection(), name);
         }
->>>>>>> 37357058
 
         @Specialization
         public boolean isMethodDefined(RubyModule module, String name, UndefinedPlaceholder inherit) {
@@ -1379,10 +1352,6 @@
             super(context, sourceSection);
         }
 
-        public PrivateMethodDefinedNode(PrivateMethodDefinedNode prev) {
-            super(prev);
-        }
-
         @CreateCast("name")
         public RubyNode coerceToString(RubyNode name) {
             return SymbolOrToStrNodeFactory.create(getContext(), getSourceSection(), name);
@@ -1435,10 +1404,6 @@
             super(context, sourceSection);
         }
 
-        public ProtectedMethodDefinedNode(ProtectedMethodDefinedNode prev) {
-            super(prev);
-        }
-
         @CreateCast("name")
         public RubyNode coerceToString(RubyNode name) {
             return SymbolOrToStrNodeFactory.create(getContext(), getSourceSection(), name);
@@ -1488,10 +1453,6 @@
 
         public PublicInstanceMethodNode(RubyContext context, SourceSection sourceSection) {
             super(context, sourceSection);
-        }
-
-        public PublicInstanceMethodNode(PublicInstanceMethodNode prev) {
-            super(prev);
         }
 
         @CreateCast("name")
@@ -1555,10 +1516,6 @@
             super(context, sourceSection);
         }
 
-        public PublicMethodDefinedNode(PublicMethodDefinedNode prev) {
-            super(prev);
-        }
-
         @CreateCast("name")
         public RubyNode coerceToString(RubyNode name) {
             return SymbolOrToStrNodeFactory.create(getContext(), getSourceSection(), name);
@@ -1620,18 +1577,11 @@
             super(context, sourceSection);
         }
 
-<<<<<<< HEAD
-=======
-        public InstanceMethodNode(InstanceMethodNode prev) {
-            super(prev);
-        }
-
         @CreateCast("name")
         public RubyNode coerceToString(RubyNode name) {
             return SymbolOrToStrNodeFactory.create(getContext(), getSourceSection(), name);
         }
 
->>>>>>> 37357058
         @Specialization
         public RubyUnboundMethod instanceMethod(RubyModule module, String name) {
             notDesignedForCompilation();
