/*
 * Copyright (c) 2013, 2015 Oracle and/or its affiliates. All rights reserved. This
 * code is released under a tri EPL/GPL/LGPL license. You can use it,
 * redistribute it and/or modify it under the terms of the:
 *
 * Eclipse Public License version 1.0
 * GNU General Public License version 2
 * GNU Lesser General Public License version 2.1
 */
package org.jruby.truffle.nodes.core;

import com.oracle.truffle.api.CallTarget;
import com.oracle.truffle.api.CompilerDirectives;
import com.oracle.truffle.api.Truffle;
import com.oracle.truffle.api.dsl.ImportStatic;
import com.oracle.truffle.api.dsl.Specialization;
import com.oracle.truffle.api.dsl.*;
import com.oracle.truffle.api.frame.FrameDescriptor;
import com.oracle.truffle.api.frame.FrameSlot;
import com.oracle.truffle.api.frame.VirtualFrame;
import com.oracle.truffle.api.nodes.ExplodeLoop;
import com.oracle.truffle.api.nodes.UnexpectedResultException;
import com.oracle.truffle.api.source.SourceSection;
import com.oracle.truffle.api.utilities.BranchProfile;

import org.jruby.RubyObject;
import org.jruby.runtime.Visibility;
import org.jruby.runtime.builtin.IRubyObject;
import org.jruby.truffle.nodes.CoreSourceSection;
import org.jruby.truffle.nodes.RubyNode;
import org.jruby.truffle.nodes.RubyRootNode;
import org.jruby.truffle.nodes.array.*;
import org.jruby.truffle.nodes.coerce.ToIntNode;
import org.jruby.truffle.nodes.coerce.ToAryNodeFactory;
import org.jruby.truffle.nodes.coerce.ToIntNodeFactory;
import org.jruby.truffle.nodes.dispatch.*;
import org.jruby.truffle.nodes.methods.arguments.MissingArgumentBehaviour;
import org.jruby.truffle.nodes.methods.arguments.ReadPreArgumentNode;
import org.jruby.truffle.nodes.methods.locals.ReadLevelVariableNodeFactory;
import org.jruby.truffle.nodes.yield.YieldDispatchHeadNode;
import org.jruby.truffle.runtime.*;
import org.jruby.truffle.runtime.control.BreakException;
import org.jruby.truffle.runtime.control.NextException;
import org.jruby.truffle.runtime.control.RaiseException;
import org.jruby.truffle.runtime.control.RedoException;
import org.jruby.truffle.runtime.core.*;
import org.jruby.truffle.runtime.methods.Arity;
import org.jruby.truffle.runtime.methods.SharedMethodInfo;
import org.jruby.truffle.runtime.util.ArrayUtils;
import org.jruby.util.ByteList;
import org.jruby.util.Memo;

import java.util.Arrays;
import java.util.Comparator;

@CoreClass(name = "Array")
public abstract class ArrayNodes {

    @CoreMethod(names = "+", required = 1)
    public abstract static class AddNode extends ArrayCoreMethodNode {

        public AddNode(RubyContext context, SourceSection sourceSection) {
            super(context, sourceSection);
        }

        public AddNode(AddNode prev) {
            super(prev);
        }

        @Specialization(guards = {"isNull(a)", "isNull(b)"})
        public RubyArray addNull(RubyArray a, RubyArray b) {
            return new RubyArray(getContext().getCoreLibrary().getArrayClass(), null, 0);
        }

        @Specialization(guards = {"isObject(a)", "isNull(b)"})
        public RubyArray addObjectNull(RubyArray a, RubyArray b) {
            return new RubyArray(getContext().getCoreLibrary().getArrayClass(), Arrays.copyOf((Object[]) a.getStore(), a.getSize()), a.getSize());
        }

        @Specialization(guards = "areBothIntegerFixnum(a, b)")
        public RubyArray addBothIntegerFixnum(RubyArray a, RubyArray b) {
            final int combinedSize = a.getSize() + b.getSize();
            final int[] combined = new int[combinedSize];
            System.arraycopy(a.getStore(), 0, combined, 0, a.getSize());
            System.arraycopy(b.getStore(), 0, combined, a.getSize(), b.getSize());
            return new RubyArray(getContext().getCoreLibrary().getArrayClass(), combined, combinedSize);
        }

        @Specialization(guards = "areBothLongFixnum(a, b)")
        public RubyArray addBothLongFixnum(RubyArray a, RubyArray b) {
            final int combinedSize = a.getSize() + b.getSize();
            final long[] combined = new long[combinedSize];
            System.arraycopy(a.getStore(), 0, combined, 0, a.getSize());
            System.arraycopy(b.getStore(), 0, combined, a.getSize(), b.getSize());
            return new RubyArray(getContext().getCoreLibrary().getArrayClass(), combined, combinedSize);
        }

        @Specialization(guards = "areBothFloat(a, b)")
        public RubyArray addBothFloat(RubyArray a, RubyArray b) {
            final int combinedSize = a.getSize() + b.getSize();
            final double[] combined = new double[combinedSize];
            System.arraycopy(a.getStore(), 0, combined, 0, a.getSize());
            System.arraycopy(b.getStore(), 0, combined, a.getSize(), b.getSize());
            return new RubyArray(getContext().getCoreLibrary().getArrayClass(), combined, combinedSize);
        }

        @Specialization(guards = "areBothObject(a, b)")
        public RubyArray addBothObject(RubyArray a, RubyArray b) {
            final int combinedSize = a.getSize() + b.getSize();
            final Object[] combined = new Object[combinedSize];
            System.arraycopy(a.getStore(), 0, combined, 0, a.getSize());
            System.arraycopy(b.getStore(), 0, combined, a.getSize(), b.getSize());
            return new RubyArray(getContext().getCoreLibrary().getArrayClass(), combined, combinedSize);
        }

        @Specialization(guards = {"isNull(a)", "isOtherIntegerFixnum(a, b)"})
        public RubyArray addNullIntegerFixnum(RubyArray a, RubyArray b) {
            final int size = b.getSize();
            return new RubyArray(getContext().getCoreLibrary().getArrayClass(), Arrays.copyOf((int[]) b.getStore(), size), size);
        }

        @Specialization(guards = {"isNull(a)", "isOtherLongFixnum(a, b)"})
        public RubyArray addNullLongFixnum(RubyArray a, RubyArray b) {
            final int size = b.getSize();
            return new RubyArray(getContext().getCoreLibrary().getArrayClass(), Arrays.copyOf((long[]) b.getStore(), size), size);
        }

        @Specialization(guards = {"isNull(a)", "isOtherObject(a, b)"})
        public RubyArray addNullObject(RubyArray a, RubyArray b) {
            final int size = b.getSize();
            return new RubyArray(getContext().getCoreLibrary().getArrayClass(), Arrays.copyOf((Object[]) b.getStore(), size), size);
        }

        @Specialization(guards = "isIntegerFixnum(a)")
        public RubyArray addEmptyIntegerFixnum(RubyArray a, RubyArray b) {
            // TODO CS 5-Feb-15 hack to get things working with empty int[] store

            if (a.getSize() != 0) {
                throw new UnsupportedOperationException();
            }

            final int size = b.getSize();
            return new RubyArray(getContext().getCoreLibrary().getArrayClass(), ArrayUtils.box(b.getStore()), size);
        }

        @Specialization(guards = "isLongFixnum(a)")
        public RubyArray addEmptyLongFixnum(RubyArray a, RubyArray b) {
            // TODO CS 5-Feb-15 hack to get things working with empty long[] store

            if (a.getSize() != 0) {
                throw new UnsupportedOperationException();
            }

            final int size = b.getSize();
            return new RubyArray(getContext().getCoreLibrary().getArrayClass(), ArrayUtils.box(b.getStore()), size);
        }

        @Specialization(guards = "isFloat(a)")
        public RubyArray addEmptyDouble(RubyArray a, RubyArray b) {
            // TODO CS 5-Feb-15 hack to get things working with empty double[] store

            if (a.getSize() != 0) {
                throw new UnsupportedOperationException();
            }

            final int size = b.getSize();
            return new RubyArray(getContext().getCoreLibrary().getArrayClass(), ArrayUtils.box(b.getStore()), size);
        }

        @Specialization(guards = "isObject(a)")
        public RubyArray addEmptyObject(RubyArray a, RubyArray b) {
            // TODO CS 5-Feb-15 hack to get things working with empty Object[] store

            if (a.getSize() != 0) {
                throw new UnsupportedOperationException();
            }

            final int size = b.getSize();
            return new RubyArray(getContext().getCoreLibrary().getArrayClass(), ArrayUtils.box(b.getStore()), size);
        }

    }

    @CoreMethod(names = "*", required = 1, lowerFixnumParameters = 0)
    public abstract static class MulNode extends ArrayCoreMethodNode {

        public MulNode(RubyContext context, SourceSection sourceSection) {
            super(context, sourceSection);
        }

        public MulNode(MulNode prev) {
            super(prev);
        }

        @Specialization(guards = "isNull(array)")
        public RubyArray mulEmpty(RubyArray array, int count) {
            return new RubyArray(getContext().getCoreLibrary().getArrayClass());
        }

        @Specialization(guards = "isIntegerFixnum(array)")
        public RubyArray mulIntegerFixnum(RubyArray array, int count) {
            final int[] store = (int[]) array.getStore();
            final int storeLength = store.length;
            final int newStoreLength = storeLength * count;
            final int[] newStore = new int[newStoreLength];

            for (int n = 0; n < count; n++) {
                System.arraycopy(store, 0, newStore, storeLength * n, storeLength);
            }

            return new RubyArray(getContext().getCoreLibrary().getArrayClass(), array.getAllocationSite(), newStore, newStoreLength);
        }

        @Specialization(guards = "isLongFixnum(array)")
        public RubyArray mulLongFixnum(RubyArray array, int count) {
            final long[] store = (long[]) array.getStore();
            final int storeLength = store.length;
            final int newStoreLength = storeLength * count;
            final long[] newStore = new long[newStoreLength];

            for (int n = 0; n < count; n++) {
                System.arraycopy(store, 0, newStore, storeLength * n, storeLength);
            }

            return new RubyArray(getContext().getCoreLibrary().getArrayClass(), array.getAllocationSite(), newStore, newStoreLength);
        }

        @Specialization(guards = "isFloat(array)")
        public RubyArray mulFloat(RubyArray array, int count) {
            final double[] store = (double[]) array.getStore();
            final int storeLength = store.length;
            final int newStoreLength = storeLength * count;
            final double[] newStore = new double[newStoreLength];

            for (int n = 0; n < count; n++) {
                System.arraycopy(store, 0, newStore, storeLength * n, storeLength);
            }

            return new RubyArray(getContext().getCoreLibrary().getArrayClass(), array.getAllocationSite(), newStore, newStoreLength);
        }

        @Specialization(guards = "isObject(array)")
        public RubyArray mulObject(RubyArray array, int count) {
            final Object[] store = (Object[]) array.getStore();
            final int storeLength = store.length;
            final int newStoreLength = storeLength * count;
            final Object[] newStore = new Object[newStoreLength];

            for (int n = 0; n < count; n++) {
                System.arraycopy(store, 0, newStore, storeLength * n, storeLength);
            }

            return new RubyArray(getContext().getCoreLibrary().getArrayClass(), array.getAllocationSite(), newStore, newStoreLength);
        }

    }

    @CoreMethod(names = { "[]", "slice" }, required = 1, optional = 1, lowerFixnumParameters = { 0, 1 })
    public abstract static class IndexNode extends ArrayCoreMethodNode {

        @Child protected ArrayReadDenormalizedNode readNode;
        @Child protected ArrayReadSliceDenormalizedNode readSliceNode;
        @Child protected ArrayReadSliceNormalizedNode readNormalizedSliceNode;
        @Child protected CallDispatchHeadNode fallbackNode;

        public IndexNode(RubyContext context, SourceSection sourceSection) {
            super(context, sourceSection);
        }

        public IndexNode(IndexNode prev) {
            super(prev);
            readNode = prev.readNode;
            readSliceNode = prev.readSliceNode;
            readNormalizedSliceNode = prev.readNormalizedSliceNode;
            fallbackNode = prev.fallbackNode;
        }

        @Specialization
        public Object index(VirtualFrame frame, RubyArray array, int index, UndefinedPlaceholder undefined) {
            if (readNode == null) {
                CompilerDirectives.transferToInterpreter();
                readNode = insert(ArrayReadDenormalizedNodeFactory.create(getContext(), getSourceSection(), null, null));
            }

            return readNode.executeRead(frame, array, index);
        }

        @Specialization
        public Object slice(VirtualFrame frame, RubyArray array, int start, int length) {
            if (length < 0) {
                return getContext().getCoreLibrary().getNilObject();
            }

            if (readSliceNode == null) {
                CompilerDirectives.transferToInterpreter();
                readSliceNode = insert(ArrayReadSliceDenormalizedNodeFactory.create(getContext(), getSourceSection(), null, null, null));
            }

            return readSliceNode.executeReadSlice(frame, array, start, length);
        }

        @Specialization
        public Object slice(VirtualFrame frame, RubyArray array, RubyRange.IntegerFixnumRange range, UndefinedPlaceholder undefined) {
            final int normalizedIndex = array.normalizeIndex(range.getBegin());

            if (normalizedIndex < 0 || normalizedIndex > array.getSize()) {
                return getContext().getCoreLibrary().getNilObject();
            } else {
                final int end = array.normalizeIndex(range.getEnd());
                final int exclusiveEnd = array.clampExclusiveIndex(range.doesExcludeEnd() ? end : end + 1);

                if (exclusiveEnd <= normalizedIndex) {
                    return new RubyArray(array.getLogicalClass(), null, 0);
                }

                final int length = exclusiveEnd - normalizedIndex;

                if (readNormalizedSliceNode == null) {
                    CompilerDirectives.transferToInterpreter();
                    readNormalizedSliceNode = insert(ArrayReadSliceNormalizedNodeFactory.create(getContext(), getSourceSection(), null, null, null));
                }

                return readNormalizedSliceNode.executeReadSlice(frame, array, normalizedIndex, length);
            }
        }

        @Specialization(guards = {"!isInteger(a)", "!isIntegerFixnumRange(a)"})
        public Object fallbackIndex(VirtualFrame frame, RubyArray array, Object a, UndefinedPlaceholder undefined) {
            return fallback(frame, array, RubyArray.fromObjects(getContext().getCoreLibrary().getArrayClass(), a));
        }

        @Specialization(guards = {"!isIntegerFixnumRange(a)", "!isUndefinedPlaceholder(b)"})
        public Object fallbackSlice(VirtualFrame frame, RubyArray array, Object a, Object b) {
            return fallback(frame, array, RubyArray.fromObjects(getContext().getCoreLibrary().getArrayClass(), a, b));
        }

        public Object fallback(VirtualFrame frame, RubyArray array, RubyArray args) {
            if (fallbackNode == null) {
                CompilerDirectives.transferToInterpreter();
                fallbackNode = insert(DispatchHeadNodeFactory.createMethodCall(getContext()));
            }

            return fallbackNode.call(frame, array, "element_reference_fallback", null,
                    getContext().makeString(getName()), args);
        }

    }

    @CoreMethod(names = "[]=", required = 2, optional = 1, lowerFixnumParameters = 0, raiseIfFrozenSelf = true)
    public abstract static class IndexSetNode extends ArrayCoreMethodNode {

        @Child private ArrayWriteDenormalizedNode writeNode;

        private final BranchProfile tooSmallBranch = BranchProfile.create();

        public IndexSetNode(RubyContext context, SourceSection sourceSection) {
            super(context, sourceSection);
        }

        public IndexSetNode(IndexSetNode prev) {
            super(prev);
            writeNode = prev.writeNode;
        }

        @Specialization
        public Object set(VirtualFrame frame, RubyArray array, int index, Object value, UndefinedPlaceholder unused) {
            if (writeNode == null) {
                CompilerDirectives.transferToInterpreter();
                writeNode = insert(ArrayWriteDenormalizedNodeFactory.create(getContext(), getSourceSection(), null, null, null));
            }

            return writeNode.executeWrite(frame, array, index, value);
        }

        // Set a slice of the array to a particular value

        @Specialization(guards = { "isObject(array)", "!isRubyArray(value)", "!isUndefinedPlaceholder(value)" })
        public Object setObject(VirtualFrame frame, RubyArray array, int start, int length, Object value) {
            notDesignedForCompilation();

            if (length < 0) {
                CompilerDirectives.transferToInterpreter();
                throw new RaiseException(getContext().getCoreLibrary().indexNegativeLength(length, this));
            }

            final int begin = array.normalizeIndex(start);

            if (begin >= array.getSize()) {
                if (writeNode == null) {
                    CompilerDirectives.transferToInterpreter();
                    writeNode = insert(ArrayWriteDenormalizedNodeFactory.create(getContext(), getSourceSection(), null, null, null));
                }

                return writeNode.executeWrite(frame, array, start, value);
            } else {
                throw new UnsupportedOperationException();
            }
        }

        // Set a slice of the array to another array

        @Specialization(guards = "isIntegerFixnum(array)")
        public Object setIntegerFixnum(VirtualFrame frame, RubyArray array, int start, int length, RubyArray value) {
            notDesignedForCompilation();

            if (length < 0) {
                CompilerDirectives.transferToInterpreter();
                throw new RaiseException(getContext().getCoreLibrary().indexNegativeLength(length, this));
            }

            if (value.getSize() == 0) {
                final int begin = array.normalizeIndex(start);
                final int exclusiveEnd = begin + length;
                int[] store = (int[]) array.getStore();

                if (begin < 0) {
                    tooSmallBranch.enter();
                    CompilerDirectives.transferToInterpreter();
                    throw new RaiseException(getContext().getCoreLibrary().indexTooSmallError("array", start, array.getSize(), this));
                } else if (exclusiveEnd > array.getSize()) {
                    throw new UnsupportedOperationException();
                }

                // TODO: This is a moving overlapping memory, should we use sth else instead?
                System.arraycopy(store, exclusiveEnd, store, begin, array.getSize() - exclusiveEnd);
                array.setStore(store, array.getSize() - length);

                return value;
            } else {
                throw new UnsupportedOperationException();
            }
        }

        @Specialization(guards = "isIntegerFixnum(array)")
        public Object setIntegerFixnumRange(VirtualFrame frame, RubyArray array, RubyRange.IntegerFixnumRange range, RubyArray other, UndefinedPlaceholder unused) {
            if (range.doesExcludeEnd()) {
                CompilerDirectives.transferToInterpreter();
                throw new UnsupportedOperationException();
            } else {
                int normalizedBegin = array.normalizeIndex(range.getBegin());
                int normalizedEnd = array.normalizeIndex(range.getEnd());

                if (normalizedBegin == 0 && normalizedEnd == array.getSize() - 1) {
                    array.setStore(Arrays.copyOf((int[]) other.getStore(), other.getSize()), other.getSize());
                } else {
                    throw new RuntimeException();
                }
            }

            return other;
        }

    }

    @CoreMethod(names = "at", required = 1)
    @NodeChildren({
        @NodeChild(value = "array"),
        @NodeChild(value = "index")
    })
    public abstract static class AtNode extends RubyNode {

        @Child private ArrayReadDenormalizedNode readNode;

        public AtNode(RubyContext context, SourceSection sourceSection) {
            super(context, sourceSection);
        }

        public AtNode(AtNode prev) {
            super(prev);
            readNode = prev.readNode;
        }

        @CreateCast("index") public RubyNode coerceOtherToInt(RubyNode index) {
            return ToIntNodeFactory.create(getContext(), getSourceSection(), index);
        }

        @Specialization
        public Object at(VirtualFrame frame, RubyArray array, int index) {
            if (readNode == null) {
                CompilerDirectives.transferToInterpreter();
                readNode = insert(ArrayReadDenormalizedNodeFactory.create(getContext(), getSourceSection(), null, null));
            }

            return readNode.executeRead(frame, array, index);
        }

    }

    @CoreMethod(names = "clear", raiseIfFrozenSelf = true)
    public abstract static class ClearNode extends ArrayCoreMethodNode {

        public ClearNode(RubyContext context, SourceSection sourceSection) {
            super(context, sourceSection);
        }

        public ClearNode(ClearNode prev) {
            super(prev);
        }

        @Specialization
        public RubyArray clear(RubyArray array) {
            array.setStore(array.getStore(), 0);
            return array;
        }

    }

    @CoreMethod(names = "compact")
    @ImportStatic(ArrayGuards.class)
    public abstract static class CompactNode extends ArrayCoreMethodNode {

        public CompactNode(RubyContext context, SourceSection sourceSection) {
            super(context, sourceSection);
        }

        public CompactNode(CompactNode prev) {
            super(prev);
        }

        @Specialization(guards = "isIntArray(array)")
        public RubyArray compactInt(RubyArray array) {
            return new RubyArray(getContext().getCoreLibrary().getArrayClass(),
                    Arrays.copyOf((int[]) array.getStore(), array.getSize()), array.getSize());
        }

        @Specialization(guards = "isLongArray(array)")
        public RubyArray compactLong(RubyArray array) {
            return new RubyArray(getContext().getCoreLibrary().getArrayClass(),
                    Arrays.copyOf((long[]) array.getStore(), array.getSize()), array.getSize());
        }

        @Specialization(guards = "isDoubleArray(array)")
        public RubyArray compactDouble(RubyArray array) {
            return new RubyArray(getContext().getCoreLibrary().getArrayClass(),
                    Arrays.copyOf((double[]) array.getStore(), array.getSize()), array.getSize());
        }

        @Specialization(guards = "isObjectArray(array)")
        public Object compactObjects(RubyArray array) {
            // TODO CS 9-Feb-15 by removing nil we could make this array suitable for a primitive array storage class

            final Object[] store = (Object[]) array.getStore();
            final Object[] newStore = new Object[store.length];
            final int size = array.getSize();

            int m = 0;

            for (int n = 0; n < size; n++) {
                if (store[n] != getContext().getCoreLibrary().getNilObject()) {
                    newStore[m] = store[n];
                    m++;
                }
            }

            return new RubyArray(getContext().getCoreLibrary().getArrayClass(), newStore, m);
        }

    }

    @CoreMethod(names = "compact!", raiseIfFrozenSelf = true)
    public abstract static class CompactBangNode extends ArrayCoreMethodNode {

        public CompactBangNode(RubyContext context, SourceSection sourceSection) {
            super(context, sourceSection);
        }

        public CompactBangNode(CompactBangNode prev) {
            super(prev);
        }

        @Specialization(guards = "!isObject(array)")
        public RubyNilClass compactNotObjects(RubyArray array) {
            return getContext().getCoreLibrary().getNilObject();
        }

        @Specialization(guards = "isObject(array)")
        public Object compactObjects(RubyArray array) {
            final Object[] store = (Object[]) array.getStore();
            final int size = array.getSize();

            int m = 0;

            for (int n = 0; n < size; n++) {
                if (store[n] != getContext().getCoreLibrary().getNilObject()) {
                    store[m] = store[n];
                    m++;
                }
            }

            array.setStore(store, m);

            if (m == size) {
                return getContext().getCoreLibrary().getNilObject();
            } else {
                return array;
            }
        }

    }

    @CoreMethod(names = "concat", required = 1, raiseIfFrozenSelf = true)
    @NodeChildren({
        @NodeChild(value = "array"),
        @NodeChild(value = "other")
    })
    @ImportGuards(ArrayGuards.class)
    public abstract static class ConcatNode extends RubyNode {

        public ConcatNode(RubyContext context, SourceSection sourceSection) {
            super(context, sourceSection);
        }

        public ConcatNode(ConcatNode prev) {
            super(prev);
        }

<<<<<<< HEAD
        @Specialization(guards = "areBothNull(array, other)")
=======
        @CreateCast("other") public RubyNode coerceOtherToAry(RubyNode other) {
            return ToAryNodeFactory.create(getContext(), getSourceSection(), other);
        }

        @Specialization(guards = "areBothNull")
>>>>>>> 9a87aff6
        public RubyArray concatNull(RubyArray array, RubyArray other) {
            return array;
        }

        @Specialization(guards = "areBothIntegerFixnum(array, other)")
        public RubyArray concatIntegerFixnum(RubyArray array, RubyArray other) {
            notDesignedForCompilation();

            // TODO(CS): is there already space in array?
            System.arraycopy(other.getStore(), 0, array.getStore(), array.getSize(), other.getSize());
            array.setStore(Arrays.copyOf((int[]) array.getStore(), array.getSize() + other.getSize()), array.getSize() + other.getSize());
            return array;
        }

        @Specialization(guards = "areBothLongFixnum(array, other)")
        public RubyArray concatLongFixnum(RubyArray array, RubyArray other) {
            notDesignedForCompilation();

            // TODO(CS): is there already space in array?
            System.arraycopy(other.getStore(), 0, array.getStore(), array.getSize(), other.getSize());
            array.setStore(Arrays.copyOf((long[]) array.getStore(), array.getSize() + other.getSize()), array.getSize() + other.getSize());
            return array;
        }

        @Specialization(guards = "areBothFloat(array, other)")
        public RubyArray concatDouble(RubyArray array, RubyArray other) {
            notDesignedForCompilation();

            // TODO(CS): is there already space in array?
            System.arraycopy(other.getStore(), 0, array.getStore(), array.getSize(), other.getSize());
            array.setStore(Arrays.copyOf((double[]) array.getStore(), array.getSize() + other.getSize()), array.getSize() + other.getSize());
            return array;
        }

        @Specialization(guards = "areBothObject(array, other)")
        public RubyArray concatObject(RubyArray array, RubyArray other) {
            notDesignedForCompilation();

            int size = array.getSize();
            int newSize = size + other.getSize();
            Object[] store = (Object[]) array.getStore();

            if (newSize > store.length) {
                store = Arrays.copyOf(store, ArrayUtils.capacity(store.length, newSize));
            }

            System.arraycopy(other.getStore(), 0, store, size, other.getSize());
            array.setStore(store, newSize);
            return array;
        }

        @Specialization
        public RubyArray concat(RubyArray array, RubyArray other) {
            notDesignedForCompilation();

            // TODO(CS): is there already space in array?
            // TODO(CS): if array is Object[], use Arrays.copyOf
            final Object[] newStore = new Object[array.getSize() + other.getSize()];
            ArrayUtils.copy(array.getStore(), newStore, 0, array.getSize());
            ArrayUtils.copy(other.getStore(), newStore, array.getSize(), other.getSize());
            array.setStore(newStore, array.getSize() + other.getSize());
            return array;
        }

    }

    @CoreMethod(names = "delete", required = 1)
    public abstract static class DeleteNode extends ArrayCoreMethodNode {

        @Child private KernelNodes.SameOrEqualNode equalNode;

        public DeleteNode(RubyContext context, SourceSection sourceSection) {
            super(context, sourceSection);
            equalNode = KernelNodesFactory.SameOrEqualNodeFactory.create(context, sourceSection, new RubyNode[]{null,null});
        }

        public DeleteNode(DeleteNode prev) {
            super(prev);
            equalNode = prev.equalNode;
        }

        @Specialization(guards = "isIntegerFixnum(array)")
        public Object deleteIntegerFixnum(VirtualFrame frame, RubyArray array, Object value) {
            final int[] store = (int[]) array.getStore();

            Object found = getContext().getCoreLibrary().getNilObject();

            int i = 0;

            for (int n = 0; n < array.getSize(); n++) {
                final Object stored = store[n];

                if (equalNode.executeSameOrEqual(frame, stored, value)) {
                    found = store[n];
                    continue;
                }

                if (i != n) {
                    store[i] = store[n];
                }

                i++;
            }

            array.setStore(store, i);
            return found;
        }

        @Specialization(guards = "isObject(array)")
        public Object deleteObject(VirtualFrame frame, RubyArray array, Object value) {
            final Object[] store = (Object[]) array.getStore();

            Object found = getContext().getCoreLibrary().getNilObject();

            int i = 0;

            for (int n = 0; n < array.getSize(); n++) {
                final Object stored = store[n];

                if (equalNode.executeSameOrEqual(frame, stored, value)) {
                    found = store[n];
                    continue;
                }

                if (i != n) {
                    store[i] = store[n];
                }

                i++;
            }

            array.setStore(store, i);
            return found;
        }

    }

    @CoreMethod(names = "delete_at", required = 1, raiseIfFrozenSelf = true)
    public abstract static class DeleteAtNode extends ArrayCoreMethodNode {

        private final BranchProfile tooSmallBranch = BranchProfile.create();
        private final BranchProfile beyondEndBranch = BranchProfile.create();

        public DeleteAtNode(RubyContext context, SourceSection sourceSection) {
            super(context, sourceSection);
        }

        public DeleteAtNode(DeleteAtNode prev) {
            super(prev);
        }

        @Specialization(guards = "isIntegerFixnum(array)", rewriteOn = UnexpectedResultException.class)
        public int deleteAtIntegerFixnumInBounds(RubyArray array, int index) throws UnexpectedResultException {
            final int normalizedIndex = array.normalizeIndex(index);

            if (normalizedIndex < 0) {
                throw new UnexpectedResultException(getContext().getCoreLibrary().getNilObject());
            } else if (normalizedIndex >= array.getSize()) {
                throw new UnexpectedResultException(getContext().getCoreLibrary().getNilObject());
            } else {
                final int[] store = (int[]) array.getStore();
                final int value = store[normalizedIndex];
                System.arraycopy(store, normalizedIndex + 1, store, normalizedIndex, array.getSize() - normalizedIndex - 1);
                array.setStore(store, array.getSize() - 1);
                return value;
            }
        }

        @Specialization(contains = "deleteAtIntegerFixnumInBounds", guards = "isIntegerFixnum(array)")
        public Object deleteAtIntegerFixnum(RubyArray array, int index) {
            notDesignedForCompilation();

            int normalizedIndex = index;

            if (normalizedIndex < 0) {
                normalizedIndex = array.getSize() + index;
            }

            if (normalizedIndex < 0) {
                tooSmallBranch.enter();
                CompilerDirectives.transferToInterpreter();
                throw new UnsupportedOperationException();
            } else if (normalizedIndex >= array.getSize()) {
                beyondEndBranch.enter();
                throw new UnsupportedOperationException();
            } else {
                final int[] store = (int[]) array.getStore();
                final int value = store[normalizedIndex];
                System.arraycopy(store, normalizedIndex + 1, store, normalizedIndex, array.getSize() - normalizedIndex - 1);
                array.setStore(store, array.getSize() - 1);
                return value;
            }
        }

    }

    @CoreMethod(names = "each", needsBlock = true)
    @ImportStatic(ArrayGuards.class)
    public abstract static class EachNode extends YieldingCoreMethodNode {

        @Child private CallDispatchHeadNode toEnumNode;

        private final BranchProfile breakProfile = BranchProfile.create();
        private final BranchProfile nextProfile = BranchProfile.create();
        private final BranchProfile redoProfile = BranchProfile.create();

        public EachNode(RubyContext context, SourceSection sourceSection) {
            super(context, sourceSection);
        }

        public EachNode(EachNode prev) {
            super(prev);
            toEnumNode = prev.toEnumNode;
        }

        @Specialization
        public Object eachEnumerator(VirtualFrame frame, RubyArray array, UndefinedPlaceholder block) {
            if (toEnumNode == null) {
                CompilerDirectives.transferToInterpreter();
                toEnumNode = insert(DispatchHeadNodeFactory.createMethodCall(getContext()));
            }

            return toEnumNode.call(frame, array, "to_enum", null, getContext().getCoreLibrary().getEachSymbol());
        }

        @Specialization(guards = "isNull(array)")
        public Object eachNull(VirtualFrame frame, RubyArray array, RubyProc block) {
            return getContext().getCoreLibrary().getNilObject();
        }

        @Specialization(guards = "isIntegerFixnum(array)")
        public Object eachIntegerFixnum(VirtualFrame frame, RubyArray array, RubyProc block) {
            final int[] store = (int[]) array.getStore();

            int count = 0;

            try {
                outer:
                for (int n = 0; n < array.getSize(); n++) {
                    while (true) {
                        if (CompilerDirectives.inInterpreter()) {
                            count++;
                        }

                        try {
                            yield(frame, block, store[n]);
                            continue outer;
                        } catch (BreakException e) {
                            breakProfile.enter();
                            return e.getResult();
                        } catch (NextException e) {
                            nextProfile.enter();
                            continue outer;
                        } catch (RedoException e) {
                            redoProfile.enter();
                        }
                    }
                }
            } finally {
                if (CompilerDirectives.inInterpreter()) {
                    getRootNode().reportLoopCount(count);
                }
            }

            return array;
        }

        @Specialization(guards = "isLongFixnum(array)")
        public Object eachLongFixnum(VirtualFrame frame, RubyArray array, RubyProc block) {
            final long[] store = (long[]) array.getStore();

            int count = 0;

            try {
                outer:
                for (int n = 0; n < array.getSize(); n++) {
                    while (true) {
                        if (CompilerDirectives.inInterpreter()) {
                            count++;
                        }

                        try {
                            yield(frame, block, store[n]);
                            continue outer;
                        } catch (BreakException e) {
                            breakProfile.enter();
                            return e.getResult();
                        } catch (NextException e) {
                            nextProfile.enter();
                            continue outer;
                        } catch (RedoException e) {
                            redoProfile.enter();
                        }
                    }
                }
            } finally {
                if (CompilerDirectives.inInterpreter()) {
                    getRootNode().reportLoopCount(count);
                }
            }

            return array;
        }

        @Specialization(guards = "isFloat(array)")
        public Object eachFloat(VirtualFrame frame, RubyArray array, RubyProc block) {
            final double[] store = (double[]) array.getStore();

            int count = 0;

            try {
                outer:
                for (int n = 0; n < array.getSize(); n++) {
                    while (true) {
                        if (CompilerDirectives.inInterpreter()) {
                            count++;
                        }

                        try {
                            yield(frame, block, store[n]);
                            continue outer;
                        } catch (BreakException e) {
                            breakProfile.enter();
                            return e.getResult();
                        } catch (NextException e) {
                            nextProfile.enter();
                            continue outer;
                        } catch (RedoException e) {
                            redoProfile.enter();
                        }
                    }
                }
            } finally {
                if (CompilerDirectives.inInterpreter()) {
                    getRootNode().reportLoopCount(count);
                }
            }

            return array;
        }

        @Specialization(guards = "isObject(array)")
        public Object eachObject(VirtualFrame frame, RubyArray array, RubyProc block) {
            final Object[] store = (Object[]) array.getStore();

            int count = 0;

            try {
                outer:
                for (int n = 0; n < array.getSize(); n++) {
                    while (true) {
                        if (CompilerDirectives.inInterpreter()) {
                            count++;
                        }

                        try {
                            yield(frame, block, store[n]);
                            continue outer;
                        } catch (BreakException e) {
                            breakProfile.enter();
                            return e.getResult();
                        } catch (NextException e) {
                            nextProfile.enter();
                            continue outer;
                        } catch (RedoException e) {
                            redoProfile.enter();
                        }
                    }
                }
            } finally {
                if (CompilerDirectives.inInterpreter()) {
                    getRootNode().reportLoopCount(count);
                }
            }

            return array;
        }

    }

    @CoreMethod(names = "each_with_index", needsBlock = true)
    @ImportStatic(ArrayGuards.class)
    public abstract static class EachWithIndexNode extends YieldingCoreMethodNode {

        private final BranchProfile breakProfile = BranchProfile.create();
        private final BranchProfile nextProfile = BranchProfile.create();
        private final BranchProfile redoProfile = BranchProfile.create();

        public EachWithIndexNode(RubyContext context, SourceSection sourceSection) {
            super(context, sourceSection);
        }

        public EachWithIndexNode(EachWithIndexNode prev) {
            super(prev);
        }

        @Specialization(guards = "isNull(array)")
        public RubyArray eachWithEmpty(VirtualFrame frame, RubyArray array, RubyProc block) {
            return array;
        }

        @Specialization(guards = "isObject(array)")
        public Object eachWithIndexObject(VirtualFrame frame, RubyArray array, RubyProc block) {
            final Object[] store = (Object[]) array.getStore();

            int count = 0;

            try {
                outer:
                for (int n = 0; n < array.getSize(); n++) {
                    while (true) {
                        if (CompilerDirectives.inInterpreter()) {
                            count++;
                        }

                        try {
                            yield(frame, block, store[n], n);
                            continue outer;
                        } catch (BreakException e) {
                            breakProfile.enter();
                            return e.getResult();
                        } catch (NextException e) {
                            nextProfile.enter();
                            continue outer;
                        } catch (RedoException e) {
                            redoProfile.enter();
                        }
                    }
                }
            } finally {
                if (CompilerDirectives.inInterpreter()) {
                    getRootNode().reportLoopCount(count);
                }
            }

            return array;
        }

    }

    @CoreMethod(names = "include?", required = 1)
    public abstract static class IncludeNode extends ArrayCoreMethodNode {

        @Child private KernelNodes.SameOrEqualNode equalNode;

        public IncludeNode(RubyContext context, SourceSection sourceSection) {
            super(context, sourceSection);
            equalNode = KernelNodesFactory.SameOrEqualNodeFactory.create(context, sourceSection, new RubyNode[]{null,null});
        }

        public IncludeNode(IncludeNode prev) {
            super(prev);
            equalNode = prev.equalNode;
        }

        @Specialization(guards = "isNull(array)")
        public boolean includeNull(VirtualFrame frame, RubyArray array, Object value) {
            return false;
        }

        @Specialization(guards = "isIntegerFixnum(array)")
        public boolean includeIntegerFixnum(VirtualFrame frame, RubyArray array, Object value) {
            final int[] store = (int[]) array.getStore();

            for (int n = 0; n < array.getSize(); n++) {
                final Object stored = store[n];

                notDesignedForCompilation();

                if (equalNode.executeSameOrEqual(frame, stored, value)) {
                    return true;
                }
            }

            return false;
        }

        @Specialization(guards = "isLongFixnum(array)")
        public boolean includeLongFixnum(VirtualFrame frame, RubyArray array, Object value) {
            final long[] store = (long[]) array.getStore();

            for (int n = 0; n < array.getSize(); n++) {
                final Object stored = store[n];

                notDesignedForCompilation();

                if (equalNode.executeSameOrEqual(frame, stored, value)) {
                    return true;
                }
            }

            return false;
        }

        @Specialization(guards = "isFloat(array)")
        public boolean includeFloat(VirtualFrame frame, RubyArray array, Object value) {
            final double[] store = (double[]) array.getStore();

            for (int n = 0; n < array.getSize(); n++) {
                final Object stored = store[n];

                notDesignedForCompilation();

                if (equalNode.executeSameOrEqual(frame, stored, value)) {
                    return true;
                }
            }

            return false;
        }

        @Specialization(guards = "isObject(array)")
        public boolean includeObject(VirtualFrame frame, RubyArray array, Object value) {
            final Object[] store = (Object[]) array.getStore();

            for (int n = 0; n < array.getSize(); n++) {
                final Object stored = store[n];

                if (equalNode.executeSameOrEqual(frame, stored, value)) {
                    return true;
                }
            }

            return false;
        }

    }

    @CoreMethod(names = "initialize", needsBlock = true, optional = 2, raiseIfFrozenSelf = true)
    @ImportStatic(ArrayGuards.class)
    public abstract static class InitializeNode extends YieldingCoreMethodNode {

        @Child private ArrayBuilderNode arrayBuilder;

        public InitializeNode(RubyContext context, SourceSection sourceSection) {
            super(context, sourceSection);
            arrayBuilder = new ArrayBuilderNode.UninitializedArrayBuilderNode(context);
        }

        public InitializeNode(InitializeNode prev) {
            super(prev);
            arrayBuilder = prev.arrayBuilder;
        }

        @Specialization
        public RubyArray initialize(RubyArray array, UndefinedPlaceholder size, UndefinedPlaceholder defaultValue, UndefinedPlaceholder block) {
            return initialize(array, 0, getContext().getCoreLibrary().getNilObject(), block);
        }

        @Specialization
        public RubyArray initialize(RubyArray array, int size, UndefinedPlaceholder defaultValue, UndefinedPlaceholder block) {
            return initialize(array, size, getContext().getCoreLibrary().getNilObject(), block);
        }

        @Specialization
        public RubyArray initialize(RubyArray array, long size, UndefinedPlaceholder defaultValue, UndefinedPlaceholder block) {
            if (size > Integer.MAX_VALUE) {
                throw new IllegalStateException();
            }
            return initialize(array, (int) size, getContext().getCoreLibrary().getNilObject(), block);
        }

        @Specialization
        public RubyArray initialize(RubyArray array, int size, int defaultValue, UndefinedPlaceholder block) {
            final int[] store = new int[size];
            Arrays.fill(store, defaultValue);
            array.setStore(store, size);
            return array;
        }

        @Specialization
        public RubyArray initialize(RubyArray array, int size, long defaultValue, UndefinedPlaceholder block) {
            final long[] store = new long[size];
            Arrays.fill(store, defaultValue);
            array.setStore(store, size);
            return array;
        }

        @Specialization
        public RubyArray initialize(RubyArray array, int size, double defaultValue, UndefinedPlaceholder block) {
            final double[] store = new double[size];
            Arrays.fill(store, defaultValue);
            array.setStore(store, size);
            return array;
        }

        @Specialization(guards = "!isUndefinedPlaceholder(defaultValue)")
        public RubyArray initialize(RubyArray array, int size, Object defaultValue, UndefinedPlaceholder block) {
            final Object[] store = new Object[size];
            Arrays.fill(store, defaultValue);
            array.setStore(store, size);
            return array;
        }

        @Specialization
        public RubyArray initialize(VirtualFrame frame, RubyArray array, int size, UndefinedPlaceholder defaultValue, RubyProc block) {
            Object store = arrayBuilder.start(size);

            int count = 0;
            try {
                for (int n = 0; n < size; n++) {
                    if (CompilerDirectives.inInterpreter()) {
                        count++;
                    }

                    store = arrayBuilder.append(store, n, yield(frame, block, n));
                }
            } finally {
                if (CompilerDirectives.inInterpreter()) {
                    getRootNode().reportLoopCount(count);
                }
            }

            array.setStore(arrayBuilder.finish(store, size), size);
            return array;
        }

        @Specialization
        public RubyArray initialize(RubyArray array, RubyArray copy, UndefinedPlaceholder defaultValue, UndefinedPlaceholder block) {
            notDesignedForCompilation();
            array.setStore(copy.slowToArray(), copy.getSize());
            return array;
        }

    }

    @CoreMethod(names = "initialize_copy", visibility = Visibility.PRIVATE, required = 1, raiseIfFrozenSelf = true)
    @NodeChildren({
        @NodeChild(value = "self"),
        @NodeChild(value = "from")
    })
    @ImportGuards(ArrayGuards.class)
    public abstract static class InitializeCopyNode extends RubyNode {
        // TODO(cs): what about allocationSite ?

        public InitializeCopyNode(RubyContext context, SourceSection sourceSection) {
            super(context, sourceSection);
        }

        public InitializeCopyNode(InitializeCopyNode prev) {
            super(prev);
        }

<<<<<<< HEAD
        @Specialization(guards = "isOtherNull(self, from)")
=======
        @CreateCast("from") public RubyNode coerceOtherToAry(RubyNode other) {
            return ToAryNodeFactory.create(getContext(), getSourceSection(), other);
        }

        @Specialization(guards = "isOtherNull")
>>>>>>> 9a87aff6
        public RubyArray initializeCopyNull(RubyArray self, RubyArray from) {
            if (self == from) {
                return self;
            }
            self.setStore(null, 0);
            return self;
        }

        @Specialization(guards = "isOtherIntegerFixnum(self, from)")
        public RubyArray initializeCopyIntegerFixnum(RubyArray self, RubyArray from) {
            if (self == from) {
                return self;
            }
            self.setStore(Arrays.copyOf((int[]) from.getStore(), from.getSize()), from.getSize());
            return self;
        }

        @Specialization(guards = "isOtherLongFixnum(self, from)")
        public RubyArray initializeCopyLongFixnum(RubyArray self, RubyArray from) {
            if (self == from) {
                return self;
            }
            self.setStore(Arrays.copyOf((long[]) from.getStore(), from.getSize()), from.getSize());
            return self;
        }

        @Specialization(guards = "isOtherFloat(self, from)")
        public RubyArray initializeCopyFloat(RubyArray self, RubyArray from) {
            if (self == from) {
                return self;
            }
            self.setStore(Arrays.copyOf((double[]) from.getStore(), from.getSize()), from.getSize());
            return self;
        }

        @Specialization(guards = "isOtherObject(self, from)")
        public RubyArray initializeCopyObject(RubyArray self, RubyArray from) {
            if (self == from) {
                return self;
            }
            self.setStore(Arrays.copyOf((Object[]) from.getStore(), from.getSize()), from.getSize());
            return self;
        }

    }

    @CoreMethod(names = {"inject", "reduce"}, needsBlock = true, optional = 1)
    @ImportStatic(ArrayGuards.class)
    public abstract static class InjectNode extends YieldingCoreMethodNode {

        @Child private CallDispatchHeadNode dispatch;

        public InjectNode(RubyContext context, SourceSection sourceSection) {
            super(context, sourceSection);
            dispatch = DispatchHeadNodeFactory.createMethodCall(context, MissingBehavior.CALL_METHOD_MISSING);
        }

        public InjectNode(InjectNode prev) {
            super(prev);
            dispatch = prev.dispatch;
        }

        @Specialization(guards = "isIntegerFixnum(array)")
        public Object injectIntegerFixnum(VirtualFrame frame, RubyArray array, Object initial, RubyProc block) {
            int count = 0;

            final int[] store = (int[]) array.getStore();

            Object accumulator = initial;

            try {
                for (int n = 0; n < array.getSize(); n++) {
                    if (CompilerDirectives.inInterpreter()) {
                        count++;
                    }

                    accumulator = yield(frame, block, accumulator, store[n]);
                }
            } finally {
                if (CompilerDirectives.inInterpreter()) {
                    getRootNode().reportLoopCount(count);
                }
            }

            return accumulator;
        }

        @Specialization(guards = "isLongFixnum(array)")
        public Object injectLongFixnum(VirtualFrame frame, RubyArray array, Object initial, RubyProc block) {
            int count = 0;

            final long[] store = (long[]) array.getStore();

            Object accumulator = initial;

            try {
                for (int n = 0; n < array.getSize(); n++) {
                    if (CompilerDirectives.inInterpreter()) {
                        count++;
                    }

                    accumulator = yield(frame, block, accumulator, store[n]);
                }
            } finally {
                if (CompilerDirectives.inInterpreter()) {
                    getRootNode().reportLoopCount(count);
                }
            }

            return accumulator;
        }

        @Specialization(guards = "isFloat(array)")
        public Object injectFloat(VirtualFrame frame, RubyArray array, Object initial, RubyProc block) {
            int count = 0;

            final double[] store = (double[]) array.getStore();

            Object accumulator = initial;

            try {
                for (int n = 0; n < array.getSize(); n++) {
                    if (CompilerDirectives.inInterpreter()) {
                        count++;
                    }

                    accumulator = yield(frame, block, accumulator, store[n]);
                }
            } finally {
                if (CompilerDirectives.inInterpreter()) {
                    getRootNode().reportLoopCount(count);
                }
            }

            return accumulator;
        }

        @Specialization(guards = "isObject(array)")
        public Object injectObject(VirtualFrame frame, RubyArray array, Object initial, RubyProc block) {
            int count = 0;

            final Object[] store = (Object[]) array.getStore();

            Object accumulator = initial;

            try {
                for (int n = 0; n < array.getSize(); n++) {
                    if (CompilerDirectives.inInterpreter()) {
                        count++;
                    }

                    accumulator = yield(frame, block, accumulator, store[n]);
                }
            } finally {
                if (CompilerDirectives.inInterpreter()) {
                    getRootNode().reportLoopCount(count);
                }
            }

            return accumulator;
        }

        @Specialization
        public Object inject(VirtualFrame frame, RubyArray array, RubySymbol symbol, UndefinedPlaceholder unused) {
            notDesignedForCompilation();

            final Object[] store = array.slowToArray();

            if (store.length < 2) {
                if (store.length == 1) {
                    return store[0];
                } else {
                    return getContext().getCoreLibrary().getNilObject();
                }
            }

            Object accumulator = dispatch.call(frame, store[0], symbol, null, store[1]);

            for (int n = 2; n < array.getSize(); n++) {
                accumulator = dispatch.call(frame, accumulator, symbol, null, store[n]);
            }

            return accumulator;
        }

    }

    @CoreMethod(names = "insert", required = 2, raiseIfFrozenSelf = true)
    public abstract static class InsertNode extends ArrayCoreMethodNode {

        private final BranchProfile tooSmallBranch = BranchProfile.create();

        public InsertNode(RubyContext context, SourceSection sourceSection) {
            super(context, sourceSection);
        }

        public InsertNode(InsertNode prev) {
            super(prev);
        }

        @Specialization(guards = "isNull(array)")
        public Object insert(RubyArray array, int index, Object value) {
            notDesignedForCompilation();

            final Object[] store = new Object[index + 1];
            Arrays.fill(store, getContext().getCoreLibrary().getNilObject());
            store[index] = value;
            array.setStore(store, array.getSize() + 1);
            return array;
        }

        @Specialization(guards = "isIntegerFixnum(array)")
        public Object insert(RubyArray array, int index, int value) {
            final int normalizedIndex = array.normalizeIndex(index);
            final int[] store = (int[]) array.getStore();

            if (normalizedIndex < 0) {
                tooSmallBranch.enter();
                throw new UnsupportedOperationException();
            } else if (array.getSize() > store.length + 1) {
                CompilerDirectives.transferToInterpreter();
                throw new UnsupportedOperationException();
            } else {
                System.arraycopy(store, normalizedIndex, store, normalizedIndex + 1, array.getSize() - normalizedIndex);
                store[normalizedIndex] = value;
                array.setStore(store, array.getSize() + 1);
            }

            return array;
        }

    }

    @CoreMethod(names = {"inspect", "to_s"})
    public abstract static class InspectNode extends CoreMethodNode {

        @Child private CallDispatchHeadNode inspect;

        public InspectNode(RubyContext context, SourceSection sourceSection) {
            super(context, sourceSection);
            inspect = DispatchHeadNodeFactory.createMethodCall(context);
        }

        public InspectNode(InspectNode prev) {
            super(prev);
            inspect = prev.inspect;
        }

        @Specialization
        public RubyString inspect(VirtualFrame frame, RubyArray array) {
            notDesignedForCompilation();

            final StringBuilder builder = new StringBuilder();
            final Object[] objects = array.slowToArray();

            builder.append("[");

            for (int n = 0; n < objects.length; n++) {
                if (n > 0) {
                    builder.append(", ");
                }

                // TODO(CS): cast

                final RubyString string = (RubyString) inspect.call(frame, objects[n], "inspect", null);
                builder.append(string.getBytes().toString());
            }

            builder.append("]");

            return getContext().makeString(builder.toString());
        }

    }

    @CoreMethod(names = "join", optional = 1)
    public abstract static class JoinNode extends ArrayCoreMethodNode {

        public JoinNode(RubyContext context, SourceSection sourceSection) {
            super(context, sourceSection);
        }

        public JoinNode(JoinNode prev) {
            super(prev);
        }

        @Specialization
        public RubyString join(RubyArray array, UndefinedPlaceholder unused) {
            Object separator = getContext().getCoreLibrary().getGlobalVariablesObject().getInstanceVariable("$,");
            if (separator == getContext().getCoreLibrary().getNilObject()) {
                separator = getContext().makeString("");
            }

            if (separator instanceof RubyString) {
                return join(array, (RubyString) separator);
            } else {
                throw new UnsupportedOperationException();
            }
        }

        @Specialization
        public RubyString join(RubyArray array, RubyString separator) {
            notDesignedForCompilation();

            final StringBuilder builder = new StringBuilder();

            final Object[] objects = array.slowToArray();

            for (int n = 0; n < objects.length; n++) {
                if (n > 0) {
                    builder.append(separator);
                }

                builder.append(objects[n]);
            }

            return getContext().makeString(builder.toString());
        }

    }

    @CoreMethod(names = {"map", "collect"}, needsBlock = true)
    @ImportStatic(ArrayGuards.class)
    public abstract static class MapNode extends YieldingCoreMethodNode {

        @Child private ArrayBuilderNode arrayBuilder;

        public MapNode(RubyContext context, SourceSection sourceSection) {
            super(context, sourceSection);
            arrayBuilder = new ArrayBuilderNode.UninitializedArrayBuilderNode(context);
        }

        public MapNode(MapNode prev) {
            super(prev);
            arrayBuilder = prev.arrayBuilder;
        }

        @Specialization(guards = "isNull(array)")
        public RubyArray mapNull(RubyArray array, RubyProc block) {
            return new RubyArray(getContext().getCoreLibrary().getArrayClass());
        }

        @Specialization(guards = "isIntegerFixnum(array)")
        public RubyArray mapIntegerFixnum(VirtualFrame frame, RubyArray array, RubyProc block) {
            final int[] store = (int[]) array.getStore();
            final int arraySize = array.getSize();
            Object mappedStore = arrayBuilder.start(arraySize);

            int count = 0;

            try {
                for (int n = 0; n < array.getSize(); n++) {
                    if (CompilerDirectives.inInterpreter()) {
                        count++;
                    }

                    mappedStore = arrayBuilder.append(mappedStore, n, yield(frame, block, store[n]));
                }
            } finally {
                if (CompilerDirectives.inInterpreter()) {
                    getRootNode().reportLoopCount(count);
                }
            }

            return new RubyArray(getContext().getCoreLibrary().getArrayClass(), arrayBuilder.finish(mappedStore, arraySize), arraySize);
        }

        @Specialization(guards = "isLongFixnum(array)")
        public RubyArray mapLongFixnum(VirtualFrame frame, RubyArray array, RubyProc block) {
            final long[] store = (long[]) array.getStore();
            final int arraySize = array.getSize();
            Object mappedStore = arrayBuilder.start(arraySize);

            int count = 0;

            try {
                for (int n = 0; n < array.getSize(); n++) {
                    if (CompilerDirectives.inInterpreter()) {
                        count++;
                    }

                    mappedStore = arrayBuilder.append(mappedStore, n, yield(frame, block, store[n]));
                }
            } finally {
                if (CompilerDirectives.inInterpreter()) {
                    getRootNode().reportLoopCount(count);
                }
            }

            return new RubyArray(getContext().getCoreLibrary().getArrayClass(), arrayBuilder.finish(mappedStore, arraySize), arraySize);
        }

        @Specialization(guards = "isFloat(array)")
        public RubyArray mapFloat(VirtualFrame frame, RubyArray array, RubyProc block) {
            final double[] store = (double[]) array.getStore();
            final int arraySize = array.getSize();
            Object mappedStore = arrayBuilder.start(arraySize);

            int count = 0;

            try {
                for (int n = 0; n < array.getSize(); n++) {
                    if (CompilerDirectives.inInterpreter()) {
                        count++;
                    }

                    mappedStore = arrayBuilder.append(mappedStore, n, yield(frame, block, store[n]));
                }
            } finally {
                if (CompilerDirectives.inInterpreter()) {
                    getRootNode().reportLoopCount(count);
                }
            }

            return new RubyArray(getContext().getCoreLibrary().getArrayClass(), arrayBuilder.finish(mappedStore, arraySize), arraySize);
        }

        @Specialization(guards = "isObject(array)")
        public RubyArray mapObject(VirtualFrame frame, RubyArray array, RubyProc block) {
            final Object[] store = (Object[]) array.getStore();
            final int arraySize = array.getSize();
            Object mappedStore = arrayBuilder.start(arraySize);

            int count = 0;

            try {
                for (int n = 0; n < array.getSize(); n++) {
                    if (CompilerDirectives.inInterpreter()) {
                        count++;
                    }

                    mappedStore = arrayBuilder.append(mappedStore, n, yield(frame, block, store[n]));
                }
            } finally {
                if (CompilerDirectives.inInterpreter()) {
                    getRootNode().reportLoopCount(count);
                }
            }

            return new RubyArray(getContext().getCoreLibrary().getArrayClass(), arrayBuilder.finish(mappedStore, arraySize), arraySize);
        }
    }

    @CoreMethod(names = {"map!", "collect!"}, needsBlock = true, raiseIfFrozenSelf = true)
    @ImportStatic(ArrayGuards.class)
    public abstract static class MapInPlaceNode extends YieldingCoreMethodNode {

        @Child private ArrayBuilderNode arrayBuilder;

        public MapInPlaceNode(RubyContext context, SourceSection sourceSection) {
            super(context, sourceSection);
            arrayBuilder = new ArrayBuilderNode.UninitializedArrayBuilderNode(context);
        }

        public MapInPlaceNode(MapInPlaceNode prev) {
            super(prev);
            arrayBuilder = prev.arrayBuilder;
        }

        @Specialization(guards = "isNull(array)")
        public RubyArray mapInPlaceNull(RubyArray array, RubyProc block) {
            return array;
        }

        @Specialization(guards = "isIntegerFixnum(array)")
        public RubyArray mapInPlaceFixnumInteger(VirtualFrame frame, RubyArray array, RubyProc block) {
            final int[] store = (int[]) array.getStore();
            final int arraySize = array.getSize();
            Object mappedStore = arrayBuilder.start(arraySize);

            int count = 0;

            try {
                for (int n = 0; n < array.getSize(); n++) {
                    if (CompilerDirectives.inInterpreter()) {
                        count++;
                    }

                    mappedStore = arrayBuilder.append(mappedStore, n, yield(frame, block, store[n]));
                }
            } finally {
                if (CompilerDirectives.inInterpreter()) {
                    getRootNode().reportLoopCount(count);
                }
            }

            array.setStore(arrayBuilder.finish(mappedStore, arraySize), arraySize);

            return array;
        }

        @Specialization(guards = "isObject(array)")
        public RubyArray mapInPlaceObject(VirtualFrame frame, RubyArray array, RubyProc block) {
            final Object[] store = (Object[]) array.getStore();
            final int arraySize = array.getSize();
            Object mappedStore = arrayBuilder.start(arraySize);

            int count = 0;

            try {
                for (int n = 0; n < array.getSize(); n++) {
                    if (CompilerDirectives.inInterpreter()) {
                        count++;
                    }

                    mappedStore = arrayBuilder.append(mappedStore, n, yield(frame, block, store[n]));
                }
            } finally {
                if (CompilerDirectives.inInterpreter()) {
                    getRootNode().reportLoopCount(count);
                }
            }

            array.setStore(arrayBuilder.finish(mappedStore, arraySize), arraySize);

            return array;
        }
    }

    // TODO: move into Enumerable?

    @CoreMethod(names = "max")
    public abstract static class MaxNode extends ArrayCoreMethodNode {

        @Child private CallDispatchHeadNode eachNode;
        private final MaxBlock maxBlock;

        public MaxNode(RubyContext context, SourceSection sourceSection) {
            super(context, sourceSection);
            eachNode = DispatchHeadNodeFactory.createMethodCall(context);
            maxBlock = context.getCoreLibrary().getArrayMaxBlock();
        }

        public MaxNode(MaxNode prev) {
            super(prev);
            eachNode = prev.eachNode;
            maxBlock = prev.maxBlock;
        }

        @Specialization
        public Object max(VirtualFrame frame, RubyArray array) {
            // TODO: can we just write to the frame instead of having this indirect object?

            final Memo<Object> maximum = new Memo<>();

            final VirtualFrame maximumClosureFrame = Truffle.getRuntime().createVirtualFrame(RubyArguments.pack(null, null, array, null, new Object[] {}), maxBlock.getFrameDescriptor());
            maximumClosureFrame.setObject(maxBlock.getFrameSlot(), maximum);

            final RubyProc block = new RubyProc(getContext().getCoreLibrary().getProcClass(), RubyProc.Type.PROC,
                    maxBlock.getSharedMethodInfo(), maxBlock.getCallTarget(), maxBlock.getCallTarget(),
                    maxBlock.getCallTarget(), maximumClosureFrame.materialize(), null, array, null);

            eachNode.call(frame, array, "each", block);

            if (maximum.get() == null) {
                return getContext().getCoreLibrary().getNilObject();
            } else {
                return maximum.get();
            }
        }

    }

    public abstract static class MaxBlockNode extends CoreMethodNode {

        @Child private CallDispatchHeadNode compareNode;

        public MaxBlockNode(RubyContext context, SourceSection sourceSection) {
            super(context, sourceSection);
            compareNode = DispatchHeadNodeFactory.createMethodCall(context);
        }

        public MaxBlockNode(MaxBlockNode prev) {
            super(prev);
            compareNode = prev.compareNode;
        }

        @Specialization
        public RubyNilClass max(VirtualFrame frame, Object maximumObject, Object value) {
            final Memo<Object> maximum = (Memo<Object>) maximumObject;

            // TODO(CS): cast

            final Object current = maximum.get();

            if (current == null || (int) compareNode.call(frame, value, "<=>", null, current) < 0) {
                maximum.set(value);
            }

            return getContext().getCoreLibrary().getNilObject();
        }

    }

    public static class MaxBlock {

        private final FrameDescriptor frameDescriptor;
        private final FrameSlot frameSlot;
        private final SharedMethodInfo sharedMethodInfo;
        private final CallTarget callTarget;

        public MaxBlock(RubyContext context) {
            final SourceSection sourceSection = new CoreSourceSection("Array", "max");

            frameDescriptor = new FrameDescriptor();
            frameSlot = frameDescriptor.addFrameSlot("maximum_memo");

            sharedMethodInfo = new SharedMethodInfo(sourceSection, null, Arity.NO_ARGUMENTS, "max", false, null, false);

            callTarget = Truffle.getRuntime().createCallTarget(new RubyRootNode(
                    context, sourceSection, null, sharedMethodInfo,
                    ArrayNodesFactory.MaxBlockNodeFactory.create(context, sourceSection, new RubyNode[]{
                            ReadLevelVariableNodeFactory.create(context, sourceSection, frameSlot, 1),
                            new ReadPreArgumentNode(context, sourceSection, 0, MissingArgumentBehaviour.RUNTIME_ERROR)
                    })));
        }

        public FrameDescriptor getFrameDescriptor() {
            return frameDescriptor;
        }

        public FrameSlot getFrameSlot() {
            return frameSlot;
        }

        public SharedMethodInfo getSharedMethodInfo() {
            return sharedMethodInfo;
        }

        public CallTarget getCallTarget() {
            return callTarget;
        }
    }

    @CoreMethod(names = "min")
    public abstract static class MinNode extends ArrayCoreMethodNode {

        @Child private CallDispatchHeadNode eachNode;
        private final MinBlock minBlock;

        public MinNode(RubyContext context, SourceSection sourceSection) {
            super(context, sourceSection);
            eachNode = DispatchHeadNodeFactory.createMethodCall(context);
            minBlock = context.getCoreLibrary().getArrayMinBlock();
        }

        public MinNode(MinNode prev) {
            super(prev);
            eachNode = prev.eachNode;
            minBlock = prev.minBlock;
        }

        @Specialization
        public Object min(VirtualFrame frame, RubyArray array) {
            // TODO: can we just write to the frame instead of having this indirect object?

            final Memo<Object> minimum = new Memo<>();

            final VirtualFrame minimumClosureFrame = Truffle.getRuntime().createVirtualFrame(RubyArguments.pack(null, null, array, null, new Object[] {}), minBlock.getFrameDescriptor());
            minimumClosureFrame.setObject(minBlock.getFrameSlot(), minimum);

            final RubyProc block = new RubyProc(getContext().getCoreLibrary().getProcClass(), RubyProc.Type.PROC,
                    minBlock.getSharedMethodInfo(), minBlock.getCallTarget(), minBlock.getCallTarget(),
                    minBlock.getCallTarget(), minimumClosureFrame.materialize(), null, array, null);

            eachNode.call(frame, array, "each", block);

            if (minimum.get() == null) {
                return getContext().getCoreLibrary().getNilObject();
            } else {
                return minimum.get();
            }
        }

    }

    public abstract static class MinBlockNode extends CoreMethodNode {

        @Child private CallDispatchHeadNode compareNode;

        public MinBlockNode(RubyContext context, SourceSection sourceSection) {
            super(context, sourceSection);
            compareNode = DispatchHeadNodeFactory.createMethodCall(context);
        }

        public MinBlockNode(MinBlockNode prev) {
            super(prev);
            compareNode = prev.compareNode;
        }

        @Specialization
        public RubyNilClass min(VirtualFrame frame, Object minimumObject, Object value) {
            final Memo<Object> minimum = (Memo<Object>) minimumObject;

            // TODO(CS): cast

            final Object current = minimum.get();

            if (current == null || (int) compareNode.call(frame, value, "<=>", null, current) < 0) {
                minimum.set(value);
            }

            return getContext().getCoreLibrary().getNilObject();
        }

    }

    public static class MinBlock {

        private final FrameDescriptor frameDescriptor;
        private final FrameSlot frameSlot;
        private final SharedMethodInfo sharedMethodInfo;
        private final CallTarget callTarget;

        public MinBlock(RubyContext context) {
            final SourceSection sourceSection = new CoreSourceSection("Array", "min");

            frameDescriptor = new FrameDescriptor();
            frameSlot = frameDescriptor.addFrameSlot("minimum_memo");

            sharedMethodInfo = new SharedMethodInfo(sourceSection, null, Arity.NO_ARGUMENTS, "min", false, null, false);

            callTarget = Truffle.getRuntime().createCallTarget(new RubyRootNode(
                    context, sourceSection, null, sharedMethodInfo,
                    ArrayNodesFactory.MinBlockNodeFactory.create(context, sourceSection, new RubyNode[]{
                            ReadLevelVariableNodeFactory.create(context, sourceSection, frameSlot, 1),
                            new ReadPreArgumentNode(context, sourceSection, 0, MissingArgumentBehaviour.RUNTIME_ERROR)
                    })));
        }

        public FrameDescriptor getFrameDescriptor() {
            return frameDescriptor;
        }

        public FrameSlot getFrameSlot() {
            return frameSlot;
        }

        public SharedMethodInfo getSharedMethodInfo() {
            return sharedMethodInfo;
        }

        public CallTarget getCallTarget() {
            return callTarget;
        }
    }

    @CoreMethod(names = "pack", required = 1)
    public abstract static class PackNode extends ArrayCoreMethodNode {

        @Child private CallDispatchHeadNode toStringNode;

        public PackNode(RubyContext context, SourceSection sourceSection) {
            super(context, sourceSection);
        }

        public PackNode(PackNode prev) {
            super(prev);
            toStringNode = prev.toStringNode;
        }
        
        // TODO CS 3-Mar-15 to be honest these two specialisations are a bit sneaky - we'll get rid of them ASAP

        @Specialization(guards = {"arrayIsInts(array)", "formatIsXN2000(array, format)"})
        public RubyString packXN2000(RubyArray array, RubyString format) {
            final int size = array.getSize();
            final int[] store = (int[]) array.getStore();
            final byte[] bytes = new byte[1 + size * 4];
            
            // bytes[0] = 0 is implicit

            for (int n = 0; n < size; n++) {
                final int value = store[n];
                final int byteOffset = 1 + n * 4;
                bytes[byteOffset + 3] = (byte) (value >>> 24);
                bytes[byteOffset + 2] = (byte) (value >>> 16);
                bytes[byteOffset + 1] = (byte) (value >>> 8);
                bytes[byteOffset + 0] = (byte) value;
            }

            // TODO CS 3-Mar-15 should be tainting here - but ideally have a pack node, and then taint on top of that

            return new RubyString(getContext().getCoreLibrary().getStringClass(), new ByteList(bytes));
        }

        @Specialization(guards = {"arrayIsLongs(array)", "formatIsLStar(array, format)"})
        public RubyString packLStar(RubyArray array, RubyString format) {
            final int size = array.getSize();
            final long[] store = (long[]) array.getStore();
            final byte[] bytes = new byte[size * 4];

            for (int n = 0; n < size; n++) {
                final int value = (int) store[n]; // happy to truncate
                final int byteOffset = n * 4;
                // TODO CS 3-Mar-15 this should be native endian
                bytes[byteOffset + 3] = (byte) (value >>> 24);
                bytes[byteOffset + 2] = (byte) (value >>> 16);
                bytes[byteOffset + 1] = (byte) (value >>> 8);
                bytes[byteOffset + 0] = (byte) value;
            }

            // TODO CS 1-Mar-15 should be tainting here - but ideally have a pack node, and then taint on top of that

            return new RubyString(getContext().getCoreLibrary().getStringClass(), new ByteList(bytes));
        }

        @Specialization
        public RubyString pack(VirtualFrame frame, RubyArray array, RubyString format) {
            notDesignedForCompilation();

            final Object[] objects = array.slowToArray();
            final IRubyObject[] jrubyObjects = new IRubyObject[objects.length];

            for (int n = 0; n < objects.length; n++) {
                if (objects[n] instanceof RubyNilClass || objects[n] instanceof Integer || objects[n] instanceof Long
                        || objects[n] instanceof RubyBignum || objects[n] instanceof Double || objects[n] instanceof RubyString) {
                    jrubyObjects[n] = getContext().toJRuby(objects[n]);
                } else {
                    if (toStringNode == null) {
                        CompilerDirectives.transferToInterpreter();
                        toStringNode = insert(DispatchHeadNodeFactory.createMethodCall(getContext(), MissingBehavior.RETURN_MISSING));
                    }

                    final Object result = toStringNode.call(frame, objects[n], "to_str", null);

                    if (result == DispatchNode.MISSING) {
                        throw new RaiseException(getContext().getCoreLibrary().typeErrorNoImplicitConversion(objects[n], "String", this));
                    } else if (result instanceof RubyString) {
                        jrubyObjects[n] = getContext().toJRuby((RubyString) result);
                    } else {
                        throw new RaiseException(getContext().getCoreLibrary().typeErrorNoImplicitConversion(objects[n], "String", this));
                    }
                }
            }

            try {
                return getContext().toTruffle(
                        org.jruby.util.Pack.pack(
                                getContext().getRuntime().getCurrentContext(),
                                getContext().getRuntime(),
                                getContext().getRuntime().newArray(jrubyObjects),
                                getContext().toJRuby(format)));
            } catch (org.jruby.exceptions.RaiseException e) {
                throw new RaiseException(getContext().toTruffle(e.getException(), this));
            }
        }

        @Specialization(guards = "!isRubyString(format)")
        public RubyString pack(VirtualFrame frame, RubyArray array, Object format) {
            // TODO CS 1-Mar-15 sloppy until I can get @CreateCast to work

            if (toStringNode == null) {
                CompilerDirectives.transferToInterpreter();
                toStringNode = insert(DispatchHeadNodeFactory.createMethodCall(getContext(), MissingBehavior.RETURN_MISSING));
            }

            final Object result = toStringNode.call(frame, format, "to_str", null);

            if (result == DispatchNode.MISSING) {
                throw new RaiseException(getContext().getCoreLibrary().typeErrorNoImplicitConversion(format, "String", this));
            }

            if (result instanceof RubyString) {
                return pack(frame, array, (RubyString) result);
            }

            throw new UnsupportedOperationException();
        }

        protected boolean arrayIsInts(RubyArray array) {
            return array.getStore() instanceof int[];
        }

        protected boolean arrayIsLongs(RubyArray array) {
            return array.getStore() instanceof long[];
        }

        protected boolean formatIsLStar(RubyArray array, RubyString format) {
            final ByteList byteList = format.getByteList();
            
            if (!byteList.getEncoding().isAsciiCompatible()) {
                return false;
            }
            
            if (byteList.length() != 2) {
                return false;
            }
            
            final byte[] bytes = byteList.unsafeBytes();
            return bytes[0] == 'L' && bytes[1] == '*';
        }

        protected boolean formatIsXN2000(RubyArray array, RubyString format) {
            final ByteList byteList = format.getByteList();

            if (!byteList.getEncoding().isAsciiCompatible()) {
                return false;
            }

            if (byteList.length() != 6) {
                return false;
            }

            final byte[] bytes = byteList.unsafeBytes();
            return bytes[0] == 'x' && bytes[1] == 'N' && bytes[2] == '2' && bytes[3] == '0' && bytes[4] == '0' && bytes[5] == '0';
        }

    }

    @CoreMethod(names = "pop", raiseIfFrozenSelf = true)
    public abstract static class PopNode extends ArrayCoreMethodNode {

        public PopNode(RubyContext context, SourceSection sourceSection) {
            super(context, sourceSection);
        }

        public PopNode(PopNode prev) {
            super(prev);
        }

        @Specialization(guards = "isNull(array)")
        public Object popNil(RubyArray array) {
            return getContext().getCoreLibrary().getNilObject();
        }

        @Specialization(guards = "isIntegerFixnum(array)", rewriteOn = UnexpectedResultException.class)
        public int popIntegerFixnumInBounds(RubyArray array) throws UnexpectedResultException {
            if (CompilerDirectives.injectBranchProbability(CompilerDirectives.UNLIKELY_PROBABILITY, array.getSize() == 0)) {
                throw new UnexpectedResultException(getContext().getCoreLibrary().getNilObject());
            } else {
                final int[] store = ((int[]) array.getStore());
                final int value = store[array.getSize() - 1];
                array.setStore(store, array.getSize() - 1);
                return value;
            }
        }

        @Specialization(contains = "popIntegerFixnumInBounds", guards = "isIntegerFixnum(array)")
        public Object popIntegerFixnum(RubyArray array) {
            if (CompilerDirectives.injectBranchProbability(CompilerDirectives.UNLIKELY_PROBABILITY, array.getSize() == 0)) {
                return getContext().getCoreLibrary().getNilObject();
            } else {
                final int[] store = ((int[]) array.getStore());
                final int value = store[array.getSize() - 1];
                array.setStore(store, array.getSize() - 1);
                return value;
            }
        }

        @Specialization(guards = "isLongFixnum(array)", rewriteOn = UnexpectedResultException.class)
        public long popLongFixnumInBounds(RubyArray array) throws UnexpectedResultException {
            if (CompilerDirectives.injectBranchProbability(CompilerDirectives.UNLIKELY_PROBABILITY, array.getSize() == 0)) {
                throw new UnexpectedResultException(getContext().getCoreLibrary().getNilObject());
            } else {
                final long[] store = ((long[]) array.getStore());
                final long value = store[array.getSize() - 1];
                array.setStore(store, array.getSize() - 1);
                return value;
            }
        }

        @Specialization(contains = "popLongFixnumInBounds", guards = "isLongFixnum(array)")
        public Object popLongFixnum(RubyArray array) {
            if (CompilerDirectives.injectBranchProbability(CompilerDirectives.UNLIKELY_PROBABILITY, array.getSize() == 0)) {
                return getContext().getCoreLibrary().getNilObject();
            } else {
                final long[] store = ((long[]) array.getStore());
                final long value = store[array.getSize() - 1];
                array.setStore(store, array.getSize() - 1);
                return value;
            }
        }

        @Specialization(guards = "isFloat(array)", rewriteOn = UnexpectedResultException.class)
        public double popFloatInBounds(RubyArray array) throws UnexpectedResultException {
            if (CompilerDirectives.injectBranchProbability(CompilerDirectives.UNLIKELY_PROBABILITY, array.getSize() == 0)) {
                throw new UnexpectedResultException(getContext().getCoreLibrary().getNilObject());
            } else {
                final double[] store = ((double[]) array.getStore());
                final double value = store[array.getSize() - 1];
                array.setStore(store, array.getSize() - 1);
                return value;
            }
        }

        @Specialization(contains = "popFloatInBounds", guards = "isFloat(array)")
        public Object popFloat(RubyArray array) {
            if (CompilerDirectives.injectBranchProbability(CompilerDirectives.UNLIKELY_PROBABILITY, array.getSize() == 0)) {
                return getContext().getCoreLibrary().getNilObject();
            } else {
                final double[] store = ((double[]) array.getStore());
                final double value = store[array.getSize() - 1];
                array.setStore(store, array.getSize() - 1);
                return value;
            }
        }

        @Specialization(guards = "isObject(array)")
        public Object popObject(RubyArray array) {
            if (CompilerDirectives.injectBranchProbability(CompilerDirectives.UNLIKELY_PROBABILITY, array.getSize() == 0)) {
                return getContext().getCoreLibrary().getNilObject();
            } else {
                final Object[] store = ((Object[]) array.getStore());
                final Object value = store[array.getSize() - 1];
                array.setStore(store, array.getSize() - 1);
                return value;
            }
        }

    }

    @CoreMethod(names = "product", required = 1)
    public abstract static class ProductNode extends ArrayCoreMethodNode {

        public ProductNode(RubyContext context, SourceSection sourceSection) {
            super(context, sourceSection);
        }

        public ProductNode(ProductNode prev) {
            super(prev);
        }

        @Specialization(guards = {"isObject(array)", "isOtherObject(array, other)"})
        public Object product(RubyArray array, RubyArray other) {
            final Object[] a = (Object[]) array.getStore();
            final int aLength = array.getSize();

            final Object[] b = (Object[]) other.getStore();
            final int bLength = other.getSize();

            final Object[] pairs = new Object[aLength * bLength];

            for (int an = 0; an < aLength; an++) {
                for (int bn = 0; bn < bLength; bn++) {
                    pairs[an * bLength + bn] = new RubyArray(getContext().getCoreLibrary().getArrayClass(), new Object[]{a[an], b[bn]}, 2);
                }
            }

            return new RubyArray(getContext().getCoreLibrary().getArrayClass(), pairs, pairs.length);
        }

    }

    @CoreMethod(names = {"push", "<<", "__append__"}, argumentsAsArray = true, raiseIfFrozenSelf = true)
    public abstract static class PushNode extends ArrayCoreMethodNode {

        private final BranchProfile extendBranch = BranchProfile.create();

        public PushNode(RubyContext context, SourceSection sourceSection) {
            super(context, sourceSection);
        }

        public PushNode(PushNode prev) {
            super(prev);
        }

        @Specialization(guards = {"isNull(array)", "isSingleIntegerFixnum(array, values)"})
        public RubyArray pushEmptySingleIntegerFixnum(RubyArray array, Object... values) {
            array.setStore(new int[]{(int) values[0]}, 1);
            return array;
        }

        @Specialization(guards = {"isNull(array)", "isSingleLongFixnum(array, values)"})
        public RubyArray pushEmptySingleIntegerLong(RubyArray array, Object... values) {
            array.setStore(new long[]{(long) values[0]}, 1);
            return array;
        }

        @Specialization(guards = "isNull(array)")
        public RubyArray pushEmptyObjects(RubyArray array, Object... values) {
            array.setStore(values, values.length);
            return array;
        }

        @Specialization(guards = {"isIntegerFixnum(array)", "isSingleIntegerFixnum(array, values)"})
        public RubyArray pushIntegerFixnumSingleIntegerFixnum(RubyArray array, Object... values) {
            final int oldSize = array.getSize();
            final int newSize = oldSize + 1;

            int[] store = (int[]) array.getStore();

            if (store.length < newSize) {
                extendBranch.enter();
                store = Arrays.copyOf(store, ArrayUtils.capacity(store.length, newSize));
            }

            store[oldSize] = (int) values[0];
            array.setStore(store, newSize);
            return array;
        }

        @Specialization(guards = { "isIntegerFixnum(array)", "!isSingleIntegerFixnum(array, values)", "!isSingleLongFixnum(array, values)" })
        public RubyArray pushIntegerFixnum(RubyArray array, Object... values) {
            final int oldSize = array.getSize();
            final int newSize = oldSize + values.length;

            int[] oldStore = (int[]) array.getStore();
            final Object[] store;

            if (oldStore.length < newSize) {
                extendBranch.enter();
                store = ArrayUtils.box(oldStore, ArrayUtils.capacity(oldStore.length, newSize) - oldStore.length);
            } else {
                store = ArrayUtils.box(oldStore);
            }

            for (int n = 0; n < values.length; n++) {
                store[oldSize + n] = values[n];
            }

            array.setStore(store, newSize);
            return array;
        }

        @Specialization(guards = {"isLongFixnum(array)", "isSingleIntegerFixnum(array, values)"})
        public RubyArray pushLongFixnumSingleIntegerFixnum(RubyArray array, Object... values) {
            final int oldSize = array.getSize();
            final int newSize = oldSize + 1;

            long[] store = (long[]) array.getStore();

            if (store.length < newSize) {
                extendBranch.enter();
                store = Arrays.copyOf(store, ArrayUtils.capacity(store.length, newSize));
            }

            store[oldSize] = (long) (int) values[0];
            array.setStore(store, newSize);
            return array;
        }

        @Specialization(guards = {"isLongFixnum(array)", "isSingleLongFixnum(array, values)"})
        public RubyArray pushLongFixnumSingleLongFixnum(RubyArray array, Object... values) {
            final int oldSize = array.getSize();
            final int newSize = oldSize + 1;

            long[] store = (long[]) array.getStore();

            if (store.length < newSize) {
                extendBranch.enter();
                store = Arrays.copyOf(store, ArrayUtils.capacity(store.length, newSize));
            }

            store[oldSize] = (long) values[0];
            array.setStore(store, newSize);
            return array;
        }

        @Specialization(guards = "isLongFixnum(array)")
        public RubyArray pushLongFixnum(RubyArray array, Object... values) {
            // TODO CS 5-Feb-15 hack to get things working with empty long[] store

            if (array.getSize() != 0) {
                throw new UnsupportedOperationException();
            }

            array.setStore(values, values.length);
            return array;
        }

        @Specialization(guards = "isFloat(array)")
        public RubyArray pushFloat(RubyArray array, Object... values) {
            // TODO CS 5-Feb-15 hack to get things working with empty double[] store

            if (array.getSize() != 0) {
                throw new UnsupportedOperationException();
            }

            array.setStore(values, values.length);
            return array;
        }

        @Specialization(guards = "isObject(array)")
        public RubyArray pushObject(RubyArray array, Object... values) {
            final int oldSize = array.getSize();
            final int newSize = oldSize + values.length;

            Object[] store = (Object[]) array.getStore();

            if (store.length < newSize) {
                extendBranch.enter();
                store = Arrays.copyOf(store, ArrayUtils.capacity(store.length, newSize));
            }

            for (int n = 0; n < values.length; n++) {
                store[oldSize + n] = values[n];
            }

            array.setStore(store, newSize);
            return array;
        }

        protected boolean isSingleIntegerFixnum(RubyArray array, Object... values) {
            return values.length == 1 && values[0] instanceof Integer;
        }

        protected boolean isSingleLongFixnum(RubyArray array, Object... values) {
            return values.length == 1 && values[0] instanceof Long;
        }

    }

    // Not really a core method - used internally

    public abstract static class PushOneNode extends ArrayCoreMethodNode {

        private final BranchProfile extendBranch = BranchProfile.create();

        public PushOneNode(RubyContext context, SourceSection sourceSection) {
            super(context, sourceSection);
        }

        public PushOneNode(PushOneNode prev) {
            super(prev);
        }

        @Specialization(guards = "isNull(array)")
        public RubyArray pushEmpty(RubyArray array, Object value) {
            array.setStore(new Object[]{value}, 1);
            return array;
        }

        @Specialization(guards = "isIntegerFixnum(array)")
        public RubyArray pushIntegerFixnumIntegerFixnum(RubyArray array, int value) {
            final int oldSize = array.getSize();
            final int newSize = oldSize + 1;

            int[] store = (int[]) array.getStore();

            if (store.length < newSize) {
                extendBranch.enter();
                array.setStore(store = Arrays.copyOf(store, ArrayUtils.capacity(store.length, newSize)), array.getSize());
            }

            store[oldSize] = value;
            array.setStore(store, newSize);
            return array;
        }

        @Specialization(guards = { "isIntegerFixnum(array)", "!isInteger(value)" })
        public RubyArray pushIntegerFixnumObject(RubyArray array, Object value) {
            final int oldSize = array.getSize();
            final int newSize = oldSize + 1;

            final int[] oldStore = (int[]) array.getStore();
            final Object[] newStore;

            if (oldStore.length < newSize) {
                extendBranch.enter();
                newStore = ArrayUtils.box(oldStore, ArrayUtils.capacity(oldStore.length, newSize) - oldStore.length);
            } else {
                newStore = ArrayUtils.box(oldStore);
            }

            newStore[oldSize] = value;
            array.setStore(newStore, newSize);
            return array;
        }

        @Specialization(guards = "isObject(array)")
        public RubyArray pushObjectObject(RubyArray array, Object value) {
            final int oldSize = array.getSize();
            final int newSize = oldSize + 1;

            Object[] store = (Object[]) array.getStore();

            if (store.length < newSize) {
                extendBranch.enter();
                array.setStore(store = Arrays.copyOf(store, ArrayUtils.capacity(store.length, newSize)), array.getSize());
            }

            store[oldSize] = value;
            array.setStore(store, newSize);
            return array;
        }

    }

    @CoreMethod(names = "reject", needsBlock = true)
    @ImportStatic(ArrayGuards.class)
    public abstract static class RejectNode extends YieldingCoreMethodNode {

        @Child private ArrayBuilderNode arrayBuilder;

        public RejectNode(RubyContext context, SourceSection sourceSection) {
            super(context, sourceSection);
            arrayBuilder = new ArrayBuilderNode.UninitializedArrayBuilderNode(context);
        }

        public RejectNode(RejectNode prev) {
            super(prev);
            arrayBuilder = prev.arrayBuilder;
        }

        @Specialization(guards = "isNull(array)")
        public Object selectNull(VirtualFrame frame, RubyArray array, RubyProc block) {
            return new RubyArray(getContext().getCoreLibrary().getArrayClass());
        }

        @Specialization(guards = "isObject(array)")
        public Object selectObject(VirtualFrame frame, RubyArray array, RubyProc block) {
            final Object[] store = (Object[]) array.getStore();

            Object selectedStore = arrayBuilder.start(array.getSize());
            int selectedSize = 0;

            int count = 0;

            try {
                for (int n = 0; n < array.getSize(); n++) {
                    if (CompilerDirectives.inInterpreter()) {
                        count++;
                    }

                    final Object value = store[n];

                    notDesignedForCompilation();

                    if (! yieldIsTruthy(frame, block,  new Object[]{value})) {
                        selectedStore = arrayBuilder.append(selectedStore, selectedSize, value);
                        selectedSize++;
                    }
                }
            } finally {
                if (CompilerDirectives.inInterpreter()) {
                    getRootNode().reportLoopCount(count);
                }
            }

            return new RubyArray(getContext().getCoreLibrary().getArrayClass(), arrayBuilder.finish(selectedStore, selectedSize), selectedSize);
        }

        @Specialization(guards = "isIntegerFixnum(array)")
        public Object selectFixnumInteger(VirtualFrame frame, RubyArray array, RubyProc block) {
            final int[] store = (int[]) array.getStore();

            Object selectedStore = arrayBuilder.start(array.getSize());
            int selectedSize = 0;

            int count = 0;

            try {
                for (int n = 0; n < array.getSize(); n++) {
                    if (CompilerDirectives.inInterpreter()) {
                        count++;
                    }

                    final Object value = store[n];

                    notDesignedForCompilation();

                    if (! yieldIsTruthy(frame, block, value)) {
                        selectedStore = arrayBuilder.append(selectedStore, selectedSize, value);
                        selectedSize++;
                    }
                }
            } finally {
                if (CompilerDirectives.inInterpreter()) {
                    getRootNode().reportLoopCount(count);
                }
            }

            return new RubyArray(getContext().getCoreLibrary().getArrayClass(), arrayBuilder.finish(selectedStore, selectedSize), selectedSize);
        }

    }

    @CoreMethod(names = { "reject!", "delete_if" }, needsBlock = true, raiseIfFrozenSelf = true)
    @ImportStatic(ArrayGuards.class)
    public abstract static class RejectInPlaceNode extends YieldingCoreMethodNode {

        public RejectInPlaceNode(RubyContext context, SourceSection sourceSection) {
            super(context, sourceSection);
        }

        public RejectInPlaceNode(RejectInPlaceNode prev) {
            super(prev);
        }

        @Specialization(guards = "isNull(array)")
        public Object rejectInPlaceNull(VirtualFrame frame, RubyArray array, RubyProc block) {
            return array;
        }

        @Specialization(guards = "isObject(array)")
        public Object rejectInPlaceObject(VirtualFrame frame, RubyArray array, RubyProc block) {
            final Object[] store = (Object[]) array.getStore();

            int i = 0;

            for (int n = 0; n < array.getSize(); n++) {
                if (yieldIsTruthy(frame, block, store[n])) {
                    continue;
                }

                if (i != n) {
                    store[i] = store[n];
                }

                i++;
            }

            array.setStore(store, i);
            return array;
        }

    }

    @CoreMethod(names = "replace", required = 1, raiseIfFrozenSelf = true)
    @NodeChildren({
        @NodeChild(value = "array"),
        @NodeChild(value = "other")
    })
    @ImportGuards(ArrayGuards.class)
    public abstract static class ReplaceNode extends RubyNode {

        public ReplaceNode(RubyContext context, SourceSection sourceSection) {
            super(context, sourceSection);
        }

        public ReplaceNode(ReplaceNode prev) {
            super(prev);
        }

<<<<<<< HEAD
        @Specialization(guards = "isOtherNull(array, other)")
=======

        @CreateCast("other") public RubyNode coerceOtherToAry(RubyNode index) {
            return ToAryNodeFactory.create(getContext(), getSourceSection(), index);
        }

        @Specialization(guards = "isOtherNull")
>>>>>>> 9a87aff6
        public RubyArray replace(RubyArray array, RubyArray other) {
            notDesignedForCompilation();

            array.setStore(null, 0);
            return array;
        }

        @Specialization(guards = "isOtherIntegerFixnum(array, other)")
        public RubyArray replaceIntegerFixnum(RubyArray array, RubyArray other) {
            notDesignedForCompilation();

            array.setStore(Arrays.copyOf((int[]) other.getStore(), other.getSize()), other.getSize());
            return array;
        }

        @Specialization(guards = "isOtherLongFixnum(array, other)")
        public RubyArray replaceLongFixnum(RubyArray array, RubyArray other) {
            notDesignedForCompilation();

            array.setStore(Arrays.copyOf((long[]) other.getStore(), other.getSize()), other.getSize());
            return array;
        }

        @Specialization(guards = "isOtherFloat(array, other)")
        public RubyArray replaceFloat(RubyArray array, RubyArray other) {
            notDesignedForCompilation();

            array.setStore(Arrays.copyOf((double[]) other.getStore(), other.getSize()), other.getSize());
            return array;
        }

        @Specialization(guards = "isOtherObject(array, other)")
        public RubyArray replaceObject(RubyArray array, RubyArray other) {
            notDesignedForCompilation();

            array.setStore(Arrays.copyOf((Object[]) other.getStore(), other.getSize()), other.getSize());
            return array;
        }

    }

    @CoreMethod(names = "select", needsBlock = true)
    @ImportStatic(ArrayGuards.class)
    public abstract static class SelectNode extends YieldingCoreMethodNode {

        @Child private ArrayBuilderNode arrayBuilder;

        public SelectNode(RubyContext context, SourceSection sourceSection) {
            super(context, sourceSection);
            arrayBuilder = new ArrayBuilderNode.UninitializedArrayBuilderNode(context);
        }

        public SelectNode(SelectNode prev) {
            super(prev);
            arrayBuilder = prev.arrayBuilder;
        }

        @Specialization(guards = "isNull(array)")
        public Object selectNull(VirtualFrame frame, RubyArray array, RubyProc block) {
            return new RubyArray(getContext().getCoreLibrary().getArrayClass());
        }

        @Specialization(guards = "isObject(array)")
        public Object selectObject(VirtualFrame frame, RubyArray array, RubyProc block) {
            final Object[] store = (Object[]) array.getStore();

            Object selectedStore = arrayBuilder.start(array.getSize());
            int selectedSize = 0;

            int count = 0;

            try {
                for (int n = 0; n < array.getSize(); n++) {
                    if (CompilerDirectives.inInterpreter()) {
                        count++;
                    }

                    final Object value = store[n];

                    notDesignedForCompilation();

                    if (yieldIsTruthy(frame, block,  new Object[]{value})) {
                        selectedStore = arrayBuilder.append(selectedStore, selectedSize, value);
                        selectedSize++;
                    }
                }
            } finally {
                if (CompilerDirectives.inInterpreter()) {
                    getRootNode().reportLoopCount(count);
                }
            }

            return new RubyArray(getContext().getCoreLibrary().getArrayClass(), arrayBuilder.finish(selectedStore, selectedSize), selectedSize);
        }

        @Specialization(guards = "isIntegerFixnum(array)")
        public Object selectFixnumInteger(VirtualFrame frame, RubyArray array, RubyProc block) {
            final int[] store = (int[]) array.getStore();

            Object selectedStore = arrayBuilder.start(array.getSize());
            int selectedSize = 0;

            int count = 0;

            try {
                for (int n = 0; n < array.getSize(); n++) {
                    if (CompilerDirectives.inInterpreter()) {
                        count++;
                    }

                    final Object value = store[n];

                    notDesignedForCompilation();

                    if (yieldIsTruthy(frame, block, value)) {
                        selectedStore = arrayBuilder.append(selectedStore, selectedSize, value);
                        selectedSize++;
                    }
                }
            } finally {
                if (CompilerDirectives.inInterpreter()) {
                    getRootNode().reportLoopCount(count);
                }
            }

            return new RubyArray(getContext().getCoreLibrary().getArrayClass(), arrayBuilder.finish(selectedStore, selectedSize), selectedSize);
        }

    }

    @CoreMethod(names = "shift", raiseIfFrozenSelf = true)
    public abstract static class ShiftNode extends CoreMethodNode {

        public ShiftNode(RubyContext context, SourceSection sourceSection) {
            super(context, sourceSection);
        }

        public ShiftNode(ShiftNode prev) {
            super(prev);
        }

        @Specialization
        public Object shift(RubyArray array) {
            notDesignedForCompilation();

            return array.slowShift();
        }

    }

    @CoreMethod(names = {"size", "length"})
    public abstract static class SizeNode extends ArrayCoreMethodNode {

        public SizeNode(RubyContext context, SourceSection sourceSection) {
            super(context, sourceSection);
        }

        public SizeNode(SizeNode prev) {
            super(prev);
        }

        @Specialization
        public int size(RubyArray array) {
            return array.getSize();
        }

    }

    @CoreMethod(names = "sort", needsBlock = true)
    public abstract static class SortNode extends ArrayCoreMethodNode {

        @Child private CallDispatchHeadNode compareDispatchNode;
        @Child private YieldDispatchHeadNode yieldNode;

        public SortNode(RubyContext context, SourceSection sourceSection) {
            super(context, sourceSection);
            compareDispatchNode = DispatchHeadNodeFactory.createMethodCall(context);
            yieldNode = new YieldDispatchHeadNode(context);
        }

        public SortNode(SortNode prev) {
            super(prev);
            compareDispatchNode = prev.compareDispatchNode;
            yieldNode = prev.yieldNode;
        }

        @Specialization(guards = "isNull(array)")
        public RubyArray sortNull(RubyArray array, UndefinedPlaceholder block) {
            notDesignedForCompilation();

            return new RubyArray(getContext().getCoreLibrary().getArrayClass());
        }

        @ExplodeLoop
        @Specialization(guards = {"isIntegerFixnum(array)", "isSmall(array)"})
        public RubyArray sortVeryShortIntegerFixnum(VirtualFrame frame, RubyArray array, UndefinedPlaceholder block) {
            final int[] store = (int[]) array.getStore();
            final int[] newStore = new int[store.length];

            final int size = array.getSize();

            // Selection sort - written very carefully to allow PE

            for (int i = 0; i < RubyArray.ARRAYS_SMALL; i++) {
                if (i < size) {
                    for (int j = i + 1; j < RubyArray.ARRAYS_SMALL; j++) {
                        if (j < size) {
                            if ((int) compareDispatchNode.call(frame, store[j], "<=>", null, store[i]) < 0) {
                                final int temp = store[j];
                                store[j] = store[i];
                                store[i] = temp;
                            }
                        }
                    }
                    newStore[i] = store[i];
                }
            }

            return new RubyArray(getContext().getCoreLibrary().getArrayClass(), newStore, size);
        }

        @Specialization(guards = "isIntegerFixnum(array)")
        public RubyArray sortIntegerFixnum(VirtualFrame frame, RubyArray array, UndefinedPlaceholder block) {
            notDesignedForCompilation();

            final Object[] boxed = ArrayUtils.box((int[]) array.getStore());
            sort(frame, boxed);
            final int[] unboxed = ArrayUtils.unboxInteger(boxed, array.getSize());
            return new RubyArray(getContext().getCoreLibrary().getArrayClass(), unboxed, array.getSize());
        }

        @ExplodeLoop
        @Specialization(guards = {"isLongFixnum(array)", "isSmall(array)"})
        public RubyArray sortVeryShortLongFixnum(VirtualFrame frame, RubyArray array, UndefinedPlaceholder block) {
            final long[] store = (long[]) array.getStore();
            final long[] newStore = new long[store.length];

            final int size = array.getSize();

            // Selection sort - written very carefully to allow PE

            for (int i = 0; i < RubyArray.ARRAYS_SMALL; i++) {
                if (i < size) {
                    for (int j = i + 1; j < RubyArray.ARRAYS_SMALL; j++) {
                        if (j < size) {
                            if ((int) compareDispatchNode.call(frame, store[j], "<=>", null, store[i]) < 0) {
                                final long temp = store[j];
                                store[j] = store[i];
                                store[i] = temp;
                            }
                        }
                    }
                    newStore[i] = store[i];
                }
            }

            return new RubyArray(getContext().getCoreLibrary().getArrayClass(), newStore, size);
        }

        @Specialization(guards = "isLongFixnum(array)")
        public RubyArray sortLongFixnum(VirtualFrame frame, RubyArray array, UndefinedPlaceholder block) {
            notDesignedForCompilation();

            final Object[] boxed = ArrayUtils.box((long[]) array.getStore());
            sort(frame, boxed);
            final long[] unboxed = ArrayUtils.unboxLong(boxed, array.getSize());
            return new RubyArray(getContext().getCoreLibrary().getArrayClass(), unboxed, array.getSize());
        }

        @Specialization(guards = "isFloat(array)")
        public RubyArray sortDouble(VirtualFrame frame, RubyArray array, UndefinedPlaceholder block) {
            notDesignedForCompilation();

            final Object[] boxed = ArrayUtils.box((double[]) array.getStore());
            sort(frame, boxed);
            final double[] unboxed = ArrayUtils.unboxDouble(boxed, array.getSize());
            return new RubyArray(getContext().getCoreLibrary().getArrayClass(), unboxed, array.getSize());
        }

        @Specialization(guards = {"isObject(array)", "isSmall(array)"})
        public RubyArray sortVeryShortObject(VirtualFrame frame, RubyArray array, UndefinedPlaceholder block) {
            final Object[] oldStore = (Object[]) array.getStore();
            final Object[] store = Arrays.copyOf(oldStore, oldStore.length);

            // Insertion sort

            final int size = array.getSize();

            for (int i = 1; i < size; i++) {
                final Object x = store[i];
                int j = i;
                // TODO(CS): node for this cast
                while (j > 0 && (int) compareDispatchNode.call(frame, store[j - 1], "<=>", null, x) > 0) {
                    store[j] = store[j - 1];
                    j--;
                }
                store[j] = x;
            }

            return new RubyArray(getContext().getCoreLibrary().getArrayClass(), store, size);
        }

        @Specialization(guards = "isObject(array)")
        public RubyArray sortObject(VirtualFrame frame, RubyArray array, UndefinedPlaceholder block) {
            notDesignedForCompilation();

            final Object[] store = Arrays.copyOf((Object[]) array.getStore(), array.getSize());
            sort(frame, store);
            return new RubyArray(getContext().getCoreLibrary().getArrayClass(), store, array.getSize());
        }

        @Specialization(guards = "isObject(array)")
        public RubyArray sortWithCompareBlock(VirtualFrame frame, RubyArray array, RubyProc block) {
            notDesignedForCompilation();

            final Object[] store = Arrays.copyOf((Object[]) array.getStore(), array.getSize());
            sort(frame, store, block);
            return new RubyArray(getContext().getCoreLibrary().getArrayClass(), store, array.getSize());
        }

        private <T> void sort(VirtualFrame frame, T[] objects) {
            final VirtualFrame finalFrame = frame;

            Arrays.sort(objects, new Comparator<Object>() {

                @Override
                public int compare(Object a, Object b) {
                    // TODO(CS): node for this cast
                    return (int) compareDispatchNode.call(finalFrame, a, "<=>", null, b);
                }

            });
        }

        private <T> void sort(VirtualFrame frame, T[] objects, RubyProc compare) {
            final VirtualFrame finalFrame = frame;
            final RubyProc finalCompare = compare;

            Arrays.sort(objects, new Comparator<Object>() {

                @Override
                public int compare(Object a, Object b) {
                    // TODO(CS): node for this cast
                    return (int) yieldNode.dispatch(finalFrame, finalCompare, a, b);
                }

            });
        }

        protected static boolean isSmall(RubyArray array) {
            return array.getSize() <= RubyArray.ARRAYS_SMALL;
        }

    }

    @CoreMethod(names = "sort!", raiseIfFrozenSelf = true)
    public abstract static class SortBangNode extends ArrayCoreMethodNode {

        @Child private CallDispatchHeadNode compareDispatchNode;

        public SortBangNode(RubyContext context, SourceSection sourceSection) {
            super(context, sourceSection);
            compareDispatchNode = DispatchHeadNodeFactory.createMethodCall(context);
        }

        public SortBangNode(SortBangNode prev) {
            super(prev);
            compareDispatchNode = prev.compareDispatchNode;
        }

        @Specialization
        public RubyArray sort(VirtualFrame frame, RubyArray array) {
            notDesignedForCompilation();

            final Object[] store = array.slowToArray();
            sort(frame, store);
            array.setStore(store, array.getSize());
            return array;
        }

        // TODO(CS): copied from #sort

        private <T> void sort(VirtualFrame frame, T[] objects) {
            final VirtualFrame finalFrame = frame;

            Arrays.sort(objects, new Comparator<Object>() {

                @Override
                public int compare(Object a, Object b) {
                    // TODO(CS): node for this cast
                    return (int) compareDispatchNode.call(finalFrame, a, "<=>", null, b);
                }

            });
        }

    }

    @CoreMethod(names = "uniq")
    public abstract static class UniqNode extends CoreMethodNode {

        public UniqNode(RubyContext context, SourceSection sourceSection) {
            super(context, sourceSection);
        }

        public UniqNode(UniqNode prev) {
            super(prev);
        }

        @Specialization
        public RubyArray uniq(RubyArray array) {
            notDesignedForCompilation();

            final RubyArray uniq = new RubyArray(getContext().getCoreLibrary().getArrayClass(), null, 0);

            for (Object value : array.slowToArray()) {
                boolean duplicate = false;

                for (Object compare : uniq.slowToArray()) {
                    if ((boolean) DebugOperations.send(getContext(), value, "==", null, compare)) {
                        duplicate = true;
                        break;
                    }
                }

                if (!duplicate) {
                    uniq.slowPush(value);
                }
            }

            return uniq;
        }

    }

    @CoreMethod(names = "unshift", argumentsAsArray = true, raiseIfFrozenSelf = true)
    public abstract static class UnshiftNode extends CoreMethodNode {

        public UnshiftNode(RubyContext context, SourceSection sourceSection) {
            super(context, sourceSection);
        }

        public UnshiftNode(UnshiftNode prev) {
            super(prev);
        }

        @Specialization
        public RubyArray unshift(RubyArray array, Object... args) {
            notDesignedForCompilation();

            array.slowUnshift(args);
            return array;
        }

    }

    @CoreMethod(names = "zip", required = 1)
    public abstract static class ZipNode extends ArrayCoreMethodNode {

        public ZipNode(RubyContext context, SourceSection sourceSection) {
            super(context, sourceSection);
        }

        public ZipNode(ZipNode prev) {
            super(prev);
        }

        @Specialization(guards = {"isObject(array)", "isOtherIntegerFixnum(array, other)"})
        public RubyArray zipObjectIntegerFixnum(RubyArray array, RubyArray other) {
            final Object[] a = (Object[]) array.getStore();
            final int aLength = array.getSize();

            final int[] b = (int[]) other.getStore();
            final int bLength = other.getSize();

            final int zippedLength = Math.min(aLength, bLength);
            final Object[] zipped = new Object[zippedLength];

            for (int n = 0; n < zippedLength; n++) {
                zipped[n] = new RubyArray(getContext().getCoreLibrary().getArrayClass(), new Object[]{a[n], b[n]}, 2);
            }

            return new RubyArray(getContext().getCoreLibrary().getArrayClass(), zipped, zippedLength);
        }

        @Specialization(guards = {"isObject(array)", "isOtherObject(array, other)"})
        public RubyArray zipObjectObject(RubyArray array, RubyArray other) {
            final Object[] a = (Object[]) array.getStore();
            final int aLength = array.getSize();

            final Object[] b = (Object[]) other.getStore();
            final int bLength = other.getSize();

            final int zippedLength = Math.min(aLength, bLength);
            final Object[] zipped = new Object[zippedLength];

            for (int n = 0; n < zippedLength; n++) {
                zipped[n] = new RubyArray(getContext().getCoreLibrary().getArrayClass(), new Object[]{a[n], b[n]}, 2);
            }

            return new RubyArray(getContext().getCoreLibrary().getArrayClass(), zipped, zippedLength);
        }

    }

}<|MERGE_RESOLUTION|>--- conflicted
+++ resolved
@@ -603,7 +603,7 @@
         @NodeChild(value = "array"),
         @NodeChild(value = "other")
     })
-    @ImportGuards(ArrayGuards.class)
+    @ImportStatic(ArrayGuards.class)
     public abstract static class ConcatNode extends RubyNode {
 
         public ConcatNode(RubyContext context, SourceSection sourceSection) {
@@ -614,15 +614,11 @@
             super(prev);
         }
 
-<<<<<<< HEAD
-        @Specialization(guards = "areBothNull(array, other)")
-=======
         @CreateCast("other") public RubyNode coerceOtherToAry(RubyNode other) {
             return ToAryNodeFactory.create(getContext(), getSourceSection(), other);
         }
 
-        @Specialization(guards = "areBothNull")
->>>>>>> 9a87aff6
+        @Specialization(guards = "areBothNull(array, other)")
         public RubyArray concatNull(RubyArray array, RubyArray other) {
             return array;
         }
@@ -1254,7 +1250,7 @@
         @NodeChild(value = "self"),
         @NodeChild(value = "from")
     })
-    @ImportGuards(ArrayGuards.class)
+    @ImportStatic(ArrayGuards.class)
     public abstract static class InitializeCopyNode extends RubyNode {
         // TODO(cs): what about allocationSite ?
 
@@ -1266,15 +1262,11 @@
             super(prev);
         }
 
-<<<<<<< HEAD
-        @Specialization(guards = "isOtherNull(self, from)")
-=======
         @CreateCast("from") public RubyNode coerceOtherToAry(RubyNode other) {
             return ToAryNodeFactory.create(getContext(), getSourceSection(), other);
         }
 
-        @Specialization(guards = "isOtherNull")
->>>>>>> 9a87aff6
+        @Specialization(guards = "isOtherNull(self, from)")
         public RubyArray initializeCopyNull(RubyArray self, RubyArray from) {
             if (self == from) {
                 return self;
@@ -2688,7 +2680,7 @@
         @NodeChild(value = "array"),
         @NodeChild(value = "other")
     })
-    @ImportGuards(ArrayGuards.class)
+    @ImportStatic(ArrayGuards.class)
     public abstract static class ReplaceNode extends RubyNode {
 
         public ReplaceNode(RubyContext context, SourceSection sourceSection) {
@@ -2698,17 +2690,12 @@
         public ReplaceNode(ReplaceNode prev) {
             super(prev);
         }
-
-<<<<<<< HEAD
-        @Specialization(guards = "isOtherNull(array, other)")
-=======
 
         @CreateCast("other") public RubyNode coerceOtherToAry(RubyNode index) {
             return ToAryNodeFactory.create(getContext(), getSourceSection(), index);
         }
 
-        @Specialization(guards = "isOtherNull")
->>>>>>> 9a87aff6
+        @Specialization(guards = "isOtherNull(array, other)")
         public RubyArray replace(RubyArray array, RubyArray other) {
             notDesignedForCompilation();
 
