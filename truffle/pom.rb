version = File.read( File.join( basedir, '..', 'VERSION' ) ).strip
project 'JRuby Truffle' do

  model_version '4.0.0'
  inherit 'org.jruby:jruby-parent', version
  id 'org.jruby:jruby-truffle'

  properties( 'polyglot.dump.pom' => 'pom.xml',
              'polyglot.dump.readonly' => true,
              'jruby.basedir' => '${basedir}/..' )

  jar 'org.yaml:snakeyaml:1.14'
  jar 'org.antlr:antlr4-runtime:4.5.1-1'

  jar 'org.jruby:jruby-core', '${project.version}', :scope => 'provided'

  repository( :url => 'http://lafo.ssw.uni-linz.ac.at/nexus/content/repositories/snapshots/',
              :id => 'truffle' )

<<<<<<< HEAD
  truffle_version = '5304979e236e5b9cc743c9c22757eab75cfb7447-SNAPSHOT'
=======
  truffle_version = '0.12-SNAPSHOT'
>>>>>>> 35d0aa87
  jar 'com.oracle.truffle:truffle-api:' + truffle_version
  jar 'com.oracle.truffle:truffle-debug:' + truffle_version
  jar 'com.oracle.truffle:truffle-dsl-processor:' + truffle_version, :scope => 'provided'
  jar 'com.oracle.truffle:truffle-tck:' + truffle_version, :scope => 'test'
  jar 'junit:junit', :scope => 'test'

  plugin 'org.antlr:antlr4-maven-plugin', '4.5.1-1' do
    execute_goal :antlr4
  end

  plugin( :compiler,
          'encoding' => 'utf-8',
          'debug' => 'true',
          'verbose' => 'false',
          'showWarnings' => 'true',
          'showDeprecation' => 'true',
          'source' => [ '${base.java.version}', '1.7' ],
          'target' => [ '${base.javac.version}', '1.7' ],
          'useIncrementalCompilation' =>  'false' ) do
    execute_goals( 'compile',
                   :id => 'default-compile',
                   :phase => 'compile',
                   'annotationProcessors' => [ 'com.oracle.truffle.object.dsl.processor.LayoutProcessor',
                                               'com.oracle.truffle.dsl.processor.InstrumentableProcessor',
                                               'com.oracle.truffle.dsl.processor.TruffleProcessor',
                                               'com.oracle.truffle.dsl.processor.verify.VerifyTruffleProcessor',
                                               'com.oracle.truffle.dsl.processor.LanguageRegistrationProcessor', ],
                   'generatedSourcesDirectory' =>  'target/generated-sources',
                   'compilerArgs' => [ '-XDignore.symbol.file=true',
                                       '-J-Duser.language=en',
                                       '-J-Dfile.encoding=UTF-8',
                                       '-J-ea' ] )
  end

  plugin :shade do
    execute_goals( 'shade',
                   :id => 'create lib/jruby-truffle.jar',
                   :phase => 'package',
                   'outputFile' => '${jruby.basedir}/lib/jruby-truffle.jar' )
  end

  build do
    default_goal 'package'

    resource do
      directory 'src/main/ruby'
      includes '**/*rb'
      target_path '${project.build.directory}/classes/jruby-truffle'
    end
  end

  [ :dist, :'jruby-jars', :all, :release ].each do |name|
    profile name do
      plugin :shade do
        execute_goals( 'shade',
                       :id => 'pack jruby-truffle-complete.jar',
                       :phase => 'verify',
                       :artifactSet => { :includes => [
                          'com.oracle:truffle',
                          'com.oracle:truffle-interop' ] },
                       :outputFile => '${project.build.directory}/jruby-truffle-${project.version}-complete.jar' )
      end
    end
  end
end<|MERGE_RESOLUTION|>--- conflicted
+++ resolved
@@ -17,11 +17,7 @@
   repository( :url => 'http://lafo.ssw.uni-linz.ac.at/nexus/content/repositories/snapshots/',
               :id => 'truffle' )
 
-<<<<<<< HEAD
   truffle_version = '5304979e236e5b9cc743c9c22757eab75cfb7447-SNAPSHOT'
-=======
-  truffle_version = '0.12-SNAPSHOT'
->>>>>>> 35d0aa87
   jar 'com.oracle.truffle:truffle-api:' + truffle_version
   jar 'com.oracle.truffle:truffle-debug:' + truffle_version
   jar 'com.oracle.truffle:truffle-dsl-processor:' + truffle_version, :scope => 'provided'
