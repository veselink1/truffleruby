--- conflicted
+++ resolved
@@ -9,13 +9,7 @@
   <name>tomcat</name>
   <properties>
     <jruby.version>@project.version@</jruby.version>
-<<<<<<< HEAD
-    <gem.path>${gem.home}</gem.path>
-    <gem.home>${project.build.outputDirectory}</gem.home>
-    <jruby.plugins.version>1.0.0</jruby.plugins.version>
-=======
     <jruby.plugins.version>1.0.3</jruby.plugins.version>
->>>>>>> 41298a64
     <tesla.dump.pom>pom.xml</tesla.dump.pom>
     <project.build.sourceEncoding>utf-8</project.build.sourceEncoding>
     <tesla.version>0.1.1</tesla.version>
@@ -40,18 +34,6 @@
       <url>http://rubygems-proxy.torquebox.org/releases</url>
     </repository>
   </repositories>
-  <pluginRepositories>
-    <pluginRepository>
-      <releases>
-        <enabled>false</enabled>
-      </releases>
-      <snapshots>
-        <enabled>true</enabled>
-      </snapshots>
-      <id>sonatype</id>
-      <url>https://oss.sonatype.org/content/repositories/snapshots/</url>
-    </pluginRepository>
-  </pluginRepositories>
   <build>
     <plugins>
       <plugin>
