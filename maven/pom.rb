--- conflicted
+++ resolved
@@ -24,16 +24,9 @@
 
   # module to profile map
   map = { 'jruby' => [ :release, :main, :osgi, :j2ee ],
-<<<<<<< HEAD
-    'jruby-noasm' => [ :release, :main ],
+    'jruby-noasm' => [ :release, :main, :osgi ],
     'jruby-stdlib' => [ :release, :main, :complete, :dist, 'jruby-jars', :osgi, :j2ee, :'jruby_complete_jar_extended' ],
     'jruby-complete' => [ :release, :complete, :osgi, :'jruby_complete_jar_extended'],
-=======
-    'jruby-noasm' => [ :release, :main, :osgi ],
-    'jruby-stdlib' => [ :release, :main, :complete, :dist, 'jruby-jars', :osgi, :j2ee ],
-    'jruby-complete' => [ :release, :complete, :osgi ],
-    'jruby-dist' => [ :release, :dist ],
->>>>>>> 81879f19
     'jruby-jars' => [ :release, 'jruby-jars' ],
     'jruby-dist' => [ :release, :dist ]
   }
