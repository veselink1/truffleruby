--- conflicted
+++ resolved
@@ -10,11 +10,10 @@
 java_import "java_integration.fixtures.PrivateConstructor"
 
 describe "Java String and primitive-typed methods" do
-<<<<<<< HEAD
-  it "should coerce to Ruby types when returned" do 
+  it "should coerce to Ruby types when returned" do
     expect(CoreTypeMethods.getString).to be_kind_of(String)
     expect(CoreTypeMethods.getString).to eq("foo");
-    
+
     expect(CoreTypeMethods.getByte).to be_kind_of(Fixnum)
     expect(CoreTypeMethods.getByte).to eq(1)
     expect(CoreTypeMethods.getShort).to be_kind_of(Fixnum)
@@ -25,80 +24,36 @@
     expect(CoreTypeMethods.getInt).to eq(4)
     expect(CoreTypeMethods.getLong).to be_kind_of(Fixnum)
     expect(CoreTypeMethods.getLong).to eq(8)
-    
+
     expect(CoreTypeMethods.getFloat).to be_kind_of(Float)
     expect(CoreTypeMethods.getFloat).to eq(4.5)
     expect(CoreTypeMethods.getDouble).to be_kind_of(Float)
     expect(CoreTypeMethods.getDouble).to eq(8.5)
-    
+
     expect(CoreTypeMethods.getBooleanTrue).to be_kind_of(TrueClass)
     expect(CoreTypeMethods.getBooleanTrue).to eq(true)
     expect(CoreTypeMethods.getBooleanFalse).to be_kind_of(FalseClass)
     expect(CoreTypeMethods.getBooleanFalse).to eq(false)
-    
+
     expect(CoreTypeMethods.getNull).to be_kind_of(NilClass)
     expect(CoreTypeMethods.getNull).to eq(nil)
-    
+
     expect(CoreTypeMethods.getVoid).to eq(nil)
-=======
-  it "should coerce to Ruby types when returned" do
-    CoreTypeMethods.getString.should be_kind_of(String)
-    CoreTypeMethods.getString.should == "foo";
-
-    CoreTypeMethods.getByte.should be_kind_of(Fixnum)
-    CoreTypeMethods.getByte.should == 1
-    CoreTypeMethods.getShort.should be_kind_of(Fixnum)
-    CoreTypeMethods.getShort.should == 2
-    CoreTypeMethods.getChar.should be_kind_of(Fixnum)
-    CoreTypeMethods.getChar.should == 2
-    CoreTypeMethods.getInt.should be_kind_of(Fixnum)
-    CoreTypeMethods.getInt.should == 4
-    CoreTypeMethods.getLong.should be_kind_of(Fixnum)
-    CoreTypeMethods.getLong.should == 8
-
-    CoreTypeMethods.getFloat.should be_kind_of(Float)
-    CoreTypeMethods.getFloat.should == 4.5
-    CoreTypeMethods.getDouble.should be_kind_of(Float)
-    CoreTypeMethods.getDouble.should == 8.5
-
-    CoreTypeMethods.getBooleanTrue.should be_kind_of(TrueClass)
-    CoreTypeMethods.getBooleanTrue.should == true
-    CoreTypeMethods.getBooleanFalse.should be_kind_of(FalseClass)
-    CoreTypeMethods.getBooleanFalse.should == false
-
-    CoreTypeMethods.getNull.should be_kind_of(NilClass)
-    CoreTypeMethods.getNull.should == nil
-
-    CoreTypeMethods.getVoid.should == nil
->>>>>>> 15d5c202
 
     expect(CoreTypeMethods.getBigInteger).to eq(1234567890123456789012345678901234567890)
   end
 
   it "should be coerced from Ruby types when passing parameters" do
-<<<<<<< HEAD
     expect(CoreTypeMethods.setString("string")).to eq("string")
-    
+
     expect(CoreTypeMethods.setByte(1)).to eq("1")
     expect(CoreTypeMethods.setShort(1)).to eq("1")
     expect(CoreTypeMethods.setChar(1)).to eq("\001")
     expect(CoreTypeMethods.setInt(1)).to eq("1")
     expect(CoreTypeMethods.setLong(1)).to eq("1")
-    
+
     expect(CoreTypeMethods.setFloat(1)).to eq("1.0")
     expect(CoreTypeMethods.setDouble(1)).to eq("1.0")
-=======
-    CoreTypeMethods.setString("string").should == "string"
-
-    CoreTypeMethods.setByte(1).should == "1"
-    CoreTypeMethods.setShort(1).should == "1"
-    CoreTypeMethods.setChar(1).should == "\001"
-    CoreTypeMethods.setInt(1).should == "1"
-    CoreTypeMethods.setLong(1).should == "1"
-
-    CoreTypeMethods.setFloat(1).should == "1.0"
-    CoreTypeMethods.setDouble(1).should == "1.0"
->>>>>>> 15d5c202
 
     expect(CoreTypeMethods.setByte(1.5)).to eq("1")
     expect(CoreTypeMethods.setShort(1.5)).to eq("1")
@@ -106,19 +61,11 @@
     expect(CoreTypeMethods.setInt(1.5)).to eq("1")
     expect(CoreTypeMethods.setLong(1.5)).to eq("1")
 
-<<<<<<< HEAD
     expect(CoreTypeMethods.setFloat(1.5)).to eq("1.5")
     expect(CoreTypeMethods.setDouble(1.5)).to eq("1.5")
-    
+
     expect(CoreTypeMethods.setBooleanTrue(true)).to eq("true")
     expect(CoreTypeMethods.setBooleanFalse(false)).to eq("false")
-=======
-    CoreTypeMethods.setFloat(1.5).should == "1.5"
-    CoreTypeMethods.setDouble(1.5).should == "1.5"
-
-    CoreTypeMethods.setBooleanTrue(true).should == "true"
-    CoreTypeMethods.setBooleanFalse(false).should == "false"
->>>>>>> 15d5c202
 
     expect(CoreTypeMethods.setByte(nil)).to eq("0")
     expect(CoreTypeMethods.setShort(nil)).to eq("0")
@@ -170,17 +117,10 @@
     expect(CoreTypeMethods.setFloatObj(nil)).to eq("null")
     expect(CoreTypeMethods.setDoubleObj(nil)).to eq("null")
 
-<<<<<<< HEAD
     expect(CoreTypeMethods.setBooleanTrueObj(nil)).to eq("null")
     expect(CoreTypeMethods.setBooleanFalseObj(nil)).to eq("null")
-    
+
     expect(CoreTypeMethods.setNull(nil)).to eq("null")
-=======
-    CoreTypeMethods.setBooleanTrueObj(nil).should == "null"
-    CoreTypeMethods.setBooleanFalseObj(nil).should == "null"
-
-    CoreTypeMethods.setNull(nil).should == "null"
->>>>>>> 15d5c202
   end
 
   it "coerce from boxed Java types to primitives when passing parameters" do
@@ -217,19 +157,11 @@
   end
 
   it "should select the method that matches precision of the incoming value" do
-<<<<<<< HEAD
     expect(CoreTypeMethods.getType(1 << 32)).to eq("long")
-    
+
     expect(CoreTypeMethods.getType(2.0 ** 128)).to eq("double")
-    
+
     expect(CoreTypeMethods.getType("foo")).to eq("String")
-=======
-    CoreTypeMethods.getType(1 << 32).should == "long"
-
-    CoreTypeMethods.getType(2.0 ** 128).should == "double"
-
-    CoreTypeMethods.getType("foo").should == "String"
->>>>>>> 15d5c202
   end
 end
 
@@ -276,23 +208,22 @@
   end
 
   it "passes coerced to_java values - keeping the Java type" do
-    CoreTypeMethods.getObjectType('foo'.to_java).should == "class java.lang.String"
-    CoreTypeMethods.getObjectType(0.to_java).should == "class java.lang.Long"
-    CoreTypeMethods.getObjectType(1.to_java(:int)).should == "class java.lang.Integer"
-    CoreTypeMethods.getObjectType(1.to_java(:byte)).should == "class java.lang.Byte"
-    CoreTypeMethods.getObjectType(0.1.to_java(:double)).should == "class java.lang.Double"
-    CoreTypeMethods.getObjectType(0.1.to_java('java.lang.Float')).should == "class java.lang.Float"
-    CoreTypeMethods.getObjectType(false.to_java).should == "class java.lang.Boolean"
+    expect(CoreTypeMethods.getObjectType('foo'.to_java)).to eq "class java.lang.String"
+    expect(CoreTypeMethods.getObjectType(0.to_java)).to eq "class java.lang.Long"
+    expect(CoreTypeMethods.getObjectType(1.to_java(:int))).to eq "class java.lang.Integer"
+    expect(CoreTypeMethods.getObjectType(1.to_java(:byte))).to eq "class java.lang.Byte"
+    expect(CoreTypeMethods.getObjectType(0.1.to_java(:double))).to eq "class java.lang.Double"
+    expect(CoreTypeMethods.getObjectType(0.1.to_java('java.lang.Float'))).to eq "class java.lang.Float"
+    expect(CoreTypeMethods.getObjectType(false.to_java)).to eq "class java.lang.Boolean"
   end
 end
 
 describe "Java String and primitive-typed fields" do
   it "coerce to Ruby types when retrieved" do
     # static
-<<<<<<< HEAD
     expect(JavaFields.stringStaticField).to be_kind_of(String)
     expect(JavaFields.stringStaticField).to eq("foo");
-    
+
     expect(JavaFields.byteStaticField).to be_kind_of(Fixnum)
     expect(JavaFields.byteStaticField).to eq(1)
     expect(JavaFields.shortStaticField).to be_kind_of(Fixnum)
@@ -303,17 +234,17 @@
     expect(JavaFields.intStaticField).to eq(4)
     expect(JavaFields.longStaticField).to be_kind_of(Fixnum)
     expect(JavaFields.longStaticField).to eq(8)
-    
+
     expect(JavaFields.floatStaticField).to be_kind_of(Float)
     expect(JavaFields.floatStaticField).to eq(4.5)
     expect(JavaFields.doubleStaticField).to be_kind_of(Float)
     expect(JavaFields.doubleStaticField).to eq(8.5)
-    
+
     expect(JavaFields.trueStaticField).to be_kind_of(TrueClass)
     expect(JavaFields.trueStaticField).to eq(true)
     expect(JavaFields.falseStaticField).to be_kind_of(FalseClass)
     expect(JavaFields.falseStaticField).to eq(false)
-    
+
     expect(JavaFields.nullStaticField).to be_kind_of(NilClass)
     expect(JavaFields.nullStaticField).to eq(nil)
 
@@ -321,12 +252,12 @@
     expect(JavaFields.bigIntegerStaticField).to eq(
       1234567890123456789012345678901234567890
     )
-    
+
     # instance
     jf = JavaFields.new
     expect(jf.stringField).to be_kind_of(String)
     expect(jf.stringField).to eq("foo");
-    
+
     expect(jf.byteField).to be_kind_of(Fixnum)
     expect(jf.byteField).to eq(1)
     expect(jf.shortField).to be_kind_of(Fixnum)
@@ -337,86 +268,22 @@
     expect(jf.intField).to eq(4)
     expect(jf.longField).to be_kind_of(Fixnum)
     expect(jf.longField).to eq(8)
-    
+
     expect(jf.floatField).to be_kind_of(Float)
     expect(jf.floatField).to eq(4.5)
     expect(jf.doubleField).to be_kind_of(Float)
     expect(jf.doubleField).to eq(8.5)
-    
+
     expect(jf.trueField).to be_kind_of(TrueClass)
     expect(jf.trueField).to eq(true)
     expect(jf.falseField).to be_kind_of(FalseClass)
     expect(jf.falseField).to eq(false)
-    
+
     expect(jf.nullField).to be_kind_of(NilClass)
     expect(jf.nullField).to eq(nil)
 
     expect(jf.bigIntegerField).to be_kind_of(Bignum)
     expect(jf.bigIntegerField).to eq(
-=======
-    JavaFields.stringStaticField.should be_kind_of(String)
-    JavaFields.stringStaticField.should == "foo";
-
-    JavaFields.byteStaticField.should be_kind_of(Fixnum)
-    JavaFields.byteStaticField.should == 1
-    JavaFields.shortStaticField.should be_kind_of(Fixnum)
-    JavaFields.shortStaticField.should == 2
-    JavaFields.charStaticField.should be_kind_of(Fixnum)
-    JavaFields.charStaticField.should == 2
-    JavaFields.intStaticField.should be_kind_of(Fixnum)
-    JavaFields.intStaticField.should == 4
-    JavaFields.longStaticField.should be_kind_of(Fixnum)
-    JavaFields.longStaticField.should == 8
-
-    JavaFields.floatStaticField.should be_kind_of(Float)
-    JavaFields.floatStaticField.should == 4.5
-    JavaFields.doubleStaticField.should be_kind_of(Float)
-    JavaFields.doubleStaticField.should == 8.5
-
-    JavaFields.trueStaticField.should be_kind_of(TrueClass)
-    JavaFields.trueStaticField.should == true
-    JavaFields.falseStaticField.should be_kind_of(FalseClass)
-    JavaFields.falseStaticField.should == false
-
-    JavaFields.nullStaticField.should be_kind_of(NilClass)
-    JavaFields.nullStaticField.should == nil
-
-    JavaFields.bigIntegerStaticField.should be_kind_of(Bignum)
-    JavaFields.bigIntegerStaticField.should ==
-      1234567890123456789012345678901234567890
-
-    # instance
-    jf = JavaFields.new
-    jf.stringField.should be_kind_of(String)
-    jf.stringField.should == "foo";
-
-    jf.byteField.should be_kind_of(Fixnum)
-    jf.byteField.should == 1
-    jf.shortField.should be_kind_of(Fixnum)
-    jf.shortField.should == 2
-    jf.charField.should be_kind_of(Fixnum)
-    jf.charField.should == 2
-    jf.intField.should be_kind_of(Fixnum)
-    jf.intField.should == 4
-    jf.longField.should be_kind_of(Fixnum)
-    jf.longField.should == 8
-
-    jf.floatField.should be_kind_of(Float)
-    jf.floatField.should == 4.5
-    jf.doubleField.should be_kind_of(Float)
-    jf.doubleField.should == 8.5
-
-    jf.trueField.should be_kind_of(TrueClass)
-    jf.trueField.should == true
-    jf.falseField.should be_kind_of(FalseClass)
-    jf.falseField.should == false
-
-    jf.nullField.should be_kind_of(NilClass)
-    jf.nullField.should == nil
-
-    jf.bigIntegerField.should be_kind_of(Bignum)
-    jf.bigIntegerField.should ==
->>>>>>> 15d5c202
       1234567890123456789012345678901234567890
     )
   end
@@ -425,7 +292,6 @@
 describe "Java primitive-box-typed fields" do
   it "coerce to Ruby types when retrieved" do
     # static
-<<<<<<< HEAD
     expect(JavaFields.byteObjStaticField).to be_kind_of(Fixnum)
     expect(JavaFields.byteObjStaticField).to eq(1)
     expect(JavaFields.shortObjStaticField).to be_kind_of(Fixnum)
@@ -436,17 +302,17 @@
     expect(JavaFields.intObjStaticField).to eq(4)
     expect(JavaFields.longObjStaticField).to be_kind_of(Fixnum)
     expect(JavaFields.longObjStaticField).to eq(8)
-    
+
     expect(JavaFields.floatObjStaticField).to be_kind_of(Float)
     expect(JavaFields.floatObjStaticField).to eq(4.5)
     expect(JavaFields.doubleObjStaticField).to be_kind_of(Float)
     expect(JavaFields.doubleObjStaticField).to eq(8.5)
-    
+
     expect(JavaFields.trueObjStaticField).to be_kind_of(TrueClass)
     expect(JavaFields.trueObjStaticField).to eq(true)
     expect(JavaFields.falseObjStaticField).to be_kind_of(FalseClass)
     expect(JavaFields.falseObjStaticField).to eq(false)
-    
+
     # instance
     jf = JavaFields.new
     expect(jf.byteObjField).to be_kind_of(Fixnum)
@@ -459,61 +325,16 @@
     expect(jf.intObjField).to eq(4)
     expect(jf.longObjField).to be_kind_of(Fixnum)
     expect(jf.longObjField).to eq(8)
-    
+
     expect(jf.floatObjField).to be_kind_of(Float)
     expect(jf.floatObjField).to eq(4.5)
     expect(jf.doubleObjField).to be_kind_of(Float)
     expect(jf.doubleObjField).to eq(8.5)
-    
+
     expect(jf.trueObjField).to be_kind_of(TrueClass)
     expect(jf.trueObjField).to eq(true)
     expect(jf.falseObjField).to be_kind_of(FalseClass)
     expect(jf.falseObjField).to eq(false)
-=======
-    JavaFields.byteObjStaticField.should be_kind_of(Fixnum)
-    JavaFields.byteObjStaticField.should == 1
-    JavaFields.shortObjStaticField.should be_kind_of(Fixnum)
-    JavaFields.shortObjStaticField.should == 2
-    JavaFields.charObjStaticField.should be_kind_of(Fixnum)
-    JavaFields.charObjStaticField.should == 2
-    JavaFields.intObjStaticField.should be_kind_of(Fixnum)
-    JavaFields.intObjStaticField.should == 4
-    JavaFields.longObjStaticField.should be_kind_of(Fixnum)
-    JavaFields.longObjStaticField.should == 8
-
-    JavaFields.floatObjStaticField.should be_kind_of(Float)
-    JavaFields.floatObjStaticField.should == 4.5
-    JavaFields.doubleObjStaticField.should be_kind_of(Float)
-    JavaFields.doubleObjStaticField.should == 8.5
-
-    JavaFields.trueObjStaticField.should be_kind_of(TrueClass)
-    JavaFields.trueObjStaticField.should == true
-    JavaFields.falseObjStaticField.should be_kind_of(FalseClass)
-    JavaFields.falseObjStaticField.should == false
-
-    # instance
-    jf = JavaFields.new
-    jf.byteObjField.should be_kind_of(Fixnum)
-    jf.byteObjField.should == 1
-    jf.shortObjField.should be_kind_of(Fixnum)
-    jf.shortObjField.should == 2
-    jf.charObjField.should be_kind_of(Fixnum)
-    jf.charObjField.should == 2
-    jf.intObjField.should be_kind_of(Fixnum)
-    jf.intObjField.should == 4
-    jf.longObjField.should be_kind_of(Fixnum)
-    jf.longObjField.should == 8
-
-    jf.floatObjField.should be_kind_of(Float)
-    jf.floatObjField.should == 4.5
-    jf.doubleObjField.should be_kind_of(Float)
-    jf.doubleObjField.should == 8.5
-
-    jf.trueObjField.should be_kind_of(TrueClass)
-    jf.trueObjField.should == true
-    jf.falseObjField.should be_kind_of(FalseClass)
-    jf.falseObjField.should == false
->>>>>>> 15d5c202
   end
 end
 
@@ -543,22 +364,21 @@
     vri_handler = ValueReceivingInterfaceHandler.new(vri);
 
     obj = java.lang.Object.new
-<<<<<<< HEAD
     expect(vri_handler.receiveObject(obj)).to eq(obj)
     expect(vri.result).to eq(obj)
     expect(vri.result.class).to eq(java.lang.Object)
-    
+
     obj = "foo"
     expect(vri_handler.receiveString(obj)).to eq(obj)
     expect(vri.result).to eq(obj)
     expect(vri.result.class).to eq(String)
-    
+
     obj = 1
-    
+
     expect(vri_handler.receiveByte(obj)).to eq(obj)
     expect(vri.result).to eq(obj)
     expect(vri.result.class).to eq(Fixnum)
-    
+
     expect(vri_handler.receiveShort(obj)).to eq(obj)
     expect(vri.result).to eq(obj)
     expect(vri.result.class).to eq(Fixnum)
@@ -566,94 +386,38 @@
     expect(vri_handler.receiveChar(obj)).to eq(obj)
     expect(vri.result).to eq(obj)
     expect(vri.result.class).to eq(Fixnum)
-    
+
     expect(vri_handler.receiveInt(obj)).to eq(obj)
     expect(vri.result).to eq(obj)
     expect(vri.result.class).to eq(Fixnum)
-    
+
     expect(vri_handler.receiveLong(obj)).to eq(obj)
     expect(vri.result).to eq(obj)
     expect(vri.result.class).to eq(Fixnum)
-    
+
     expect(vri_handler.receiveFloat(obj)).to eq(obj)
     expect(vri.result).to eq(obj)
     expect(vri.result.class).to eq(Float)
-    
+
     expect(vri_handler.receiveDouble(obj)).to eq(obj)
     expect(vri.result).to eq(obj)
     expect(vri.result.class).to eq(Float)
-    
+
     expect(vri_handler.receiveNull(nil)).to eq(nil)
     expect(vri.result).to eq(nil)
     expect(vri.result.class).to eq(NilClass)
-    
+
     expect(vri_handler.receiveTrue(true)).to eq(true)
     expect(vri.result).to eq(true)
     expect(vri.result.class).to eq(TrueClass)
-    
+
     expect(vri_handler.receiveFalse(false)).to eq(false)
     expect(vri.result).to eq(false)
     expect(vri.result.class).to eq(FalseClass)
-    
+
     expect(vri_handler.receiveLongAndDouble(1, 1.0)).to eq("2.0")
     expect(vri.result).to eq("2.0")
     expect(vri.result.class).to eq(String)
-=======
-    vri_handler.receiveObject(obj).should == obj
-    vri.result.should == obj
-    vri.result.class.should == java.lang.Object
-
-    obj = "foo"
-    vri_handler.receiveString(obj).should == obj
-    vri.result.should == obj
-    vri.result.class.should == String
-
-    obj = 1
-
-    vri_handler.receiveByte(obj).should == obj
-    vri.result.should == obj
-    vri.result.class.should == Fixnum
-
-    vri_handler.receiveShort(obj).should == obj
-    vri.result.should == obj
-    vri.result.class.should == Fixnum
-
-    vri_handler.receiveChar(obj).should == obj
-    vri.result.should == obj
-    vri.result.class.should == Fixnum
-
-    vri_handler.receiveInt(obj).should == obj
-    vri.result.should == obj
-    vri.result.class.should == Fixnum
-
-    vri_handler.receiveLong(obj).should == obj
-    vri.result.should == obj
-    vri.result.class.should == Fixnum
-
-    vri_handler.receiveFloat(obj).should == obj
-    vri.result.should == obj
-    vri.result.class.should == Float
-
-    vri_handler.receiveDouble(obj).should == obj
-    vri.result.should == obj
-    vri.result.class.should == Float
-
-    vri_handler.receiveNull(nil).should == nil
-    vri.result.should == nil
-    vri.result.class.should == NilClass
-
-    vri_handler.receiveTrue(true).should == true
-    vri.result.should == true
-    vri.result.class.should == TrueClass
-
-    vri_handler.receiveFalse(false).should == false
-    vri.result.should == false
-    vri.result.class.should == FalseClass
-
-    vri_handler.receiveLongAndDouble(1, 1.0).should == "2.0"
-    vri.result.should == "2.0"
-    vri.result.class.should == String
->>>>>>> 15d5c202
   end
 end
 
@@ -982,42 +746,26 @@
 
   describe "when passed java.lang.Object.class" do
     it "coerces core classes to their Ruby class object" do
-<<<<<<< HEAD
-      # TODO: add all core, native types here
       [Object, Array, String, Hash, File, IO].each do |rubycls|
-        expect(rubycls.to_java(cls)).to eq(rubycls)
-=======
-      [Object, Array, String, Hash, File, IO].each do |clazz|
-        clazz.to_java(java.lang.Object).should == clazz
->>>>>>> 15d5c202
+        expect(rubycls.to_java(java.lang.Object)).to eq(rubycls)
       end
       BasicObject.to_java(java.lang.Object).should == BasicObject if defined? BasicObject
       [Bignum, Dir, ENV, FalseClass, Fixnum, Float, Kernel, Struct, Symbol, Thread].each do |clazz|
-        clazz.to_java(java.lang.Object).should == clazz
-      end
-      Exception.to_java(java.lang.Object).should == Exception
-      StandardError.to_java(java.lang.Object).should == StandardError
-    end
-
-<<<<<<< HEAD
-    it "coerces user classes to their Ruby class object" do
-      rubycls = Class.new
-      expect(rubycls.to_java(cls)).to eq(rubycls);
-    end
-
-    it "converts Java proxy classes to their proxy class (Ruby class) equivalent" do
-      expect(java.util.ArrayList.to_java(cls)).to eq(java.util.ArrayList)
-=======
+        expect(clazz.to_java(java.lang.Object)).to eq(clazz)
+      end
+      expect(Exception.to_java(java.lang.Object)).to eq Exception
+      expect(StandardError.to_java(java.lang.Object)).to eq StandardError
+    end
+
     it "coerces user classes/modules to their Ruby class object" do
       clazz = Class.new
-      clazz.to_java(java.lang.Object).should == clazz
+      expect(clazz.to_java(java.lang.Object)).to eq(clazz)
       clazz = Module.new
-      clazz.to_java(java.lang.Object).should == clazz
+      expect(clazz.to_java(java.lang.Object)).to eq(clazz)
     end
 
     it "converts Java proxy classes to their proxy class (Ruby class) equivalent" do
-      java.util.ArrayList.to_java(java.lang.Object).should == java.util.ArrayList
->>>>>>> 15d5c202
+      expect(java.util.ArrayList.to_java(java.lang.Object)).to eq(java.util.ArrayList)
     end
   end
 end
