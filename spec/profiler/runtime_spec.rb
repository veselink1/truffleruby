
describe Java::OrgJruby::Ruby do

  before do
    @config = Java::OrgJruby::Ruby.get_global_runtime.instance_config
  end
  
  context "runtime with rspec" do
    
    before do
      @runtime = new_runtime(Java::OrgJruby::RubyInstanceConfig.new(@config))
      @runtime.evalScriptlet("require 'rubygems'")
      # setup rspec but disable autorun - we'll run ourselves :
      @runtime.evalScriptlet("require 'rspec/core'")
      @runtime.evalScriptlet("RSpec::Core::Runner.disable_autorun!")
      # helper OUT/ERR streams to use when running specs :
      @runtime.evalScriptlet("require 'stringio'")
      @runtime.evalScriptlet("ERR_IO = StringIO.new")
      @runtime.evalScriptlet("OUT_IO = StringIO.new")
    end
    
    after do
      @runtime.tear_down
    end

    it "should pass profile_data_spec" do
      check_passed_spec @runtime.evalScriptlet("RSpec::Core::Runner.run([ 'spec/profiler/profile_data_spec.rb' ], ERR_IO, OUT_IO)")
    end

    it "should pass profiler_basics_spec" do
      check_passed_spec @runtime.evalScriptlet("RSpec::Core::Runner.run([ 'spec/profiler/profiler_basics_spec.rb' ], ERR_IO, OUT_IO)")
    end

    it "should pass graph_profile_printer_spec" do
      check_passed_spec @runtime.evalScriptlet("RSpec::Core::Runner.run([ 'spec/profiler/graph_profile_printer_spec.rb' ], ERR_IO, OUT_IO)")
    end
    
    def check_passed_spec(exit_status)
      # print any errors if occured :
      @runtime.evalScriptlet("puts ERR_IO.string unless ERR_IO.string.empty?")
<<<<<<< HEAD
      expect(outcome.to_s).to eq(0.to_s)
=======
      passed = (exit_status == 0)
>>>>>>> d24a9975
    ensure
      unless outcome.to_s == 0.to_s
        puts "spec not passed, output: \n"
        @runtime.evalScriptlet("puts OUT_IO.string")
      end
    end
    
  end
  
  def new_runtime(config = Java::OrgJruby::RubyInstanceConfig.new)
    config.processArguments(['-I.', '--profile.api'])
    Java::OrgJruby::Ruby.newInstance(config)
  end
  
end<|MERGE_RESOLUTION|>--- conflicted
+++ resolved
@@ -4,9 +4,9 @@
   before do
     @config = Java::OrgJruby::Ruby.get_global_runtime.instance_config
   end
-  
+
   context "runtime with rspec" do
-    
+
     before do
       @runtime = new_runtime(Java::OrgJruby::RubyInstanceConfig.new(@config))
       @runtime.evalScriptlet("require 'rubygems'")
@@ -18,7 +18,7 @@
       @runtime.evalScriptlet("ERR_IO = StringIO.new")
       @runtime.evalScriptlet("OUT_IO = StringIO.new")
     end
-    
+
     after do
       @runtime.tear_down
     end
@@ -34,27 +34,23 @@
     it "should pass graph_profile_printer_spec" do
       check_passed_spec @runtime.evalScriptlet("RSpec::Core::Runner.run([ 'spec/profiler/graph_profile_printer_spec.rb' ], ERR_IO, OUT_IO)")
     end
-    
+
     def check_passed_spec(exit_status)
       # print any errors if occured :
       @runtime.evalScriptlet("puts ERR_IO.string unless ERR_IO.string.empty?")
-<<<<<<< HEAD
-      expect(outcome.to_s).to eq(0.to_s)
-=======
-      passed = (exit_status == 0)
->>>>>>> d24a9975
+      expect( passed = (exit_status == 0) ).to be true
     ensure
-      unless outcome.to_s == 0.to_s
+      unless passed
         puts "spec not passed, output: \n"
         @runtime.evalScriptlet("puts OUT_IO.string")
       end
     end
-    
+
   end
-  
+
   def new_runtime(config = Java::OrgJruby::RubyInstanceConfig.new)
     config.processArguments(['-I.', '--profile.api'])
     Java::OrgJruby::Ruby.newInstance(config)
   end
-  
+
 end